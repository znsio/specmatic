package `in`.specmatic.conversions

import com.fasterxml.jackson.databind.node.ArrayNode
import `in`.specmatic.core.*
import `in`.specmatic.core.Result.Failure
import `in`.specmatic.core.log.LogStrategy
import `in`.specmatic.core.log.logger
import `in`.specmatic.core.pattern.*
import `in`.specmatic.core.utilities.capitalizeFirstChar
import `in`.specmatic.core.value.*
import `in`.specmatic.core.wsdl.parser.message.MULTIPLE_ATTRIBUTE_VALUE
import `in`.specmatic.core.wsdl.parser.message.OCCURS_ATTRIBUTE_NAME
import `in`.specmatic.core.wsdl.parser.message.OPTIONAL_ATTRIBUTE_VALUE
import io.cucumber.messages.internal.com.fasterxml.jackson.databind.ObjectMapper
import io.cucumber.messages.types.Step
import io.ktor.util.reflect.*
import io.swagger.v3.oas.models.OpenAPI
import io.swagger.v3.oas.models.Operation
import io.swagger.v3.oas.models.PathItem
import io.swagger.v3.oas.models.examples.Example
import io.swagger.v3.oas.models.headers.Header
import io.swagger.v3.oas.models.media.*
import io.swagger.v3.oas.models.parameters.*
import io.swagger.v3.oas.models.responses.ApiResponse
import io.swagger.v3.oas.models.responses.ApiResponses
import io.swagger.v3.oas.models.security.SecurityScheme
import io.swagger.v3.parser.OpenAPIV3Parser
import io.swagger.v3.parser.core.models.ParseOptions
import io.swagger.v3.parser.core.models.SwaggerParseResult
import java.io.File

private const val BEARER_SECURITY_SCHEME = "bearer"
const val SERVICE_TYPE_HTTP = "HTTP"

const val testDirectoryEnvironmentVariable = "SPECMATIC_TESTS_DIRECTORY"
const val testDirectoryProperty = "specmaticTestsDirectory"

const val NO_SECURITY_SCHEMA_IN_SPECIFICATION = "NO-SECURITY-SCHEME-IN-SPECIFICATION"

class OpenApiSpecification(
    private val openApiFilePath: String,
    private val parsedOpenApi: OpenAPI,
    private val sourceProvider: String? = null,
    private val sourceRepository: String? = null,
    private val sourceRepositoryBranch: String? = null,
    private val specificationPath: String? = null,
    private val securityConfiguration: SecurityConfiguration? = null,
    private val environment: Environment = DefaultEnvironment()
) : IncludedSpecification, ApiSpecification {
    init {
        logger.log(openApiSpecificationInfo(openApiFilePath, parsedOpenApi))
    }

    companion object {
        fun fromFile(openApiFilePath: String, relativeTo: String = ""): OpenApiSpecification {
            val openApiFile = File(openApiFilePath).let { openApiFile ->
                if (openApiFile.isAbsolute) {
                    openApiFile
                } else {
                    File(relativeTo).canonicalFile.parentFile.resolve(openApiFile)
                }
            }

            return fromFile(openApiFile.canonicalPath)
        }

        fun fromFile(openApiFilePath: String): OpenApiSpecification {
            val parsedOpenApi = OpenAPIV3Parser().read(openApiFilePath, null, resolveExternalReferences())
            return OpenApiSpecification(openApiFilePath, parsedOpenApi)
        }

        fun fromYAML(
            yamlContent: String,
            openApiFilePath: String,
            loggerForErrors: LogStrategy = logger,
            sourceProvider: String? = null,
            sourceRepository: String? = null,
            sourceRepositoryBranch: String? = null,
            specificationPath: String? = null,
            securityConfiguration: SecurityConfiguration? = null,
            environment: Environment = DefaultEnvironment()
        ): OpenApiSpecification {
            val parseResult: SwaggerParseResult =
                OpenAPIV3Parser().readContents(yamlContent, null, resolveExternalReferences(), openApiFilePath)
            val parsedOpenApi: OpenAPI? = parseResult.openAPI

            if (parsedOpenApi == null) {
                logger.debug("Failed to parse OpenAPI from file $openApiFilePath\n\n$yamlContent")

                printMessages(parseResult, openApiFilePath, loggerForErrors)

                throw ContractException("Could not parse contract $openApiFilePath, please validate the syntax using https://editor.swagger.io")
            } else if (parseResult.messages?.isNotEmpty() == true) {
                logger.log("The OpenAPI file $openApiFilePath was read successfully but with some issues")

                printMessages(parseResult, openApiFilePath, loggerForErrors)
            }

            return OpenApiSpecification(
                openApiFilePath,
                parsedOpenApi,
                sourceProvider,
                sourceRepository,
                sourceRepositoryBranch,
                specificationPath,
                securityConfiguration,
                environment
            )
        }

        private fun printMessages(parseResult: SwaggerParseResult, filePath: String, loggerForErrors: LogStrategy) {
            parseResult.messages.filterNotNull().let {
                if (it.isNotEmpty()) {
                    val parserMessages = parseResult.messages.joinToString(System.lineSeparator())
                    loggerForErrors.log("Error parsing file $filePath")
                    loggerForErrors.log(parserMessages.prependIndent("  "))
                }
            }
        }

        private fun resolveExternalReferences(): ParseOptions = ParseOptions().also { it.isResolve = true }
    }

    val patterns = mutableMapOf<String, Pattern>()

    fun isOpenAPI31(): Boolean {
        return parsedOpenApi.openapi.startsWith("3.1")
    }

    fun toFeature(): Feature {
        val name = File(openApiFilePath).name

        val (scenarioInfos, stubsFromExamples) = toScenarioInfos()

        return Feature(
            scenarioInfos.map { Scenario(it) }, name = name, path = openApiFilePath, sourceProvider = sourceProvider,
            sourceRepository = sourceRepository,
            sourceRepositoryBranch = sourceRepositoryBranch,
            specification = specificationPath,
            serviceType = SERVICE_TYPE_HTTP,
            stubsFromExamples = stubsFromExamples
        )
    }

    override fun toScenarioInfos(): Pair<List<ScenarioInfo>, Map<String, List<Pair<HttpRequest, HttpResponse>>>> {
        val (
            scenarioInfos: List<ScenarioInfo>,
            examplesAsExpectations: Map<String, List<Pair<HttpRequest, HttpResponse>>>
        ) = openApiToScenarioInfos()

        return scenarioInfos.filter { it.httpResponsePattern.status > 0 } to examplesAsExpectations
    }

    override fun matches(
        specmaticScenarioInfo: ScenarioInfo, steps: List<Step>
    ): List<ScenarioInfo> {
        val (openApiScenarioInfos, _) = openApiToScenarioInfos()
        if (openApiScenarioInfos.isEmpty() || steps.isEmpty()) return listOf(specmaticScenarioInfo)
        val result: MatchingResult<Pair<ScenarioInfo, List<ScenarioInfo>>> =
            specmaticScenarioInfo to openApiScenarioInfos to ::matchesPath then ::matchesMethod then ::matchesStatus then ::updateUrlMatcher otherwise ::handleError
        when (result) {
            is MatchFailure -> throw ContractException(result.error.message)
            is MatchSuccess -> return result.value.second
        }
    }

    private fun matchesPath(parameters: Pair<ScenarioInfo, List<ScenarioInfo>>): MatchingResult<Pair<ScenarioInfo, List<ScenarioInfo>>> {
        val (specmaticScenarioInfo, openApiScenarioInfos) = parameters

        // exact + exact   -> values should be equal
        // exact + pattern -> error
        // pattern + exact -> pattern should match exact
        // pattern + pattern -> both generated concrete values should be of same type

        val matchingScenarioInfos = specmaticScenarioInfo.matchesGherkinWrapperPath(openApiScenarioInfos, this)

        return when {
            matchingScenarioInfos.isEmpty() -> MatchFailure(
                Failure(
                    """Scenario: "${specmaticScenarioInfo.scenarioName}" PATH: "${
                        specmaticScenarioInfo.httpRequestPattern.httpPathPattern!!.generate(Resolver())
                    }" is not as per included wsdl / OpenApi spec"""
                )
            )

            else -> MatchSuccess(specmaticScenarioInfo to matchingScenarioInfos)
        }
    }

    override fun patternMatchesExact(
        wrapperURLPart: URLPathSegmentPattern,
        openapiURLPart: URLPathSegmentPattern,
        resolver: Resolver,
    ): Boolean {
        val valueFromWrapper = (wrapperURLPart.pattern as ExactValuePattern).pattern

        val valueToMatch: Value =
            if (valueFromWrapper is StringValue) {
                openapiURLPart.pattern.parse(valueFromWrapper.toStringLiteral(), resolver)
            } else {
                wrapperURLPart.pattern.pattern
            }

        return openapiURLPart.pattern.matches(valueToMatch, resolver) is Result.Success
    }

    override fun exactValuePatternsAreEqual(
        openapiURLPart: URLPathSegmentPattern,
        wrapperURLPart: URLPathSegmentPattern
    ) =
        (openapiURLPart.pattern as ExactValuePattern).pattern.toStringLiteral() == (wrapperURLPart.pattern as ExactValuePattern).pattern.toStringLiteral()

    private fun matchesMethod(parameters: Pair<ScenarioInfo, List<ScenarioInfo>>): MatchingResult<Pair<ScenarioInfo, List<ScenarioInfo>>> {
        val (specmaticScenarioInfo, openApiScenarioInfos) = parameters

        val matchingScenarioInfos =
            openApiScenarioInfos.filter { it.httpRequestPattern.method == specmaticScenarioInfo.httpRequestPattern.method }

        return when {
            matchingScenarioInfos.isEmpty() -> MatchFailure(
                Failure(
                    """Scenario: "${specmaticScenarioInfo.scenarioName}" METHOD: "${
                        specmaticScenarioInfo.httpRequestPattern.method
                    }" is not as per included wsdl / OpenApi spec"""
                )
            )

            else -> MatchSuccess(specmaticScenarioInfo to matchingScenarioInfos)
        }
    }

    private fun matchesStatus(parameters: Pair<ScenarioInfo, List<ScenarioInfo>>): MatchingResult<Pair<ScenarioInfo, List<ScenarioInfo>>> {
        val (specmaticScenarioInfo, openApiScenarioInfos) = parameters

        val matchingScenarioInfos =
            openApiScenarioInfos.filter { it.httpResponsePattern.status == specmaticScenarioInfo.httpResponsePattern.status }

        return when {
            matchingScenarioInfos.isEmpty() -> MatchFailure(
                Failure(
                    """Scenario: "${specmaticScenarioInfo.scenarioName}" RESPONSE STATUS: "${
                        specmaticScenarioInfo.httpResponsePattern.status
                    }" is not as per included wsdl / OpenApi spec"""
                )
            )

            else -> MatchSuccess(specmaticScenarioInfo to matchingScenarioInfos)
        }
    }

    private fun updateUrlMatcher(parameters: Pair<ScenarioInfo, List<ScenarioInfo>>): MatchingResult<Pair<ScenarioInfo, List<ScenarioInfo>>> {
        val (specmaticScenarioInfo, openApiScenarioInfos) = parameters

        return MatchSuccess(specmaticScenarioInfo to openApiScenarioInfos.map { openApiScenario ->
            val queryPattern = openApiScenario.httpRequestPattern.httpQueryParamPattern.queryPatterns
            val zippedPathPatterns =
                (specmaticScenarioInfo.httpRequestPattern.httpPathPattern?.pathSegmentPatterns ?: emptyList()).zip(
                    openApiScenario.httpRequestPattern.httpPathPattern?.pathSegmentPatterns ?: emptyList()
                )

            val pathPatterns = zippedPathPatterns.map { (fromWrapper, fromOpenApi) ->
                if (fromWrapper.pattern is ExactValuePattern)
                    fromWrapper
                else
                    fromOpenApi.copy(key = fromWrapper.key)
            }

            val httpPathPattern =
                HttpPathPattern(pathPatterns, openApiScenario.httpRequestPattern.httpPathPattern?.path ?: "")
            val httpQueryParamPattern = HttpQueryParamPattern(queryPattern)

            val httpRequestPattern = openApiScenario.httpRequestPattern.copy(
                httpPathPattern = httpPathPattern,
                httpQueryParamPattern = httpQueryParamPattern
            )
            openApiScenario.copy(httpRequestPattern = httpRequestPattern)
        })
    }

    private fun openApiToScenarioInfos(): Pair<List<ScenarioInfo>, Map<String, List<Pair<HttpRequest, HttpResponse>>>> {
        val data: List<Pair<List<ScenarioInfo>, Map<String, List<Pair<HttpRequest, HttpResponse>>>>> =
            openApiPaths().map { (openApiPath, pathItem) ->
                openApiOperations(pathItem).map { (httpMethod, openApiOperation) ->
                    try {
                        openApiOperation.validateParameters()
                    } catch (e: ContractException) {
                        throw ContractException("In $httpMethod $openApiPath: ${e.message}")
                    }

                    val operation = openApiOperation.operation

                    val specmaticPathParam = toSpecmaticPathParam(openApiPath, operation)
                    val specmaticQueryParam = toSpecmaticQueryParam(operation)

                    val requestBody: RequestBody? = resolveRequestBody(operation)

                    val httpResponsePatterns: List<ResponseData> = attempt("In $httpMethod $openApiPath response") {
                        toHttpResponsePatterns(operation.responses)
                    }

                    val httpRequestPatterns: List<Pair<HttpRequestPattern, Map<String, List<HttpRequest>>>> = attempt("In $httpMethod $openApiPath request") {
                        toHttpRequestPatterns(
                            specmaticPathParam, specmaticQueryParam, httpMethod, operation
                        )
                    }

                    val scenarioInfos =
                        httpResponsePatterns.map { (response, responseMediaType: MediaType, httpResponsePattern, _: Map<String, HttpResponse>) ->
                            val responseExamples: Map<String, Example> = responseMediaType.examples.orEmpty()
                            val specmaticExampleRows: List<Row> = testRowsFromExamples(responseExamples, operation, requestBody)

                            httpRequestPatterns.map { (httpRequestPattern, _: Map<String, List<HttpRequest>>) ->
                                val scenarioName = scenarioName(operation, response, httpRequestPattern)

                                val ignoreFailure = operation.tags.orEmpty().map { it.trim() }.contains("WIP")

                                val rowsToBeUsed: List<Row> = specmaticExampleRows

                                ScenarioInfo(
                                    scenarioName = scenarioName,
                                    patterns = patterns.toMap(),
                                    httpRequestPattern = httpRequestPattern,
                                    httpResponsePattern = httpResponsePattern,
                                    ignoreFailure = ignoreFailure,
                                    examples = rowsToExamples(rowsToBeUsed),
                                    sourceProvider = sourceProvider,
                                    sourceRepository = sourceRepository,
                                    sourceRepositoryBranch = sourceRepositoryBranch,
                                    specification = specificationPath,
                                    serviceType = SERVICE_TYPE_HTTP
                                )
                            }
                        }.flatten()

                    val requestExamples = httpRequestPatterns.map {
                        it.second
                    }.foldRight(emptyMap<String, List<HttpRequest>>()) { acc, map ->
                        acc.plus(map)
                    }

                    val responseExamplesList = httpResponsePatterns.map { it.examples }

                    val examples =
                        collateExamplesForExpectations(requestExamples, responseExamplesList)

                    scenarioInfos to examples
                }
            }.flatten()


        val scenarioInfos = data.map { it.first }.flatten()
        val examples: Map<String, List<Pair<HttpRequest, HttpResponse>>> =
            data.map { it.second }.foldRight(emptyMap()) { acc, map ->
                acc.plus(map)
            }

        return scenarioInfos to examples
    }

    private fun validateParameters(parameters: List<Parameter>?) {
        parameters.orEmpty().forEach { parameter ->
            if(parameter.name == null)
                throw ContractException("A parameter does not have a name.")

            if(parameter.schema == null)
                throw ContractException("A parameter does not have a schema.")

            if(parameter.schema.type == "array" && parameter.schema.items == null)
                throw ContractException("A parameter of type \"array\" has not defined \"items\".")

        }
    }

    private fun collateExamplesForExpectations(
        requestExamples: Map<String, List<HttpRequest>>,
        responseExamplesList: List<Map<String, HttpResponse>>
    ): Map<String, List<Pair<HttpRequest, HttpResponse>>> {
        return responseExamplesList.flatMap { responseExamples ->
            responseExamples.filter { (key, _) ->
                key in requestExamples
            }.map { (key, responseExample) ->
                key to requestExamples.getValue(key).map { it to responseExample }
            }
        }.toMap()
    }

    private fun scenarioName(
        operation: Operation,
        response: ApiResponse,
        httpRequestPattern: HttpRequestPattern
    ): String = operation.summary?.let {
        """${operation.summary}. Response: ${response.description}"""
    } ?: "${httpRequestPattern.testDescription()}. Response: ${response.description}"

    private fun rowsToExamples(specmaticExampleRows: List<Row>): List<Examples> =
        when (specmaticExampleRows) {
            emptyList<Row>() -> emptyList()
            else -> {
                val examples = Examples(
                    specmaticExampleRows.first().columnNames,
                    specmaticExampleRows
                )

                listOf(examples)
            }
        }

    private fun testRowsFromExamples(
        responseExamples: Map<String, Example>,
        operation: Operation,
        requestBody: RequestBody?
    ) = responseExamples.map { (exampleName, _) ->
        val parameterExamples: Map<String, Any> = parameterExamples(operation, exampleName)

        val requestBodyExample: Map<String, Any> =
            requestBodyExample(requestBody, exampleName, operation.summary)

        val requestExamples = parameterExamples.plus(requestBodyExample).map { (key, value) ->
            if (value.toString().contains("externalValue")) "${key}_filename" to value
            else key to value
        }.toMap()

        when {
            requestExamples.isNotEmpty() -> Row(
                requestExamples.keys.toList().map { keyName: String -> keyName },
                requestExamples.values.toList().map { value: Any? -> value?.toString() ?: "" }
                    .map { valueString: String ->
                        if (valueString.contains("externalValue")) {
                            ObjectMapper().readValue(valueString, Map::class.java).values.first()
                                .toString()
                        } else valueString
                    },
                name = exampleName
            )

            else -> Row()
        }
    }

    data class OperationIdentifier(val requestMethod: String, val requestPath: String, val responseStatus: Int)

    private fun requestBodyExample(
        requestBody: RequestBody?,
        exampleName: String,
        operationSummary: String?
    ): Map<String, Any> {
        val requestExampleValue: Any? =
            resolveExample(requestBody?.content?.values?.firstOrNull()?.examples?.get(exampleName))?.value

        val requestBodyExample: Map<String, Any> = if (requestExampleValue != null) {
            if (requestBody?.content?.entries?.first()?.key == "application/x-www-form-urlencoded" || requestBody?.content?.entries?.first()?.key == "multipart/form-data") {
                val operationSummaryClause = operationSummary?.let { "for operation \"${operationSummary}\"" } ?: ""
                val jsonExample =
                    attempt("Could not parse example $exampleName$operationSummaryClause") {
                        parsedJSON(requestExampleValue.toString()) as JSONObjectValue
                    }
                jsonExample.jsonObject.map { (key, value) ->
                    key to value.toString()
                }.toMap()
            } else {
                mapOf("(REQUEST-BODY)" to requestExampleValue)
            }
        } else {
            emptyMap()
        }
        return requestBodyExample
    }

    private fun resolveExample(example: Example?): Example? {
        return example?.`$ref`?.let {
            val exampleName = it.substringAfterLast("/")
            parsedOpenApi.components?.examples?.get(exampleName)
        } ?: example
    }

    private fun parameterExamples(
        operation: Operation,
        exampleName: String
    ): Map<String, Any> = operation.parameters.orEmpty()
        .filter { parameter ->
            parameter.examples.orEmpty().any { it.key == exampleName }
        }.associate {
            val exampleValue: Example = it.examples[exampleName]
                ?: throw ContractException("The value of ${it.name} in example $exampleName was unexpectedly found to be null.")

            it.name to (resolveExample(exampleValue)?.value ?: "")
        }

    private fun openApiPaths() = parsedOpenApi.paths.orEmpty()

    private fun isNumber(value: String): Boolean {
        return value.toIntOrNull() != null
    }

    private fun toHttpResponsePatterns(responses: ApiResponses?): List<ResponseData> {
        return responses.orEmpty().map { (status, response) ->
            val headersMap = openAPIHeadersToSpecmatic(response)
            if(!isNumber(status) && status != "default")
                throw ContractException("Response status codes are expected to be numbers, but \"$status\" was found")

            attempt("in $status response") { openAPIResponseToSpecmatic(response, status, headersMap) }
        }.flatten()
    }

    private fun openAPIHeadersToSpecmatic(response: ApiResponse) =
        response.headers.orEmpty().map { (headerName, header) ->
            toSpecmaticParamName(header.required != true, headerName) to toSpecmaticPattern(
                resolveResponseHeader(header)?.schema ?: throw ContractException(
                    headerComponentMissingError(
                        headerName,
                        response
                    )
                ), emptyList()
            )
        }.toMap()

    data class ResponseData(
        val first: ApiResponse,
        val second: MediaType,
        val third: HttpResponsePattern,
        val examples: Map<String, HttpResponse>
    )

    private fun headerComponentMissingError(headerName: String, response: ApiResponse): String {
        if (response.description != null) {
            return "Header component not found for header $headerName in response \"${response.description}\""
        }

        return "Header component not found for header $headerName"
    }

    private fun resolveResponseHeader(header: Header): Header? {
        return if (header.`$ref` != null) {
            val headerComponentName = header.`$ref`.substringAfterLast("/")
            parsedOpenApi.components?.headers?.get(headerComponentName)
        } else {
            header
        }
    }

    private fun openAPIResponseToSpecmatic(
        response: ApiResponse,
        status: String,
        headersMap: Map<String, Pattern>
    ): List<ResponseData> {
        if (response.content == null) {
            val responsePattern = HttpResponsePattern(
                headersPattern = HttpHeadersPattern(headersMap),
                status = status.toIntOrNull() ?: DEFAULT_RESPONSE_CODE
            )

            return listOf(ResponseData(response, MediaType(), responsePattern, emptyMap()))
        }

        val headerExamples =
            response.headers.orEmpty().entries.fold(emptyMap<String, Map<String, String>>()) { acc, (headerName, header) ->
                extractParameterExamples(header.examples, headerName, acc)
            }

        return response.content.map { (contentType, mediaType) ->
            val responsePattern = HttpResponsePattern(
                headersPattern = HttpHeadersPattern(headersMap),
                status = if (status == "default") 1000 else status.toInt(),
                body = when (contentType) {
                    "application/xml" -> toXMLPattern(mediaType)
                    else -> toSpecmaticPattern(mediaType, "response")
                }
            )

            val exampleBodies: Map<String, String?> = mediaType.examples?.mapValues {
                resolveExample(it.value)?.value?.toString() ?: ""
            } ?: emptyMap()

            val examples: Map<String, HttpResponse> =
                when (status.toIntOrNull()) {
                    0, null -> emptyMap()
                    else -> exampleBodies.map {
                        it.key to HttpResponse(
                            status.toInt(),
                            body = it.value ?: "",
                            headers = headerExamples[it.key] ?: emptyMap()
                        )
                    }.toMap()
                }

            ResponseData(response, mediaType, responsePattern, examples)
        }
    }

    private fun toHttpRequestPatterns(
        httpPathPattern: HttpPathPattern,
        httpQueryParamPattern: HttpQueryParamPattern,
        httpMethod: String,
        operation: Operation
    ): List<Pair<HttpRequestPattern, Map<String, List<HttpRequest>>>> {

        val securitySchemes: Map<String, OpenAPISecurityScheme> =
            parsedOpenApi.components?.securitySchemes?.mapValues { (schemeName, scheme) ->
                toSecurityScheme(schemeName, scheme)
            } ?: mapOf(NO_SECURITY_SCHEMA_IN_SPECIFICATION to NoSecurityScheme())

        val parameters = operation.parameters

        val headersMap = parameters.orEmpty().filterIsInstance<HeaderParameter>().associate {
            toSpecmaticParamName(it.required != true, it.name) to toSpecmaticPattern(it.schema, emptyList())
        }

        val headersPattern = HttpHeadersPattern(headersMap)
        val requestPattern = HttpRequestPattern(
            httpPathPattern = httpPathPattern,
            httpQueryParamPattern = httpQueryParamPattern,
            method = httpMethod,
            headersPattern = headersPattern,
            securitySchemes = operationSecuritySchemes(operation, securitySchemes)
        )

        val exampleQueryParams = namedExampleParams(operation, QueryParameter::class.java)
        val examplePathParams = namedExampleParams(operation, PathParameter::class.java)
        val exampleHeaderParams = namedExampleParams(operation, HeaderParameter::class.java)

        val exampleRequestBuilder = ExampleRequestBuilder(examplePathParams, exampleHeaderParams, exampleQueryParams, httpPathPattern, httpMethod, securitySchemes)

        val requestBody = resolveRequestBody(operation)
            ?: return listOf(
                Pair(requestPattern.copy(body = NoBodyPattern), exampleRequestBuilder.examplesBasedOnParameters)
            )

        return requestBody.content.map { (contentType, mediaType) ->
            when (contentType.lowercase()) {
                "multipart/form-data" -> {
                    val partSchemas = if (mediaType.schema.`$ref` == null) {
                        mediaType.schema
                    } else {
                        resolveReferenceToSchema(mediaType.schema.`$ref`).second
                    }

                    val parts: List<MultiPartFormDataPattern> =
                        partSchemas.properties.map { (partName, partSchema) ->
                            val partContentType = mediaType.encoding?.get(partName)?.contentType
                            val partNameWithPresence = if (partSchemas.required?.contains(partName) == true)
                                partName
                            else
                                "$partName?"

                            if (partSchema is BinarySchema) {
                                MultiPartFilePattern(
                                    partNameWithPresence,
                                    toSpecmaticPattern(partSchema, emptyList()),
                                    partContentType
                                )
                            } else {
                                MultiPartContentPattern(
                                    partNameWithPresence,
                                    toSpecmaticPattern(partSchema, emptyList()),
                                    partContentType
                                )
                            }
                        }

                    Pair(
                        requestPattern.copy(
                            multiPartFormDataPattern = parts,
                            headersPattern = headersPatternWithContentType(requestPattern, contentType)
                        ), emptyMap()
                    )
                }

                "application/x-www-form-urlencoded" -> Pair(
                    requestPattern.copy(
                        formFieldsPattern = toFormFields(mediaType),
                        headersPattern = headersPatternWithContentType(requestPattern, contentType)
                    ), emptyMap()
                )

                "application/xml" -> Pair(
                        requestPattern.copy(
                            body = toXMLPattern(mediaType),
                            headersPattern = headersPatternWithContentType(requestPattern, contentType)
                        ), emptyMap()
                    )

                else -> {
                    val examplesFromMediaType = mediaType.examples ?: emptyMap()

                    val exampleBodies: Map<String, String?> = examplesFromMediaType.mapValues {
                        resolveExample(it.value)?.value?.toString() ?: ""
                    }

                    val allExamples = exampleRequestBuilder.examplesWithRequestBodies(exampleBodies)


                    Pair(
                        requestPattern.copy(
                            body = toSpecmaticPattern(mediaType, "request"),
                            headersPattern = headersPatternWithContentType(requestPattern, contentType)
                        ), allExamples
                    )
                }
            }
        }
    }

    private fun headersPatternWithContentType(
        requestPattern: HttpRequestPattern,
        contentType: String
    ) = requestPattern.headersPattern.copy(
        contentType = contentType
    )

    private fun <T : Parameter> namedExampleParams(
        operation: Operation,
        parameterType: Class<T>
    ): Map<String, Map<String, String>> = operation.parameters.orEmpty()
        .filterIsInstance(parameterType)
        .fold(emptyMap()) { acc, parameter ->
            extractParameterExamples(parameter.examples, parameter.name, acc)
        }

    private fun extractParameterExamples(
        examplesToAdd: Map<String, Example>?,
        parameterName: String,
        examplesAccumulatedSoFar: Map<String, Map<String, String>>
    ): Map<String, Map<String, String>> {
        return examplesToAdd.orEmpty()
            .entries.filter { it.value.value?.toString().orEmpty() !in OMIT }
            .fold(examplesAccumulatedSoFar) { acc, (exampleName, example) ->
                val exampleValue = resolveExample(example)?.value?.toString() ?: ""
                val exampleMap = acc[exampleName] ?: emptyMap()
                acc.plus(exampleName to exampleMap.plus(parameterName to exampleValue))
            }
    }

    private fun resolveRequestBody(operation: Operation): RequestBody? =
        operation.requestBody?.`$ref`?.let {
            resolveReferenceToRequestBody(it).second
        } ?: operation.requestBody

    private fun operationSecuritySchemes(
        operation: Operation,
        contractSecuritySchemes: Map<String, OpenAPISecurityScheme>
    ): List<OpenAPISecurityScheme> {
        val globalSecurityRequirements: List<String> =
            parsedOpenApi.security?.map { it.keys.toList() }?.flatten() ?: emptyList()
        val operationSecurityRequirements: List<String> =
            operation.security?.map { it.keys.toList() }?.flatten() ?: emptyList()
        val operationSecurityRequirementsSuperSet: List<String> =
            globalSecurityRequirements.plus(operationSecurityRequirements).distinct()
        val operationSecuritySchemes: List<OpenAPISecurityScheme> =
            contractSecuritySchemes.filter { (name, _: OpenAPISecurityScheme) -> name in operationSecurityRequirementsSuperSet }.values.toList()
        return operationSecuritySchemes.ifEmpty { listOf(NoSecurityScheme()) }
    }

    private fun toSecurityScheme(schemeName: String, securityScheme: SecurityScheme): OpenAPISecurityScheme {
        val securitySchemeConfiguration = securityConfiguration?.OpenAPI?.securitySchemes?.get(schemeName)
        if (securityScheme.scheme == BEARER_SECURITY_SCHEME) {
            return toBearerSecurityScheme(securitySchemeConfiguration, schemeName)
        }

        if (securityScheme.type == SecurityScheme.Type.OAUTH2) {
            return toBearerSecurityScheme(securitySchemeConfiguration, schemeName)
        }

        if (securityScheme.type == SecurityScheme.Type.APIKEY) {
            val apiKey = getSecurityTokenForApiKeyScheme(securitySchemeConfiguration, schemeName, environment)
            if (securityScheme.`in` == SecurityScheme.In.HEADER)
                return APIKeyInHeaderSecurityScheme(securityScheme.name, apiKey)

            if (securityScheme.`in` == SecurityScheme.In.QUERY)
                return APIKeyInQueryParamSecurityScheme(securityScheme.name, apiKey)
        }

        throw ContractException("Specmatic only supports oauth2, bearer, and api key authentication (header, query) security schemes at the moment")
    }

    private fun toBearerSecurityScheme(
        securitySchemeConfiguration: SecuritySchemeConfiguration?,
        environmentVariable: String,
    ): BearerSecurityScheme {
        val token = getSecurityTokenForBearerScheme(securitySchemeConfiguration, environmentVariable, environment)
        return BearerSecurityScheme(token)
    }

    private fun toFormFields(mediaType: MediaType): Map<String, Pattern> {
        val schema = mediaType.schema.`$ref`?.let {
            val (_, resolvedSchema) = resolveReferenceToSchema(mediaType.schema.`$ref`)
            resolvedSchema
        } ?: mediaType.schema

        return schema.properties.map { (formFieldName, formFieldValue) ->
            formFieldName to toSpecmaticPattern(
                formFieldValue, emptyList(), jsonInFormData = isJsonInString(mediaType, formFieldName)
            )
        }.toMap()
    }

    private fun isJsonInString(
        mediaType: MediaType, formFieldName: String?
    ) = if (mediaType.encoding.isNullOrEmpty()) false
    else mediaType.encoding[formFieldName]?.contentType == "application/json"

    private fun toSpecmaticPattern(mediaType: MediaType, section: String, jsonInFormData: Boolean = false): Pattern =
        toSpecmaticPattern(mediaType.schema ?: throw ContractException("${section.capitalizeFirstChar()} body definition is missing"), emptyList(), jsonInFormData = jsonInFormData)

    private fun resolveDeepAllOfs(schema: Schema<Any>): List<Schema<Any>> {
        if (schema.allOf == null)
            return listOf(schema)

        return schema.allOf.flatMap { constituentSchema ->
            if (constituentSchema.`$ref` != null) {
                val (_, referredSchema) = resolveReferenceToSchema(constituentSchema.`$ref`)

                resolveDeepAllOfs(referredSchema)
            } else listOf(constituentSchema)
        }
    }

    private fun toSpecmaticPattern(
        schema: Schema<*>, typeStack: List<String>, patternName: String = "", jsonInFormData: Boolean = false
    ): Pattern {
        val preExistingResult = patterns["($patternName)"]
        val pattern = if (preExistingResult != null && patternName.isNotBlank())
            preExistingResult
        else if (typeStack.filter { it == patternName }.size > 1) {
            DeferredPattern("($patternName)")
        } else when (schema) {
            is StringSchema -> when (schema.enum) {
                null -> StringPattern(
                    minLength = schema.minLength,
                    maxLength = schema.maxLength,
                    example = schema.example?.toString()
                )

                else -> toEnum(schema, patternName) { enumValue -> StringValue(enumValue.toString()) }.withExample(
                    schema.example?.toString()
                )
            }

            is EmailSchema -> EmailPattern(example = schema.example?.toString())

            is PasswordSchema -> StringPattern(example = schema.example?.toString())

            is IntegerSchema -> when (schema.enum) {
                null -> NumberPattern(example = schema.example?.toString())
                else -> toEnum(schema, patternName) { enumValue ->
                    NumberValue(
                        enumValue.toString().toInt()
                    )
                }.withExample(schema.example?.toString())
            }

            is BinarySchema -> BinaryPattern()
            is NumberSchema -> NumberPattern(example = schema.example?.toString())
            is UUIDSchema -> UUIDPattern
            is DateTimeSchema -> DateTimePattern
            is DateSchema -> DatePattern
            is BooleanSchema -> BooleanPattern(example = schema.example?.toString())
            is ObjectSchema -> {
                if (schema.additionalProperties is Schema<*>) {
                    toDictionaryPattern(schema, typeStack)
                } else if (noPropertiesDefinedInSchema(schema)) {
                    toFreeFormDictionaryWithStringKeysPattern()
                } else if (schema.xml?.name != null) {
                    toXMLPattern(schema, typeStack = typeStack)
                } else {
                    toJsonObjectPattern(schema, patternName, typeStack)
                }
            }
            is ByteArraySchema -> Base64StringPattern()

            is ArraySchema -> {
                if (schema.xml?.name != null) {
                    toXMLPattern(schema, typeStack = typeStack)
                } else {

                    ListPattern(
                        toSpecmaticPattern(
                            schema.items, typeStack
                        ),
                        example = toListExample(schema.example)
                    )
                }
            }

            is ComposedSchema -> {
                if (schema.allOf != null) {
                    val deepListOfAllOfs = resolveDeepAllOfs(schema)
                    val schemaProperties = deepListOfAllOfs.map { schemaToProcess ->
                        val requiredFields = schemaToProcess.required.orEmpty()
                        toSchemaProperties(schemaToProcess, requiredFields, patternName, typeStack)
                    }.fold(emptyMap<String, Pattern>()) { propertiesAcc, propertiesEntry ->
                        combine(propertiesEntry, propertiesAcc)
                    }

                    val schemasWithOneOf = deepListOfAllOfs.filter {
                        it.oneOf != null
                    }

                    val oneOfs = schemasWithOneOf.map { oneOfTheSchemas ->
                        oneOfTheSchemas.oneOf.map {
                            val (componentName, schemaToProcess) = resolveReferenceToSchema(it.`$ref`)
                            val requiredFields = schemaToProcess.required.orEmpty()
                            componentName to toSchemaProperties(
                                schemaToProcess,
                                requiredFields,
                                componentName,
                                typeStack
                            )
                        }.map { (componentName, properties) ->
                            componentName to combine(schemaProperties, properties)
                        }
                    }.flatten().map { (componentName, properties) ->
                        toJSONObjectPattern(properties, "(${componentName})")
                    }

                    if (oneOfs.size == 1)
                        oneOfs.single()
                    else if (oneOfs.size > 1)
                        AnyPattern(oneOfs)
                    else
                        toJSONObjectPattern(schemaProperties, "(${patternName})")
                } else if (schema.oneOf != null) {
                    val candidatePatterns = schema.oneOf.filterNot { nullableEmptyObject(it) }.map { componentSchema ->
                        val (componentName, schemaToProcess) =
                            if (componentSchema.`$ref` != null)
                                resolveReferenceToSchema(componentSchema.`$ref`)
                            else
                                "" to componentSchema

                        toSpecmaticPattern(schemaToProcess, typeStack.plus(componentName), componentName)
                    }

                    val nullable =
                        if (schema.oneOf.any { nullableEmptyObject(it) }) listOf(NullPattern) else emptyList()

                    AnyPattern(candidatePatterns.plus(nullable))
                } else if (schema.anyOf != null) {
                    throw UnsupportedOperationException("Specmatic does not support anyOf")
                } else {
                    throw UnsupportedOperationException("Unsupported composed schema: $schema")
                }
            }

            else -> {
                if (schema.nullable == true && schema.additionalProperties == null && schema.`$ref` == null) {
                    NullPattern
                } else if (schema.additionalProperties is Schema<*>) {
                    toDictionaryPattern(schema, typeStack)
                } else if (schema.additionalProperties == true) {
                    toFreeFormDictionaryWithStringKeysPattern()
                } else if(schema.properties != null)
                    toJsonObjectPattern(schema, patternName, typeStack)
                else if (schema.`$ref` != null) {
                    val component: String = schema.`$ref`

                    val (componentName, referredSchema) = resolveReferenceToSchema(component)
                    val cyclicReference = typeStack.contains(componentName)
                    if (!cyclicReference) {
                        val componentPattern = toSpecmaticPattern(
                            referredSchema,
                            typeStack.plus(componentName), componentName
                        )
                        cacheComponentPattern(componentName, componentPattern)
                    }
                    DeferredPattern("(${componentName})")
                }
                else {
                    val schemaFragment = if(patternName.isNotBlank()) "schema $patternName" else "in one of the schemas"

                    throw if(schema.javaClass.simpleName != "Schema")
                        ContractException("${schemaFragment.capitalizeFirstChar()} is not yet supported, please raise an issue on https://github.com/znsio/specmatic/issues")
                    else
                        ContractException("\"type\" attribute was not provided in $schemaFragment, please check the syntax of the specification")
                }
            }
        }.also {
            when {
                it.instanceOf(JSONObjectPattern::class) && jsonInFormData -> {
                    PatternInStringPattern(
                        patterns.getOrDefault("($patternName)", StringPattern()), "($patternName)"
                    )
                }

                else -> it
            }
        }

        return when (schema.nullable) {
            false, null -> pattern
            true -> pattern.toNullable(schema.example?.toString())
        }
    }

    private fun toListExample(example: Any?): List<String?>? {
        if (example == null)
            return null

        if (example !is ArrayNode)
            return null

        return example.toList().flatMap {
            when {
                it.isNull -> listOf(null)
                it.isNumber -> listOf(it.numberValue().toString())
                it.isBoolean -> listOf(it.booleanValue().toString())
                it.isTextual -> listOf(it.textValue())
                else -> emptyList()
            }
        }
    }

    private fun combine(
        propertiesEntry: Map<String, Pattern>,
        propertiesAcc: Map<String, Pattern>
    ): Map<String, Pattern> {
        val updatedPropertiesAcc: Map<String, Pattern> =
            propertiesEntry.entries.fold(propertiesAcc) { acc, propertyEntry ->
                when (val keyWithoutOptionality = withoutOptionality(propertyEntry.key)) {
                    in acc ->
                        acc

                    propertyEntry.key ->
                        acc.minus("$keyWithoutOptionality?").plus(propertyEntry.key to propertyEntry.value)

                    else ->
                        acc.plus(propertyEntry.key to propertyEntry.value)
                }
            }

        return updatedPropertiesAcc
    }

    private fun <T : Pattern> cacheComponentPattern(componentName: String, pattern: T): T {
        if (componentName.isNotBlank() && pattern !is DeferredPattern) {
            val typeName = "(${componentName})"
            val prev = patterns[typeName]
            if (pattern != prev) {
                if (prev != null) {
                    logger.debug("Replacing cached component pattern. name=$componentName, prev=$prev, new=$pattern")
                }
                patterns[typeName] = pattern
            }
        }
        return pattern
    }

    private fun nullableEmptyObject(schema: Schema<*>): Boolean {
        return schema is ObjectSchema && schema.nullable == true
    }

    private fun toXMLPattern(mediaType: MediaType): Pattern {
        return toXMLPattern(mediaType.schema, typeStack = emptyList())
    }

    private fun toXMLPattern(
        schema: Schema<Any>, nodeNameFromProperty: String? = null, typeStack: List<String>
    ): XMLPattern {
        val name = schema.xml?.name ?: nodeNameFromProperty

        return when (schema) {
            is ObjectSchema -> {
                if(schema.properties == null) {
                    throw ContractException("XML schema named $name does not have properties.")
                }

                val nodeProperties = schema.properties.filter { entry ->
                    entry.value.xml?.attribute != true
                }

                val nodes = nodeProperties.map { (propertyName: String, propertySchema) ->
                    val type = when (propertySchema.type) {
                        in primitiveOpenAPITypes -> {
                            val innerPattern = DeferredPattern(primitiveOpenAPITypes.getValue(propertySchema.type))
                            XMLPattern(XMLTypeData(propertyName, propertyName, emptyMap(), listOf(innerPattern)))
                        }

                        else -> {
                            toXMLPattern(propertySchema, propertyName, typeStack)
                        }
                    }

                    val optionalAttribute = if (propertyName !in (schema.required ?: emptyList<String>())) mapOf(
                        OCCURS_ATTRIBUTE_NAME to ExactValuePattern(StringValue(OPTIONAL_ATTRIBUTE_VALUE))
                    )
                    else emptyMap()

                    type.copy(pattern = type.pattern.copy(attributes = optionalAttribute.plus(type.pattern.attributes)))
                }

                val attributeProperties = schema.properties.filter { entry ->
                    entry.value.xml?.attribute == true
                }

                val attributes: Map<String, Pattern> = attributeProperties.map { (name, schema) ->
                    name to toSpecmaticPattern(schema, emptyList())
                }.toMap()

                name ?: throw ContractException("Could not determine name for an xml node")

                val namespaceAttributes: Map<String, ExactValuePattern> =
                    if (schema.xml?.namespace != null && schema.xml?.prefix != null) {
                        val attributeName = "xmlns:${schema.xml?.prefix}"
                        val attributeValue = ExactValuePattern(StringValue(schema.xml.namespace))
                        mapOf(attributeName to attributeValue)
                    } else {
                        emptyMap()
                    }

                val xmlTypeData = XMLTypeData(name, realName(schema, name), namespaceAttributes.plus(attributes), nodes)

                XMLPattern(xmlTypeData)
            }

            is ArraySchema -> {
                val repeatingSchema = schema.items as Schema<Any>

                val repeatingType = when (repeatingSchema.type) {
                    in primitiveOpenAPITypes -> {
                        val innerPattern = DeferredPattern(primitiveOpenAPITypes.getValue(repeatingSchema.type))

                        val innerName = repeatingSchema.xml?.name
                            ?: if (schema.xml?.name != null && schema.xml?.wrapped == true) schema.xml.name else nodeNameFromProperty

                        XMLPattern(
                            XMLTypeData(
                                innerName ?: throw ContractException("Could not determine name for an xml node"),
                                innerName,
                                emptyMap(),
                                listOf(innerPattern)
                            )
                        )
                    }

                    else -> {
                        toXMLPattern(repeatingSchema, name, typeStack)
                    }
                }.let { repeatingType ->
                    repeatingType.copy(
                        pattern = repeatingType.pattern.copy(
                            attributes = repeatingType.pattern.attributes.plus(
                                OCCURS_ATTRIBUTE_NAME to ExactValuePattern(StringValue(MULTIPLE_ATTRIBUTE_VALUE))
                            )
                        )
                    )
                }

                if (schema.xml?.wrapped == true) {
                    val wrappedName = schema.xml?.name ?: nodeNameFromProperty
                    val wrapperTypeData = XMLTypeData(
                        wrappedName ?: throw ContractException("Could not determine name for an xml node"),
                        wrappedName,
                        emptyMap(),
                        listOf(repeatingType)
                    )
                    XMLPattern(wrapperTypeData)
                } else repeatingType
            }

            else -> {
                if (schema.`$ref` != null) {
                    val component = schema.`$ref`
                    val (componentName, componentSchema) = resolveReferenceToSchema(component)

                    val typeName = "($componentName)"

                    val nodeName = componentSchema.xml?.name ?: name ?: componentName

                    if (typeName !in typeStack) {
                        val componentPattern = toXMLPattern(componentSchema, componentName, typeStack.plus(typeName))
                        cacheComponentPattern(componentName, componentPattern)
                    }

                    val xmlRefType = XMLTypeData(
                        nodeName, nodeName, mapOf(
                            TYPE_ATTRIBUTE_NAME to ExactValuePattern(
                                StringValue(
                                    componentName
                                )
                            )
                        ), emptyList()
                    )

                    XMLPattern(xmlRefType)
                } else throw ContractException("Node not recognized as XML type: ${schema.type}")
            }
        }
    }

    private fun realName(schema: ObjectSchema, name: String): String = if (schema.xml?.prefix != null) {
        "${schema.xml?.prefix}:${name}"
    } else {
        name
    }

    private val primitiveOpenAPITypes =
        mapOf("string" to "(string)", "number" to "(number)", "integer" to "(number)", "boolean" to "(boolean)")

    private fun toDictionaryPattern(
        schema: Schema<*>, typeStack: List<String>
    ): DictionaryPattern {
        val valueSchema = schema.additionalProperties as Schema<Any>
        val valueSchemaTypeName = valueSchema.`$ref` ?: valueSchema.types?.first() ?: ""
        return DictionaryPattern(
            StringPattern(), toSpecmaticPattern(valueSchema, typeStack, valueSchemaTypeName, false)
        )
    }

    private fun noPropertiesDefinedInSchema(valueSchema: Schema<Any>) = valueSchema.properties == null

    private fun toFreeFormDictionaryWithStringKeysPattern(): DictionaryPattern {
        return DictionaryPattern(
            StringPattern(), AnythingPattern
        )
    }


    private fun toJsonObjectPattern(
        schema: Schema<*>, patternName: String, typeStack: List<String>
    ): JSONObjectPattern {
        val requiredFields = schema.required.orEmpty()
        val schemaProperties = toSchemaProperties(schema, requiredFields, patternName, typeStack)
        val minProperties: Int? = schema.minProperties
        val maxProperties: Int? = schema.maxProperties
        val jsonObjectPattern = toJSONObjectPattern(schemaProperties, "(${patternName})").copy(
            minProperties = minProperties,
            maxProperties = maxProperties
        )
        return cacheComponentPattern(patternName, jsonObjectPattern)
    }

    private fun toSchemaProperties(
        schema: Schema<*>, requiredFields: List<String>, patternName: String, typeStack: List<String>
    ): Map<String, Pattern> = schema.properties.orEmpty().map { (propertyName, propertyType) ->
        if (schema.discriminator?.propertyName == propertyName)
            propertyName to ExactValuePattern(StringValue(patternName))
        else {
            val optional = !requiredFields.contains(propertyName)
            toSpecmaticParamName(optional, propertyName) to toSpecmaticPattern(propertyType, typeStack)
        }
    }.toMap()

    private fun toEnum(schema: Schema<*>, patternName: String, toSpecmaticValue: (Any) -> Value): EnumPattern {
        val specmaticValues = schema.enum.map<Any?, Value> { enumValue ->
            when (enumValue) {
                null -> NullValue
                else -> toSpecmaticValue(enumValue)
            }
        }

        if (schema.nullable != true && NullValue in specmaticValues)
            throw ContractException("Enum values cannot contain null since the schema $patternName is not nullable")

        if (schema.nullable == true && NullValue !in specmaticValues)
            throw ContractException("Enum values must contain null since the schema $patternName is nullable")

        return EnumPattern(specmaticValues, nullable = schema.nullable == true, typeAlias = patternName).also {
            cacheComponentPattern(patternName, it)
        }
    }

    private fun toSpecmaticParamName(optional: Boolean, name: String) = when (optional) {
        true -> "${name}?"
        false -> name
    }

    private fun resolveReferenceToSchema(component: String): Pair<String, Schema<Any>> {
        val componentName = extractComponentName(component)
        val schema =
            parsedOpenApi.components.schemas[componentName] ?: ObjectSchema().also { it.properties = emptyMap() }

        return componentName to schema as Schema<Any>
    }

    private fun resolveReferenceToRequestBody(component: String): Pair<String, RequestBody> {
        val componentName = extractComponentName(component)
        val requestBody = parsedOpenApi.components.requestBodies[componentName] ?: RequestBody()

        return componentName to requestBody
    }

    private fun extractComponentName(component: String): String {
        if (!component.startsWith("#")) throw UnsupportedOperationException("Specmatic only supports local component references.")
        return componentNameFromReference(component)
    }

    private fun componentNameFromReference(component: String) = component.substringAfterLast("/")

    private fun toSpecmaticQueryParam(operation: Operation): HttpQueryParamPattern {
        val parameters = operation.parameters ?: return HttpQueryParamPattern(emptyMap())

        val queryPattern: Map<String, Pattern> = parameters.filterIsInstance<QueryParameter>().associate {
            val specmaticPattern: Pattern? = if (it.schema.type == "array") {
                QueryParameterArrayPattern(listOf(toSpecmaticPattern(schema = it.schema.items, typeStack = emptyList())), it.name)
            } else if (it.schema.type != "object") {
                QueryParameterScalarPattern(toSpecmaticPattern(schema = it.schema, typeStack = emptyList(), patternName = it.name))
            } else null

<<<<<<< HEAD
            val queryParamKey = if(it.required == true)
                it.name
            else
                "${it.name}?"

            queryParamKey to specmaticPattern
        }
        return HttpQueryParamPattern(queryPattern)
=======
            "${it.name}?" to specmaticPattern
        }.filterValues { it != null }.mapValues { it.value!! }

        val additionalProperties = additionalPropertiesInQueryParam(parameters)

        return HttpQueryParamPattern(queryPattern, additionalProperties)
    }

    private fun additionalPropertiesInQueryParam(parameters: List<Parameter>): Pattern? {
        val additionalProperties = parameters.filterIsInstance<QueryParameter>()
            .find { it.schema.type == "object" && it.schema.additionalProperties != null }?.schema?.additionalProperties

        if(additionalProperties == false)
            return null

        if(additionalProperties == true)
            return AnythingPattern

        if(additionalProperties is Schema<*>)
            return toSpecmaticPattern(additionalProperties, emptyList())

        return null
>>>>>>> 91fd2be3
    }

    private fun toSpecmaticPathParam(openApiPath: String, operation: Operation): HttpPathPattern {
        val parameters = operation.parameters ?: emptyList()

        val pathSegments: List<String> = openApiPath.removePrefix("/").removeSuffix("/").let {
            if (it.isBlank())
                emptyList()
            else it.split("/")
        }
        val pathParamMap: Map<String, PathParameter> =
            parameters.filterIsInstance<PathParameter>().associateBy {
                it.name
            }

        val pathPattern: List<URLPathSegmentPattern> = pathSegments.map { pathSegment ->
            if (isParameter(pathSegment)) {
                val paramName = pathSegment.removeSurrounding("{", "}")

                val param = pathParamMap[paramName]
                    ?: throw ContractException("The path parameter in $openApiPath is not defined in the specification")

                URLPathSegmentPattern(toSpecmaticPattern(param.schema, emptyList()), paramName)
            } else {
                URLPathSegmentPattern(ExactValuePattern(StringValue(pathSegment)))
            }
        }

        val specmaticPath = toSpecmaticFormattedPathString(parameters, openApiPath)

        return HttpPathPattern(pathPattern, specmaticPath)
    }

    private fun isParameter(pathSegment: String) = pathSegment.startsWith("{") && pathSegment.endsWith("}")

    private fun toSpecmaticFormattedPathString(
        parameters: List<Parameter>,
        openApiPath: String
    ): String {
        return parameters.filterIsInstance<PathParameter>().foldRight(openApiPath) { it, specmaticPath ->
            val pattern = if (it.schema.enum != null) StringPattern("") else toSpecmaticPattern(it.schema, emptyList())
            specmaticPath.replace(
                "{${it.name}}", "(${it.name}:${pattern.typeName})"
            )
        }
    }

    private fun openApiOperations(pathItem: PathItem): Map<String, OpenApiOperation> {
        return linkedMapOf<String, Operation?>(
            "POST" to pathItem.post,
            "GET" to pathItem.get,
            "PATCH" to pathItem.patch,
            "PUT" to pathItem.put,
            "DELETE" to pathItem.delete
        ).filter { (_, value) -> value != null }.map { (key, value) -> key to OpenApiOperation(value!!) }.toMap()
    }
}<|MERGE_RESOLUTION|>--- conflicted
+++ resolved
@@ -1294,17 +1294,12 @@
                 QueryParameterScalarPattern(toSpecmaticPattern(schema = it.schema, typeStack = emptyList(), patternName = it.name))
             } else null
 
-<<<<<<< HEAD
             val queryParamKey = if(it.required == true)
                 it.name
             else
                 "${it.name}?"
 
             queryParamKey to specmaticPattern
-        }
-        return HttpQueryParamPattern(queryPattern)
-=======
-            "${it.name}?" to specmaticPattern
         }.filterValues { it != null }.mapValues { it.value!! }
 
         val additionalProperties = additionalPropertiesInQueryParam(parameters)
@@ -1326,7 +1321,6 @@
             return toSpecmaticPattern(additionalProperties, emptyList())
 
         return null
->>>>>>> 91fd2be3
     }
 
     private fun toSpecmaticPathParam(openApiPath: String, operation: Operation): HttpPathPattern {
