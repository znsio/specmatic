--- conflicted
+++ resolved
@@ -1,8 +1,6 @@
 package io.specmatic.core.pattern
 
 import com.mifmif.common.regex.Generex
-import dk.brics.automaton.Automaton
-import dk.brics.automaton.RegExp
 import io.specmatic.core.Resolver
 import io.specmatic.core.Result
 import io.specmatic.core.mismatchResult
@@ -13,11 +11,7 @@
 import java.nio.charset.StandardCharsets
 import java.util.*
 
-<<<<<<< HEAD
 data class StringPattern (
-=======
-data class StringPattern(
->>>>>>> ef5f8e0a
     override val typeAlias: String? = null,
     val minLength: Int? = null,
     val maxLength: Int? = null,
@@ -85,7 +79,6 @@
 
                 return Result.Success()
             }
-
             else -> mismatchResult("string", sampleData, resolver.mismatchMessages)
         }
     }
@@ -103,11 +96,7 @@
         return JSONArrayValue(valueList)
     }
 
-<<<<<<< HEAD
-    private val patternMinLength: Int =
-=======
     private val randomStringLength: Int =
->>>>>>> ef5f8e0a
         when {
             minLength != null && 5 < minLength -> minLength
             maxLength != null && 5 > maxLength -> maxLength
@@ -115,32 +104,27 @@
         }
 
     override fun generate(resolver: Resolver): Value {
-        val defaultExample = resolver.resolveExample(example, this)
+        val defaultExample: Value? = resolver.resolveExample(example, this)
+        if (regex != null) {
+            if(defaultExample == null)
+                return StringValue(Generex(regex.removePrefix("^").removeSuffix("$")).random(randomStringLength))
 
-        defaultExample?.let {
-<<<<<<< HEAD
-            val result = matches(it, resolver)
-            result.throwOnFailure()
-            return it
-=======
-            if (matches(it, resolver).isSuccess()) {
-                return it
-            }
-            throw ContractException("Schema example ${it.toStringLiteral()} does not match pattern $regex")
->>>>>>> ef5f8e0a
+            val defaultExampleMatchResult = matches(defaultExample, resolver)
+
+            if(defaultExampleMatchResult.isSuccess())
+                return defaultExample
+
+            throw ContractException("Schema example ${defaultExample.toStringLiteral()} does not match pattern $regex")
         }
 
-        return regex?.let {
-            val regexWithoutCaretAndDollar = regex.removePrefix("^").removeSuffix("$")
-<<<<<<< HEAD
-            StringValue(generateFromRegex(regexWithoutCaretAndDollar, patternMinLength, maxLength))
-        } ?: StringValue(randomString(patternMinLength))
-=======
-            regexMinLengthValidation(regexWithoutCaretAndDollar)
-            regexMaxLengthValidation(regexWithoutCaretAndDollar)
-            StringValue(generateFromRegex(regexWithoutCaretAndDollar, randomStringLength, maxLength))
-        } ?: StringValue(randomString(randomStringLength))
->>>>>>> ef5f8e0a
+        if(defaultExample != null) {
+            if(defaultExample !is StringValue)
+                throw ContractException("Schema example ${defaultExample.toStringLiteral()} is not a string")
+
+            return defaultExample
+        }
+
+        return StringValue(randomString(randomStringLength))
     }
 
     override fun newBasedOn(row: Row, resolver: Resolver): Sequence<ReturnValue<Pattern>> {
@@ -159,11 +143,7 @@
 
     override fun newBasedOn(resolver: Resolver): Sequence<Pattern> = sequenceOf(this)
 
-    override fun negativeBasedOn(
-        row: Row,
-        resolver: Resolver,
-        config: NegativePatternConfiguration
-    ): Sequence<ReturnValue<Pattern>> {
+    override fun negativeBasedOn(row: Row, resolver: Resolver, config: NegativePatternConfiguration): Sequence<ReturnValue<Pattern>> {
         val current = this
 
         return sequence {
@@ -205,15 +185,6 @@
 
     override val pattern: Any = "(string)"
     override fun toString(): String = pattern.toString()
-
-<<<<<<< HEAD
-    private fun generateFromRegex(regexWithoutCaretAndDollar: String, minLength: Int, maxLength: Int?): String =
-=======
-    private fun generateFromRegex(regexWithoutCaretAndDollar: String, minLength: Int, maxLength: Int? = null): String =
->>>>>>> ef5f8e0a
-        maxLength?.let {
-            Generex(regexWithoutCaretAndDollar).random(minLength, it)
-        } ?: Generex(regexWithoutCaretAndDollar).random(minLength)
 }
 
 fun randomString(length: Int = 5): String {
