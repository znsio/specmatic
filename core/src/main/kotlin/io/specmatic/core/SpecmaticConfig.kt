--- conflicted
+++ resolved
@@ -142,15 +142,9 @@
     private val repository: RepositoryInfo? = null,
     val report: ReportConfiguration? = null,
     private val security: SecurityConfiguration? = null,
-<<<<<<< HEAD
-    val test: TestConfiguration? = TestConfiguration(),
+    private val test: TestConfiguration? = TestConfiguration(),
     private val stub: StubConfiguration = StubConfiguration(),
-    val virtualService: VirtualServiceConfiguration = VirtualServiceConfiguration(),
-=======
-    private val test: TestConfiguration? = TestConfiguration(),
-    val stub: StubConfiguration = StubConfiguration(),
     private val virtualService: VirtualServiceConfiguration = VirtualServiceConfiguration(),
->>>>>>> 583a9466
     private val examples: List<String>? = null,
     val workflow: WorkflowConfiguration? = null,
     private val ignoreInlineExamples: Boolean? = null,
@@ -177,33 +171,33 @@
         }
 
         @JsonIgnore
-<<<<<<< HEAD
+        fun getTestConfiguration(specmaticConfig: SpecmaticConfig): TestConfiguration? {
+            return specmaticConfig.test
+        }
+
+        @JsonIgnore
+        fun getVirtualServiceConfiguration(specmaticConfig: SpecmaticConfig): VirtualServiceConfiguration {
+            return specmaticConfig.virtualService
+        }
+
+        @JsonIgnore
+        fun getAllPatternsMandatory(specmaticConfig: SpecmaticConfig): Boolean? {
+            return specmaticConfig.allPatternsMandatory
+        }
+
+        @JsonIgnore
+        fun getIgnoreInlineExamples(specmaticConfig: SpecmaticConfig): Boolean? {
+            return specmaticConfig.ignoreInlineExamples
+        }
+
+        @JsonIgnore
+        fun getAttributeSelectionPattern(specmaticConfig: SpecmaticConfig): AttributeSelectionPattern {
+            return specmaticConfig.attributeSelectionPattern
+        }
+
+        @JsonIgnore
         fun getStubConfiguration(specmaticConfig: SpecmaticConfig): StubConfiguration {
             return specmaticConfig.stub
-        }
-=======
-        fun getTestConfiguration(specmaticConfig: SpecmaticConfig): TestConfiguration? {
-            return specmaticConfig.test
-        }
-
-        @JsonIgnore
-        fun getVirtualServiceConfiguration(specmaticConfig: SpecmaticConfig): VirtualServiceConfiguration {
-            return specmaticConfig.virtualService
-        }
-
-        @JsonIgnore
-        fun getAllPatternsMandatory(specmaticConfig: SpecmaticConfig): Boolean? {
-            return specmaticConfig.allPatternsMandatory
-        }
-
-        @JsonIgnore
-        fun getIgnoreInlineExamples(specmaticConfig: SpecmaticConfig): Boolean? {
-            return specmaticConfig.ignoreInlineExamples
-        }
-
-        @JsonIgnore
-        fun getAttributeSelectionPattern(specmaticConfig: SpecmaticConfig): AttributeSelectionPattern {
-            return specmaticConfig.attributeSelectionPattern
         }
     }
 
@@ -227,7 +221,6 @@
                 }
             }
         }.plus(defaultPort).distinct()
->>>>>>> 583a9466
     }
 
     @JsonIgnore
@@ -261,15 +254,6 @@
     }
 
     @JsonIgnore
-    fun getResiliencyTestsEnable(): ResiliencyTestSuite {
-        return test?.resiliencyTests?.enable ?: ResiliencyTestSuite.none
-    }
-
-    @JsonIgnore
-<<<<<<< HEAD
-    fun getStubIncludeMandatoryAndRequestedKeysInResponse(): Boolean {
-        return stub.includeMandatoryAndRequestedKeysInResponse ?: true
-=======
     fun getResiliencyTestsEnabled(): ResiliencyTestSuite {
         return test?.getResiliencyTests()?.getEnableTestSuite() ?: ResiliencyTestSuite.none
     }
@@ -288,7 +272,11 @@
                 )
             )
         )
->>>>>>> 583a9466
+    }
+
+    @JsonIgnore
+    fun getStubIncludeMandatoryAndRequestedKeysInResponse(): Boolean {
+        return stub.includeMandatoryAndRequestedKeysInResponse ?: true
     }
 
     @JsonIgnore
