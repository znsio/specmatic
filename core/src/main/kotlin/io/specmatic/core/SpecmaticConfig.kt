--- conflicted
+++ resolved
@@ -171,11 +171,11 @@
         }
 
         @JsonIgnore
-<<<<<<< HEAD
         fun getTestConfiguration(specmaticConfig: SpecmaticConfig): TestConfiguration? {
             return specmaticConfig.test
         }
-=======
+
+        @JsonIgnore
         fun getVirtualServiceConfiguration(specmaticConfig: SpecmaticConfig): VirtualServiceConfiguration {
             return specmaticConfig.virtualService
         }
@@ -216,7 +216,6 @@
                 }
             }
         }.plus(defaultPort).distinct()
->>>>>>> 9fd9c1c4
     }
 
     @JsonIgnore
