const mainElement = document.querySelector("main");
const table = document.querySelector("table");
const backBtn = document.querySelector("button#back");
const pathSummaryUl = document.querySelector("ul#path-summary");
const examplesOl = document.querySelector("ol#examples");
const alerts = document.getElementById("alert-container");
const bulkValidateBtn = document.querySelector("button#bulk-validate");
const bulkGenerateBtn = document.querySelector("button#bulk-generate");
const bulkTestBtn = document.querySelector("button#bulk-test");
const chevronDownIcon = document.querySelector("svg.chevron");
let setDecorationsEffect;
let decorationsField;
let savedEditorResponse = null;
let originalEditorText = null;
let scrollYPosition = 0;
let selectedTableRow = null;
let blockGenValidate = false;
const defaultAttrs = {
    "data-generate": "not-generated",
    "data-valid": "not-validated",
    "data-test": "not-tested",
    "data-main": "false"
}
const dataValidationSuccessValues = ["success", "partial"]
let isSaved = true;
let errorMetadata = [];

examplesOl.addEventListener("click", (event) => {
    const target = event.target;
    if (target.matches(".dropdown, .dropdown *")) {
        target.closest("div.details")?.classList.toggle("expanded");
        event.stopPropagation();
    }
})

backBtn.addEventListener("click", () => {
    if (!isSaved) {
        const modalContainer = createModal({
            onDiscard: () => {
                examplesOl.replaceChildren();
                mainElement.setAttribute("data-panel", "table");
                bulkValidateBtn.setAttribute("data-panel", "table");
                bulkGenerateBtn.setAttribute("data-panel", "table");
                bulkTestBtn.setAttribute("data-panel", "table");
                window.scrollTo(0, scrollYPosition);
                console.log("Changes discarded!");
                isSaved = true;
            },

        });
        document.body.appendChild(modalContainer);
        return;
    }

    examplesOl.replaceChildren();
    mainElement.setAttribute("data-panel", "table");
    bulkValidateBtn.setAttribute("data-panel", "table");
    bulkGenerateBtn.setAttribute("data-panel", "table");
    bulkTestBtn.setAttribute("data-panel", "table");
    window.scrollTo(0, scrollYPosition);
});

table.addEventListener("click", async (event) => {
    const target = event.target;
    const nearestTableRow = target.closest("tr");

    if (nearestTableRow) {
        selectedTableRow = nearestTableRow;
        const rowValues = extractRowValues(nearestTableRow);
        event.stopPropagation();

        switch (target.tagName) {
            case "BUTTON": {
                if (blockGenValidate) break;
                switch (target.getAttribute("aria-label")) {
                    case "Generate":
                    case "Generate More": {
                        return await generateRowExamples(nearestTableRow, rowValues);
                    }
                    case "Validate": {
                        return await validateRowExamples(nearestTableRow);
                    }
                    default: {
                        return await testRowExample(nearestTableRow);
                    }
                }
            }

            case "INPUT": {
                if (target.matches("th > label > input")) {
                    const {validatedCount, generatedCount, discAndMainCount, totalCount} = getRowsCount();
                    toggleAllSelects(target.checked);

                    if (table.hasAttribute("data-generated")) {
                        bulkValidateBtn.setAttribute("data-selected", target.checked ? generatedCount : 0);
                        bulkTestBtn.setAttribute("data-selected", target.checked ? validatedCount : 0);
                    }

                    return bulkGenerateBtn.setAttribute("data-selected", target.checked ? totalCount - generatedCount + discAndMainCount : 0);
                }

                return handleSingleInput(nearestTableRow, target.checked);
            }

            default: {
                if (!target.matches("tr > *:first-child, tr > *:first-child *") && nearestTableRow.getAttribute("data-generate") === "success") {
                    return await goToDetails(nearestTableRow, rowValues);
                }
            }
        }
    }
});

function handleSingleInput(nearestTableRow, checked) {
    const getPreSelectCount = (btn, attr) => Number.parseInt(btn.getAttribute(attr) || 0);

    const valPreSelectCount = getPreSelectCount(bulkValidateBtn, "data-selected");
    const genPreSelectCount = getPreSelectCount(bulkGenerateBtn, "data-selected");
    const testPreSelectCount = getPreSelectCount(bulkTestBtn, "data-selected");

    const hasBeenGenerated = nearestTableRow.getAttribute("data-generate") === "success";
    const hasBeenValidated = dataValidationSuccessValues.includes(nearestTableRow.getAttribute("data-valid"));
    const isDiscriminatorRow = nearestTableRow.getAttribute("data-disc") === "true";
    const isMainRow = nearestTableRow.getAttribute("data-main") === "true";

    const countAdjustment = checked ? 1 : -1;

    if (hasBeenGenerated) {
        bulkValidateBtn.setAttribute("data-selected", valPreSelectCount + countAdjustment);
        if (isDiscriminatorRow && isMainRow) {
            bulkGenerateBtn.setAttribute("data-selected", genPreSelectCount + countAdjustment);
        }
        if (hasBeenValidated) {
            bulkTestBtn.setAttribute("data-selected", testPreSelectCount + countAdjustment);
        }
    } else if (isMainRow) {
        bulkGenerateBtn.setAttribute("data-selected", genPreSelectCount + countAdjustment);
    }
}

bulkValidateBtn.addEventListener("click", async () => {
    blockGenValidate = true;
    bulkValidateBtn.setAttribute("data-valid", "processing");

    switch (bulkValidateBtn.getAttribute("data-panel")) {
        case "table": {
            await validateAllSelected();
            break;
        }

        case "details": {
            await validateRowExamples(selectedTableRow);
            const originalYScroll = scrollYPosition;
            await goToDetails(selectedTableRow, extractRowValues(selectedTableRow));
            scrollYPosition = originalYScroll;
            break;
        }
    }

    bulkValidateBtn.removeAttribute("data-valid");
    return cleanUpSelections();
});

bulkGenerateBtn.addEventListener("click", async () => {
    blockGenValidate = true;
    bulkGenerateBtn.setAttribute("data-generate", "processing");

    let failedCount = 0;
    createdCount = 0;
    existedCount = 0;
    const selectedRows = Array.from(table.querySelectorAll("td > input[type=checkbox]:checked")).map((checkbox) => checkbox.closest("tr"));
    const rowsWithNoExamplesOrDiscriminator = selectedRows.filter(row =>
        row.getAttribute("data-main") === "true" && (row.getAttribute("data-generate") === defaultAttrs["data-generate"] || row.getAttribute("data-disc") === "true")
    );

    for (const row of rowsWithNoExamplesOrDiscriminator) {
        const rowValues = extractRowValues(row);
        const {success, created, existed, count} = await generateRowExamples(row, rowValues, true);

        if (!success) failedCount += count;
        createdCount += created;
        existedCount += existed;
    }

    bulkGenerateBtn.removeAttribute("data-generate");
    const message = `${createdCount} Example(s) Created\n${existedCount} Example(s) Existed\n${failedCount} Example(s) Failed`
    const title = `Generation Complete (${createdCount + existedCount + failedCount}) Example(s)`;
    createAlert(title, message, failedCount !== 0);
    return cleanUpSelections();
});

async function validateAllSelected() {
    bulkValidateBtn.setAttribute("data-valid", "processing");

    let errorsCount = 0;
    const selectedRows = Array.from(table.querySelectorAll("td > input[type=checkbox]:checked")).map((checkbox) => checkbox.closest("tr"));
    const rowsWithExamples = selectedRows.filter(row => row.getAttribute("data-generate") === "success");

    for (const row of rowsWithExamples) {
        const success = await validateRowExamples(row, true);
        if (!success) {
            errorsCount++;
        }
    }

    bulkValidateBtn.removeAttribute("data-generate");
    createAlert("Validations Complete", `${errorsCount} out of ${rowsWithExamples.length} are invalid`, errorsCount !== 0);
    return cleanUpSelections();
}

bulkTestBtn.addEventListener("click", async () => {
    blockGenValidate = true;
    bulkTestBtn.setAttribute("data-test", "processing");

    switch (bulkValidateBtn.getAttribute("data-panel")) {
        case "table": {
            await testAllSelected();
            break;
        }

        case "details": {
            await testRowExample(selectedTableRow);
            const originalYScroll = scrollYPosition
            await goToDetails(selectedTableRow, extractRowValues(selectedTableRow));
            scrollYPosition = originalYScroll;
            break;
        }
    }

    bulkTestBtn.removeAttribute("data-test");
    return cleanUpSelections();
});

async function testAllSelected() {
    const selectedRows = Array.from(table.querySelectorAll("td > input[type=checkbox]:checked")).map((checkbox) => checkbox.closest("tr"));
    const rowsWithValidations = selectedRows.filter(row => dataValidationSuccessValues.includes(row.getAttribute("data-valid")));

    for (const row of rowsWithValidations) {
        row.setAttribute("data-test", "processing");
    }

    let failureCount = 0;
    for (const row of rowsWithValidations) {
        const result = await testRowExample(row, true);

        if (!result) {
            failureCount++;
        }
    }

    blockGenValidate = false;
    createAlert("Tests Complete", `${failureCount} out of ${rowsWithValidations.length} have failed`, failureCount !== 0);
}

function extractRowValues(tableRow) {
    const [method, responseAndContentType] = [...tableRow.children].slice(3, 5).map((child) => child.textContent.trim());
    const [responseStatusCode, contentType] = responseAndContentType.split("\n").map((str) => str.trim());
    const isSchemaBased = tableRow.getAttribute("data-schema-based") === "true"

    return {path: tableRow.getAttribute("data-raw-path"), method, responseStatusCode, contentType, isSchemaBased};
}

function getRowsCount() {
    const tableRows = table.querySelectorAll("tbody > tr");
    return Array.from(tableRows).reduce((acc, row) => {
        const isRowGenerated = row.getAttribute("data-generate") === "success";
        const isRowValidated = dataValidationSuccessValues.includes(row.getAttribute("data-valid"));
        const isRowDiscAndMain = row.getAttribute("data-main") === "true" && row.getAttribute("data-disc") === "true";

        acc.validatedCount += isRowValidated ? 1 : 0;
        acc.generatedCount += isRowGenerated ? 1 : 0;
        acc.discAndMainCount += isRowGenerated && isRowDiscAndMain ? 1 : 0;
        acc.totalCount += 1;
        return acc;

    }, {validatedCount: 0, generatedCount: 0, discAndMainCount: 0, totalCount: 0});
}

function toggleAllSelects(isSelected = true) {
    const checkboxes = table.querySelectorAll("input[type=checkbox]");
    for (const checkbox of checkboxes) {
        checkbox.checked = isSelected;
    }
}

async function generateRowExamples(tableRow, rowValues, bulkMode = false) {
    const originalState = tableRow.getAttribute("data-generate");

    tableRow.setAttribute("data-generate", "processing");
    const {examples, error} = await generateExample(rowValues, bulkMode);
    tableRow.setAttribute("data-generate", originalState);

    if (error) {
        if (!bulkMode) createAlert("Example Generation Failed", error, true);
        tableRow.setAttribute("data-generate", originalState === defaultAttrs["data-generate"] ? "failed" : originalState);
        return {success: false, created: 0, existed: 0, count: 0};
    }

    const {createdCount, existedCount, totalCount} = getExamplesCount(examples);
    const newExamples = getOnlyNewExamples(tableRow, examples);
    const thisRowIsGenerated = tableRow.getAttribute("data-generate") === "success";
    const newRows = newExamples.map((ex, idx) => updateRowWithExample(tableRow, thisRowIsGenerated || idx > 0, ex));

    const rowsToBeAdded = newRows.filter((row, idx) => idx > 0 || thisRowIsGenerated);
    const exampleFragment = document.createDocumentFragment();
    rowsToBeAdded.forEach(row => exampleFragment.appendChild(row))

    requestAnimationFrame(() => {
        rowsToBeAdded.forEach(row => tableRow.parentElement.insertBefore(row, tableRow.nextSibling));
        updateSpans(tableRow, rowValues, rowsToBeAdded.length);
    })

    if (!bulkMode) {
        const alertTitle = `Example(s) Generated, ${existedCount} already existed`;
        const alertMessage = `Example name(s): ${newExamples.map(example => parseFileName(example.exampleFilePath)).join("\n")}`;
        createAlert(alertTitle, alertMessage, false)
    }
    ;

    return {success: true, created: createdCount, existed: existedCount, count: totalCount};
}

async function validateRowExamples(tableRow, bulkMode = false) {
    tableRow.setAttribute("data-valid", "processing");
    const exampleData = getExampleData(tableRow);

    if (!isSaved) {
        const exampleSaved = await saveExample(exampleData);
        if (!exampleSaved) {
            return false;
        }
    }

    const {exampleAbsPath, errorMessage, errorList, isPartialFailure} = await validateExample(exampleData);

    if (errorMessage && !exampleAbsPath) {
        if (!bulkMode) createAlert("Validation Failed", `Error: ${error ?? "Unknown Error"}`, true);
        tableRow.setAttribute("data-valid", "failed");
        return false;
    }

    tableRow.setAttribute("data-valid", errorMessage ? isPartialFailure ? "partial" : "failed" : "success");
    storeExampleValidationData(tableRow, {errorMessage, errorList});
    storeExampleTestData(tableRow, null);
    tableRow.setAttribute("data-test", defaultAttrs["data-test"]);

    if (errorMessage && !isPartialFailure) {
        if (!bulkMode) createAlert("Invalid Example", `Example name: ${parseFileName(exampleAbsPath)}`, true);
        return false;
    }

    if (!bulkMode) createAlert("Valid Example", `Example name: ${parseFileName(exampleAbsPath)}`, false);
    return true;
}

async function testRowExample(tableRow, bulkMode = false) {
    tableRow.setAttribute("data-test", "processing");

    const isExampleValid = await validateRowExamples(tableRow, bulkMode);
    if (!isExampleValid) {
        createAlert("Invalid Example or Network Failure", `Example name: ${parseFileName(getExampleData(tableRow))}`, true);
        return false;
    }

    const exampleData = getExampleData(tableRow);
    const {data, error} = await testExample({
        exampleFile: exampleData
    });

    if (error && !data) {
        if (!bulkMode) createAlert("Testing Failed", `Error: ${error ?? "Unknown Error"}`, true);
        tableRow.setAttribute("data-test", "failed");
        return false;
    }

    tableRow.setAttribute("data-test", (error || data?.result !== "Success") ? "failed" : "success");
    storeExampleTestData(tableRow, data);

    if (error || data?.result !== "Success") {
        if (!bulkMode) createAlert(`Test ${data ? data.result : "Failed"}`, `Example name: ${parseFileName(exampleData)}`, true);
        return false;
    }

    if (!bulkMode) createAlert("Test Passed", `Example name: ${parseFileName(exampleData)}`, false);
    return true;
}

// ACTION HELPERS
function getExamplesCount(examples) {
    return examples.reduce((counts, example) => {
        if (example.created) {
            counts.createdCount++;
        } else if (example.existed) {
            counts.existedCount++;
        }
        return counts;
    }, {createdCount: 0, existedCount: 0, totalCount: examples.length});
}

function getOnlyNewExamples(tableRow, examples) {
    const existingExamples = new Set(getAllSameGroupExamples(tableRow));
    return examples.filter(example => !existingExamples.has(example.exampleFilePath));
}

function updateRowWithExample(tableRow, shouldClone, example) {
    const newRow = shouldClone ? tableRow.cloneNode(true) : tableRow;
    storeExampleData(newRow, example);
    insertExampleIntoRow(example, newRow);

    if (shouldClone) {
        Object.entries(defaultAttrs).forEach(([attr, value]) => newRow.setAttribute(attr, value));
        Array.from(newRow.children).slice(2, -2).forEach(cell => cell.classList.add("hidden"));
    }

    newRow.setAttribute("data-generate", "success");
    enableValidateBtn(newRow);
    return newRow;
}

function insertExampleIntoRow(example, tableRow) {
    const exampleSpan = document.createElement("span");
    exampleSpan.textContent = parseFileName(example.exampleFilePath);
    const generateColumn = tableRow.querySelector("td:nth-last-child(2)")
    generateColumn.replaceChildren(exampleSpan);
}

function updateSpans(tableRow, rowValues, increment) {
    const origMainValues = Object.values(rowValues)
    let curRow = tableRow;

    while (curRow) {
        const curRowValues = Object.values(extractRowValues(curRow));
        if (curRowValues[0] !== origMainValues[0]) break;

        const cells = Array.from(curRow.children).slice(2, -2);
        let isMatchingCell = true;

        for (let i = 0; i < cells.length; i++) {
            isMatchingCell = isMatchingCell && curRowValues[i] === origMainValues[i];
            if (i == cells.length - 1) {
                isMatchingCell = isMatchingCell && curRowValues[i + 1] == origMainValues[i + 1];
            }
            if (isMatchingCell) {
                cells[i].rowSpan += increment;
            }
        }

        curRow = curRow.previousElementSibling;
    }
}

async function goToDetails(tableRow, rowValues) {
    const exampleAbsPath = getExampleData(tableRow);
    let docFragment = [];

    if (exampleAbsPath) {
        const {example, error} = await getExampleContent(exampleAbsPath);
        const {errorList, errorMessage} = getExampleValidationData(tableRow) || {errorList: null, errorMessage: null};
        docFragment = createExampleRows([{
            absPath: exampleAbsPath,
            exampleJson: example,
            errorList: errorList,
            errorMessage: error || errorMessage,
            hasBeenValidated: tableRow.getAttribute("data-valid") !== defaultAttrs["data-valid"],
            isPartialFailure: tableRow.getAttribute("data-valid") === "partial",
            test: getExampleTestData(tableRow)
        }]);
        originalEditorText = example;
    }

    bulkTestBtn.classList.toggle("bulk-disabled", tableRow.getAttribute("data-valid") !== "success")
    pathSummaryUl.replaceChildren(createPathSummary(rowValues));
    examplesOl.replaceChildren(docFragment);
    mainElement.setAttribute("data-panel", "details");
    bulkValidateBtn.setAttribute("data-panel", "details");
    bulkGenerateBtn.setAttribute("data-panel", "details");
    bulkTestBtn.setAttribute("data-panel", "details");
    scrollYPosition = window.scrollY;
    window.scrollTo(0, 0);
}

function createExampleRows(examples) {
    const docFragment = document.createDocumentFragment();
    for (const example of examples) {
        const exampleLi = document.createElement("li");
        exampleLi.appendChild(createExampleSummary(example));
        exampleLi.appendChild(createExampleDropDown(example));
        docFragment.appendChild(exampleLi);
    }

    return docFragment;
}

function createPathSummary(rowValues) {
    const docFragment = document.createDocumentFragment();

    if (rowValues.isSchemaBased) {
        rowValues = {"schema": rowValues["path"], ...rowValues};
        delete rowValues["path"];
        delete rowValues["isSchemaBased"];
    }

    for (const [key, value] of Object.entries(rowValues)) {
        if (!value) continue;

        const li = document.createElement("li");
        const keySpan = document.createElement("span");
        const valueSpan = document.createElement("span");

        keySpan.textContent = key;
        valueSpan.textContent = value;
        li.appendChild(keySpan);
        li.appendChild(valueSpan);

        docFragment.appendChild(li);
    }
    return docFragment;
}


function createExampleSummary(example) {
    const exampleDiv = document.createElement("div");
    const exampleName = document.createElement("p");
    const exampleBadge = document.createElement("span");
    const testBadge = document.createElement("span");

    exampleDiv.classList.add("example");
    exampleBadge.classList.add("pill", example.hasBeenValidated ? (example.errorMessage ? (example.isPartialFailure ? "yellow" : "red") : "green") : "blue");
    exampleName.textContent = example.absPath;

    if (example.hasBeenValidated) {
        exampleBadge.textContent = example.errorMessage ? example.isPartialFailure ? "Valid" : "Invalid" : "Valid";
        exampleBadge.textContent += " Example";
    } else {
        exampleBadge.textContent = "Example";
    }

    const expandDiv = document.createElement("div");
    expandDiv.classList.add("expand-info");
    expandDiv.appendChild(exampleBadge);

    if (example.test) {
        console.log(example.test);
        testBadge.classList.add("pill", example.test.result === "Success" ? "green" : "red");
        testBadge.textContent = `Test ${example.test.result}`;
        expandDiv.appendChild(testBadge);
    }

    exampleDiv.appendChild(exampleName);
    exampleDiv.appendChild(expandDiv);
    return exampleDiv;
}

function createExampleDropDown(example) {
    const detailsDiv = document.createElement("div");
    detailsDiv.classList.add("details");

    const detailsDropdown = document.createElement("div");
    detailsDropdown.classList.add("dropdown");
    const detailsPara = document.createElement("p");
    detailsDropdown.appendChild(detailsPara);
    detailsDropdown.appendChild(chevronDownIcon.cloneNode(true));

    const detailsPre = document.createElement("pre");
    const examplePara = document.createElement("p");
    examplePara.textContent = "Example: ";

    if (example.errorMessage) {
        const issueCount = example.errorList.length;
        const issueOrIssues = issueCount === 1 ? "issue" : "issues";
        detailsPara.textContent = `Example has ${issueCount || ""} ${issueOrIssues}`;
        if (issueCount > 0) {
            detailsPara.style.color = "red";
        }
    } else {
        detailsPara.textContent = example.hasBeenValidated ? "Example has no errors" : "Example has not yet been validated";
    }

    if (example.hasBeenValidated) {
        detailsPre.textContent = example.errorMessage ? example.errorMessage : `${parseFileName(example.absPath)} IS VALID`;
        if (example.test) {
            detailsPre.textContent = `${detailsPre.textContent}\n${example.test.details}`;
        }
    } else {
        detailsPre.textContent = `${parseFileName(example.absPath)} HAS NOT YET BEEN VALIDATED`;
    }

    const examplePreDiv = document.createElement("div");
    const detailsFragment = document.createDocumentFragment();

    examplePreDiv.setAttribute("id", "example-pre");
    examplePreDiv.classList.add("language-json");
    detailsFragment.appendChild(detailsDropdown);
    detailsFragment.appendChild(detailsPre);

    setDecorationsEffect = window.StateEffect.define();
    decorationsField = window.StateField.define({
        create() {
            return window.Decoration.none;
        },
        update(decorations, transaction) {
            for (let effect of transaction.effects) {
                if (effect.is(setDecorationsEffect)) {
                    return effect.value;
                }
            }
            return decorations;
        },
        provide: field => window.EditorView.decorations.from(field)
    });

    const editorFacet = window.EditorView.theme({
        "&": {
            fontSize: "16px",
            lineHeight: "1.5",
        },
    });

    const editor = new window.EditorView({
        state: window.EditorState.create({
            doc: example.exampleJson,
            extensions: [
                window.basicSetup,
                window.autocompletion,
                window.json,
                window.linter,
                window.lintGutter,
                window.lineNumbers,
                window.oneDark,
                decorationsField,
                editorFacet,
                window.EditorView.updateListener.of((update) => {
                    if (update.docChanged) {
                        isSaved = false;
                        const editorElement = editor.dom;
                        updateBorderColorExampleBlock(editorElement, examplePreDiv);
                        if (example.errorList && example.errorList.length > 0) {
                            highlightErrorLines(editor, example.errorList, example.exampleJson);
                        }
                        savedEditorResponse = update.state.doc.toString();
                    }
                })
            ],
        }),
        parent: examplePreDiv
    });


    if (example.errorList && example.errorList.length > 0) {
        highlightErrorLines(editor, example.errorList, example.exampleJson);
    }


    if (example.test) {
        const testPara = document.createElement("p");
        testPara.textContent = "Test Log: ";
        const testPre = document.createElement("pre");
        testPre.textContent = example.test.testLog;
        detailsFragment.appendChild(testPara);
        detailsFragment.appendChild(testPre);
    }

    detailsDiv.appendChild(detailsFragment);
    detailsDiv.appendChild(examplePara);

    const fragment = document.createDocumentFragment();
    if (example.errorMessage) {
        fragment.appendChild(detailsDiv);
    }
    fragment.appendChild(examplePreDiv);

    return fragment;
}

async function saveExample(examplePath) {
    const editedText = savedEditorResponse;
    try {
        const parsedContent = JSON.parse(editedText);

        const response = await fetch(`${getHostPort()}/_specmatic/examples/update`, {
            method: "POST",
            headers: {
                "Content-Type": "application/json",
            },
            body: JSON.stringify({
                exampleFile: examplePath,
                exampleContent: editedText,
            }),
        });

        if (response.ok) {
            createAlert("Saved", "Example saved to file", false);
            isSaved = true;
            return true;
        } else {
            const errorMessage = await response.text();
            createAlert("Failed to save example.", `Failed to save example to ${examplePath}: ${errorMessage}`, true);
            console.error("Error saving example:", response.status);
            savedEditorResponse = originalEditorText;
            return false;
        }
    } catch (e) {
        console.error("Error during save request:", e);
        createAlert("Failed to save example.", `An error occurred while saving example to ${examplePath}: ${e.message}`, true);
        savedEditorResponse = originalEditorText;
        return false;
    }
}


function updateBorderColorExampleBlock(editorElement, examplePreDiv) {
    try {
        JSON.parse(editorElement.state.doc.toString());
        editorElement.style.borderWidth = "2px";
        editorElement.style.borderStyle = "solid";
        editorElement.style.borderColor = "green";
    } catch (e) {
        editorElement.style.borderWidth = "2px";
        editorElement.style.borderStyle = "solid";
        editorElement.style.borderColor = "red";
    }
}


function highlightErrorLines(editor, metadata, exampleJson) {
    const {data, pointers} = jsonMapParser(exampleJson);
    let decorations = [];
    const existingMarkers = new Map();
    const errorLines = [];
    errorMetadata = [];

    metadata.forEach(meta => {
        var location = findObjectByPath(pointers, meta.jsonPath);
        if (location == null) {
            meta.jsonPath = meta.jsonPath.substring(0, meta.jsonPath.lastIndexOf('/'));
            location = findObjectByPath(pointers, meta.jsonPath);
        }
        const lineNumber = location.key ? location.key.line : (location.value ? location.value.line : null);

        if (lineNumber !== null) {
            const lineLength = editor.state.doc.line(lineNumber + 1)
            if (!existingMarkers.has(lineNumber)) {
                existingMarkers.set(lineNumber, []);
                errorLines.push(lineNumber);
            }
            existingMarkers.get(lineNumber).push(meta.description);
            const combinedDescriptions = existingMarkers.get(lineNumber).join('\n\n');
            const className = "specmatic-editor-line-error";

            decorations.push(
                window.Decoration.line({
                    class: className,
                    attributes: {
                        "data-validation-error-message": combinedDescriptions
                    }
                }).range(lineLength.from)
            );
            const existingError = errorMetadata.find(err => err.line === lineNumber + 1);
            if (existingError) {
                existingError.message = combinedDescriptions;
            } else {
                errorMetadata.push({
                    line: lineNumber + 1,
                    message: combinedDescriptions,
                    isPartial: meta.isPartial
                });
            }
        }
    });
    decorations.sort((a, b) => a.from - b.from);
    const decorationSet = window.Decoration.set(decorations);
    const transaction = editor.state.update({
        effects: setDecorationsEffect.of(decorationSet)
    });

    editor.dispatch(transaction);
    const errorTooltipExtension = createErrorTooltipExtension(errorMetadata);
    editor.dispatch({
        effects: setDecorationsEffect.of(decorationSet),
    });
    editor.dispatch({
        effects: window.StateEffect.appendConfig.of([errorTooltipExtension]),
    });

}

function findObjectByPath(pointers, patch) {
    for (const path in pointers) {
        if (path === patch) {
            return pointers[path];
        }
    }
    return null;
}

const createErrorTooltipExtension = (errorMetadata) => {
    return window.hoverTooltip((view, pos) => {
        const line = view.state.doc.lineAt(pos);
        const error = errorMetadata.find(err => err.line === line.number);
        const lineCoords = view.coordsAtPos(pos);
        if (error) {
            return {
                pos,
                above: true,
                create: () => {
                    const tooltip = document.createElement("div");
                    tooltip.textContent = error.message;
                    tooltip.innerHTML = error.message.replace(/\n/g, "<br>");
                    tooltip.className = "cm-tooltip cm-tooltip-lint";
                    tooltip.style.color = "white";
                    tooltip.style.padding = "15px";
                    tooltip.style.borderRadius = "3px";
                    tooltip.style.fontSize = "20px";
                    tooltip.style.pointerEvents = "none";
                    tooltip.style.display = "block";
                    tooltip.style.zIndex = "1000";
                    tooltip.style.position = "fixed";
                    tooltip.style.borderLeft = error.isPartial ? "4px solid yellow"
                        : "4px solid red";
                    tooltip.style.top = `${lineCoords.top + window.scrollY - tooltip.offsetHeight - 120}px`; // Position above the line
                    tooltip.style.left = `${lineCoords.left + 20}px`;
                    return {dom: tooltip};
                },
            };
        }

        return null;
    });
};

<<<<<<< HEAD
=======
function createErrorMarker() {
    const marker = document.createElement("div");
    marker.className = "line-decoration-mark-error";
    return marker;
}
>>>>>>> 611b8391


function parseFileName(path) {
    return path.split('/').pop();
}

function storeExampleData(tableRow, example) {
    const key = tableRow.getAttribute("data-key");
    tableRow.setAttribute("data-example", example.exampleFilePath);
    exampleDetails[key][example.exampleFilePath] = null;
    return example;
}

function getExampleData(tableRow) {
    return tableRow.getAttribute("data-example");
}

function getAllSameGroupExamples(tableRow) {
    const rowKey = tableRow.getAttribute("data-key");
    const examplePairs = exampleDetails[rowKey];
    return Object.keys(examplePairs).filter(value => value !== "null");
}

function storeExampleValidationData(tableRow, result) {
    const key = tableRow.getAttribute("data-key");
    exampleDetails[key][tableRow.getAttribute("data-example")] = result;
}

function getExampleValidationData(tableRow) {
    const key = tableRow.getAttribute("data-key");
    return exampleDetails[key][getExampleData(tableRow)];
}

function storeExampleTestData(tableRow, data) {
    const key = tableRow.getAttribute("data-key");
    const exampleData = getExampleData(tableRow);

    if (!testDetails[key]) {
        testDetails[key] = {};
    }

    testDetails[key][exampleData] = data;
}


function getExampleTestData(tableRow) {
    const key = tableRow.getAttribute("data-key");

    if (!testDetails[key]) {
        return null;
    }

    return testDetails[key][getExampleData(tableRow)];
}

async function generateExample(pathInfo, bulkMode) {
    try {
        const resp = await fetch(`${getHostPort()}/_specmatic/examples/generate`, {
            method: "POST",
            body: JSON.stringify({...pathInfo, bulkMode}),
            headers: {
                "Content-Type": "application/json",
            }
        });
        const data = await resp.json();

        if (!resp.ok) {
            throw new Error(data.error);
        }

        return {examples: data.examples, error: data.error};
    } catch (error) {
        return {error: error.message, examples: null};
    }
}

async function validateExample(exampleFile) {
    try {
        const resp = await fetch(`${getHostPort()}/_specmatic/examples/validate`, {
            method: "POST",
            body: JSON.stringify({exampleFile}),
            headers: {
                "Content-Type": "application/json",
            }
        });
        const data = await resp.json();

        if (!resp.ok) {
            throw new Error(data.errorMessage);
        }

        return {
            exampleAbsPath: data.absPath,
            errorList: data.errorList,
            errorMessage: data.errorMessage,
            isPartialFailure: data.isPartialFailure
        };
    } catch (error) {
        return {errorMessage: error.message, exampleAbsPath: null, isPartialFailure: false, errorList: null};
    }
}

async function getExampleContent(example) {
    const exampleFileName = encodeURIComponent(example);
    try {
        const resp = await fetch(`${getHostPort()}/_specmatic/examples/content?fileName=${exampleFileName}`)
        const data = await resp.json();

        if (!resp.ok) {
            throw new Error(data.error);
        }

        return {example: data.content, error: null};
    } catch (e) {
        return {example: null, error: e.message}
    }
}

async function testExample(exampleData) {
    try {
        const resp = await fetch(`${getHostPort()}/_specmatic/examples/test`, {
            method: "POST",
            body: JSON.stringify(exampleData),
            headers: {
                "Content-Type": "application/json",
            }
        });
        const data = await resp.json();

        if (!resp.ok) {
            throw new Error(data.error);
        }

        return {data, error: data.error}
    } catch (error) {
        return {data: null, error: error.message}
    }
}

function parseFileName(absPath) {
    const fileName = absPath.split("\\").pop().split("/").pop();
    const lastIndex = fileName.lastIndexOf(".");
    return fileName.slice(0, lastIndex);
}

function getHostPort() {
    const hostPort = table.getAttribute("data-hostPort");
    return hostPort;
}

function enableValidateBtn(tableRow) {
    table.setAttribute("data-generated", "true");
}

function createAlert(heading, message, error) {
    const alertBox = document.createElement("div");
    alertBox.classList.add("alert-msg", "slide-in", error ? "red" : "green");

    const alertTitle = document.createElement("p");
    alertTitle.textContent = heading;

    const alertMsg = document.createElement("pre");
    alertMsg.textContent = message;

    alertBox.appendChild(alertTitle);
    alertBox.appendChild(alertMsg);
    alerts.replaceChildren(alertBox);

    setTimeout(() => {
        if (!alerts.matches(":hover")) {
            removeAlertBox(alertBox);
        } else {
            const handleMouseLeave = () => {
                removeAlertBox(alertBox);
                alerts.removeEventListener("mouseleave", handleMouseLeave);
            };
            alerts.addEventListener("mouseleave", handleMouseLeave);
        }
    }, 3000);
}

function removeAlertBox(alertBox) {
    alertBox.classList.add("slide-out");
    setTimeout(() => {
        alertBox.remove();
    }, 250);
}

function cleanUpSelections() {
    requestAnimationFrame(() => {
        for (const checkbox of table.querySelectorAll("input[type=checkbox]")) {
            checkbox.checked = false;
        }
    });
    bulkGenerateBtn.setAttribute("data-selected", "0");
    bulkValidateBtn.setAttribute("data-selected", "0");
    bulkTestBtn.setAttribute("data-selected", "0");
    blockGenValidate = false;
}

function createModal({onSave, onDiscard}) {
    // Data for modal
    const title = "Unsaved Changes";
    const closeText = "No";
    const discardText = "Yes";
    const bodyText = "Your changes are not saved & validated. To save your changes click on the Save & Validate button. Discard changes?";

    // Create modal container dynamically
    const modalContainer = document.createElement("div");
    modalContainer.classList.add("go-back-modal");
    modalContainer.style.position = "fixed";
    modalContainer.style.top = "0";
    modalContainer.style.left = "0";
    modalContainer.style.width = "100%";
    modalContainer.style.height = "100%";
    modalContainer.style.backgroundColor = "rgba(0, 0, 0, 0.5)";
    modalContainer.style.display = "flex";
    modalContainer.style.alignItems = "center";
    modalContainer.style.justifyContent = "center";
    modalContainer.style.zIndex = "9999";

    // Create modal content box
    const modalContent = document.createElement("div");
    modalContent.style.backgroundColor = "#fff";
    modalContent.style.borderRadius = "8px";
    modalContent.style.padding = "20px";
    modalContent.style.width = "400px";
    modalContent.style.boxShadow = "0 4px 8px rgba(0, 0, 0, 0.2)";
    modalContent.style.textAlign = "center";

    // Create modal header
    const modalHeader = document.createElement("div");
    const modalTitle = document.createElement("h5");
    modalTitle.textContent = title;
    modalHeader.style.fontSize = "18px";
    modalHeader.style.fontWeight = "bold";
    modalHeader.style.marginBottom = "15px";
    modalHeader.appendChild(modalTitle);

    // Create modal body
    const modalBody = document.createElement("div");
    modalBody.textContent = bodyText;
    modalBody.style.marginBottom = "15px";

    // Create modal footer
    const modalFooter = document.createElement("div");

    const closeButton = document.createElement("button");
    closeButton.textContent = closeText;
    closeButton.style.backgroundColor = "#007bff";
    closeButton.style.color = "#fff";
    closeButton.style.border = "none";
    closeButton.style.padding = "8px 16px";
    closeButton.style.borderRadius = "4px";
    closeButton.style.cursor = "pointer";
    closeButton.style.marginRight = "10px";

    const discardButton = document.createElement("button");
    discardButton.textContent = discardText;
    discardButton.style.backgroundColor = "#007bff";
    discardButton.style.color = "#fff";
    discardButton.style.border = "none";
    discardButton.style.padding = "8px 16px";
    discardButton.style.borderRadius = "4px";
    discardButton.style.cursor = "pointer";

    // Add buttons to footer
    modalFooter.appendChild(closeButton);
    modalFooter.appendChild(discardButton);

    // Append everything to the modal content
    modalContent.appendChild(modalHeader);
    modalContent.appendChild(modalBody);
    modalContent.appendChild(modalFooter);

    // Append modal content to modal container
    modalContainer.appendChild(modalContent);


    // Button event listeners
    closeButton.addEventListener("click", () => {
        closeModal();
    });

    discardButton.addEventListener("click", () => {
        onDiscard();
        closeModal();
    });


    modalContainer.addEventListener("click", (event) => {
        if (event.target === modalContainer) {
            closeModal();
        }
    });


    function closeModal() {
        modalContainer.remove();
    }

    return modalContainer;
}


(() => cleanUpSelections())();<|MERGE_RESOLUTION|>--- conflicted
+++ resolved
@@ -828,15 +828,6 @@
     });
 };
 
-<<<<<<< HEAD
-=======
-function createErrorMarker() {
-    const marker = document.createElement("div");
-    marker.className = "line-decoration-mark-error";
-    return marker;
-}
->>>>>>> 611b8391
-
 
 function parseFileName(path) {
     return path.split('/').pop();
