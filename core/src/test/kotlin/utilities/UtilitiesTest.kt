--- conflicted
+++ resolved
@@ -13,11 +13,8 @@
 import `in`.specmatic.core.value.toXMLNode
 import io.mockk.*
 import org.assertj.core.api.Assertions.assertThat
-<<<<<<< HEAD
 import org.junit.jupiter.api.AfterEach
-=======
 import org.junit.jupiter.api.AfterAll
->>>>>>> a086c726
 import org.junit.jupiter.api.Nested
 import org.junit.jupiter.api.Test
 import java.io.File
@@ -271,281 +268,6 @@
     }
 
     @Nested
-<<<<<<< HEAD
-    inner class SpecmaticFolderIsIgnoredInGitRepoTest {
-        @Nested
-        inner class GitIgnoreFileDoesNotExistTest {
-            @Test
-            fun `should create gitignore file add specmatic folder to it when contracts repo dir does not exist `() {
-                val branchName = "featureBranch"
-                val sources = listOf(
-                    GitRepo(
-                        "https://repo1",
-                        branchName, listOf(), listOf("a/1.$CONTRACT_EXTENSION"), SourceProvider.git.toString()
-                    )
-                )
-                File(".spec").deleteRecursively()
-                deleteGitIgnoreFile()
-
-                mockkStatic("in.specmatic.core.utilities.Utilities")
-                every { loadSources("/configFilePath") }.returns(sources)
-
-                mockkStatic("in.specmatic.core.git.GitOperations")
-                val repositoryDirectory = File(".spec/repos/repo1")
-                every { clone(File(".spec/repos"), any()) }.returns(repositoryDirectory)
-                every { checkout(repositoryDirectory, branchName) }.returns(Unit)
-
-                val contractPaths =
-                    contractFilePathsFrom("/configFilePath", ".$CONTRACT_EXTENSION") { source -> source.stubContracts }
-                assertThat(contractPaths.size).isEqualTo(1)
-                assertSpecmaticFolderIsIgnored()
-            }
-
-            @Test
-            fun `should create gitignore file add specmatic folder to it when contracts repo dir exists and is clean`() {
-                val sources = listOf(
-                    GitRepo(
-                        "https://repo1",
-                        null,
-                        listOf(),
-                        listOf("a/1.$CONTRACT_EXTENSION"),
-                        SourceProvider.git.toString()
-                    )
-                )
-                File(".spec").deleteRecursively()
-                File(".spec/repos/repo1").mkdirs()
-                deleteGitIgnoreFile()
-
-                val mockGitCommand = mockk<GitCommand>()
-                every { mockGitCommand.fetch() }.returns("")
-                every { mockGitCommand.revisionsBehindCount() }.returns(0)
-                every { mockGitCommand.statusPorcelain() }.returns("")
-                mockkStatic("in.specmatic.core.utilities.Utilities")
-                every { loadSources("/configFilePath") }.returns(sources)
-                every { getSystemGitWithAuth(any()) }.returns(mockGitCommand)
-
-                val contractPaths =
-                    contractFilePathsFrom("/configFilePath", ".$CONTRACT_EXTENSION") { source -> source.stubContracts }
-                assertThat(contractPaths.size).isEqualTo(1)
-                assertSpecmaticFolderIsIgnored()
-            }
-
-            @Test
-            fun `should create gitignore file and add specmatic folder to it when contracts repo dir exists and is not clean`() {
-                val sources = listOf(
-                    GitRepo(
-                        "https://repo1",
-                        null,
-                        listOf(),
-                        listOf("a/1.$CONTRACT_EXTENSION"),
-                        SourceProvider.git.toString()
-                    )
-                )
-                File(".spec").deleteRecursively()
-                File(".spec/repos/repo1").mkdirs()
-                deleteGitIgnoreFile()
-
-                val mockGitCommand = mockk<GitCommand>()
-                every { mockGitCommand.fetch() }.returns("")
-                every { mockGitCommand.revisionsBehindCount() }.returns(0)
-                every { mockGitCommand.statusPorcelain() }.returns("someDir/someFile")
-                mockkStatic("in.specmatic.core.utilities.Utilities")
-                every { loadSources("/configFilePath") }.returns(sources)
-                every { getSystemGitWithAuth(any()) }.returns(mockGitCommand)
-
-                mockkStatic("in.specmatic.core.git.GitOperations")
-                every { clone(File(".spec/repos"), any()) }.returns(File(".spec/repos/repo1"))
-
-                val contractPaths =
-                    contractFilePathsFrom("/configFilePath", ".$CONTRACT_EXTENSION") { source -> source.stubContracts }
-                assertThat(contractPaths.size).isEqualTo(1)
-                assertSpecmaticFolderIsIgnored()
-            }
-
-            @Test
-            fun `should create gitignore file and add specmatic folder to it when contracts repo dir exists and is behind remote`() {
-                val sources = listOf(
-                    GitRepo(
-                        "https://repo1",
-                        null,
-                        listOf(),
-                        listOf("a/1.$CONTRACT_EXTENSION"),
-                        SourceProvider.git.toString()
-                    )
-                )
-                File(".spec").deleteRecursively()
-                File(".spec/repos/repo1").mkdirs()
-                deleteGitIgnoreFile()
-
-                val mockGitCommand = mockk<GitCommand>()
-                every { mockGitCommand.fetch() }.returns("")
-                every { mockGitCommand.revisionsBehindCount() }.returns(1)
-                every { mockGitCommand.statusPorcelain() }.returns("")
-                mockkStatic("in.specmatic.core.utilities.Utilities")
-                every { loadSources("/configFilePath") }.returns(sources)
-                every { getSystemGitWithAuth(any()) }.returns(mockGitCommand)
-
-                mockkStatic("in.specmatic.core.git.GitOperations")
-                every { clone(File(".spec/repos"), any()) }.returns(File(".spec/repos/repo1"))
-
-                val contractPaths =
-                    contractFilePathsFrom("/configFilePath", ".$CONTRACT_EXTENSION") { source -> source.stubContracts }
-                assertThat(contractPaths.size).isEqualTo(1)
-                assertSpecmaticFolderIsIgnored()
-            }
-        }
-
-        @Nested
-        inner class GitIgnoreFileExistsTest {
-            @Test
-            fun `should add specmatic folder to gitignore file if it exists when contracts repo dir does not exist `() {
-                val branchName = "featureBranch"
-                val sources = listOf(
-                    GitRepo(
-                        "https://repo1",
-                        branchName, listOf(), listOf("a/1.$CONTRACT_EXTENSION"), SourceProvider.git.toString()
-                    )
-                )
-                File(".spec").deleteRecursively()
-                deleteGitIgnoreFile()
-                createEmptyGitIgnoreFile()
-
-                mockkStatic("in.specmatic.core.utilities.Utilities")
-                every { loadSources("/configFilePath") }.returns(sources)
-
-                mockkStatic("in.specmatic.core.git.GitOperations")
-                val repositoryDirectory = File(".spec/repos/repo1")
-                every { clone(File(".spec/repos"), any()) }.returns(repositoryDirectory)
-                every { checkout(repositoryDirectory, branchName) }.returns(Unit)
-
-                val mockGitCommand = mockk<GitCommand>()
-                every { mockGitCommand.checkIgnore(any()) }.returns("")
-
-                val contractPaths =
-                    contractFilePathsFrom("/configFilePath", ".$CONTRACT_EXTENSION") { source -> source.stubContracts }
-                assertThat(contractPaths.size).isEqualTo(1)
-                assertSpecmaticFolderIsIgnored()
-            }
-
-            @Test
-            fun `should add specmatic folder to gitignore file if it exists when contracts repo dir exists and is clean`() {
-                val sources = listOf(
-                    GitRepo(
-                        "https://repo1",
-                        null,
-                        listOf(),
-                        listOf("a/1.$CONTRACT_EXTENSION"),
-                        SourceProvider.git.toString()
-                    )
-                )
-                File(".spec").deleteRecursively()
-                File(".spec/repos/repo1").mkdirs()
-                createEmptyGitIgnoreFile()
-
-
-                val mockGitCommand = mockk<GitCommand>()
-                every { mockGitCommand.fetch() }.returns("")
-                every { mockGitCommand.revisionsBehindCount() }.returns(0)
-                every { mockGitCommand.statusPorcelain() }.returns("")
-                mockkStatic("in.specmatic.core.utilities.Utilities")
-                every { loadSources("/configFilePath") }.returns(sources)
-                every { mockGitCommand.checkIgnore(any()) }.returns("")
-                every { getSystemGitWithAuth(any()) }.returns(mockGitCommand)
-
-                val contractPaths =
-                    contractFilePathsFrom("/configFilePath", ".$CONTRACT_EXTENSION") { source -> source.stubContracts }
-                assertThat(contractPaths.size).isEqualTo(1)
-                assertSpecmaticFolderIsIgnored()
-            }
-
-            @Test
-            fun `should add specmatic folder to gitignore file if it exists when contracts repo dir exists and is not clean`() {
-                val sources = listOf(
-                    GitRepo(
-                        "https://repo1",
-                        null,
-                        listOf(),
-                        listOf("a/1.$CONTRACT_EXTENSION"),
-                        SourceProvider.git.toString()
-                    )
-                )
-                File(".spec").deleteRecursively()
-                File(".spec/repos/repo1").mkdirs()
-                createEmptyGitIgnoreFile()
-
-                val mockGitCommand = mockk<GitCommand>()
-                every { mockGitCommand.fetch() }.returns("")
-                every { mockGitCommand.revisionsBehindCount() }.returns(0)
-                every { mockGitCommand.statusPorcelain() }.returns("someDir/someFile")
-                mockkStatic("in.specmatic.core.utilities.Utilities")
-                every { loadSources("/configFilePath") }.returns(sources)
-                every { mockGitCommand.checkIgnore(any()) }.returns("")
-                every { getSystemGitWithAuth(any()) }.returns(mockGitCommand)
-
-                mockkStatic("in.specmatic.core.git.GitOperations")
-                every { clone(File(".spec/repos"), any()) }.returns(File(".spec/repos/repo1"))
-
-                val contractPaths =
-                    contractFilePathsFrom("/configFilePath", ".$CONTRACT_EXTENSION") { source -> source.stubContracts }
-                assertThat(contractPaths.size).isEqualTo(1)
-                assertSpecmaticFolderIsIgnored()
-            }
-
-            @Test
-            fun `should add specmatic folder to gitignore file if it exists when contracts repo dir exists and is behind remote`() {
-                val sources = listOf(
-                    GitRepo(
-                        "https://repo1",
-                        null,
-                        listOf(),
-                        listOf("a/1.$CONTRACT_EXTENSION"),
-                        SourceProvider.git.toString()
-                    )
-                )
-                File(".spec").deleteRecursively()
-                File(".spec/repos/repo1").mkdirs()
-                createEmptyGitIgnoreFile()
-
-                val mockGitCommand = mockk<GitCommand>()
-                every { mockGitCommand.fetch() }.returns("")
-                every { mockGitCommand.revisionsBehindCount() }.returns(1)
-                every { mockGitCommand.statusPorcelain() }.returns("")
-                mockkStatic("in.specmatic.core.utilities.Utilities")
-                every { loadSources("/configFilePath") }.returns(sources)
-                every { mockGitCommand.checkIgnore(any()) }.returns("")
-                every { getSystemGitWithAuth(any()) }.returns(mockGitCommand)
-
-                mockkStatic("in.specmatic.core.git.GitOperations")
-                every { clone(File(".spec/repos"), any()) }.returns(File(".spec/repos/repo1"))
-
-                val contractPaths =
-                    contractFilePathsFrom("/configFilePath", ".$CONTRACT_EXTENSION") { source -> source.stubContracts }
-                assertThat(contractPaths.size).isEqualTo(1)
-                assertSpecmaticFolderIsIgnored()
-            }
-        }
-    }
-
-    private fun assertSpecmaticFolderIsIgnored() {
-        val gitIgnoreFile = File(".gitignore")
-        val ignored =  gitIgnoreFile.readLines().any {
-            it.trim().contains(DEFAULT_WORKING_DIRECTORY)
-        }
-        assertThat(ignored).isTrue
-    }
-
-    private fun deleteGitIgnoreFile(){
-        File(".gitignore").delete()
-    }
-
-    private fun createEmptyGitIgnoreFile(){
-        File(".gitignore").createNewFile()
-    }
-
-    @AfterEach
-    fun tearDownAfterEach() {
-        deleteGitIgnoreFile()
-=======
     inner class ReadingEnvironmentVariableOrProperty {
         @Test
         fun `read property when environment variable does not exist`() {
@@ -566,12 +288,287 @@
         }
     }
 
+    @Nested
+    inner class SpecmaticFolderIsIgnoredInGitRepoTest {
+        @Nested
+        inner class GitIgnoreFileDoesNotExistTest {
+            @Test
+            fun `should create gitignore file add specmatic folder to it when contracts repo dir does not exist `() {
+                val branchName = "featureBranch"
+                val sources = listOf(
+                    GitRepo(
+                        "https://repo1",
+                        branchName, listOf(), listOf("a/1.$CONTRACT_EXTENSION"), SourceProvider.git.toString()
+                    )
+                )
+                File(".spec").deleteRecursively()
+                deleteGitIgnoreFile()
+
+                mockkStatic("in.specmatic.core.utilities.Utilities")
+                every { loadSources("/configFilePath") }.returns(sources)
+
+                mockkStatic("in.specmatic.core.git.GitOperations")
+                val repositoryDirectory = File(".spec/repos/repo1")
+                every { clone(File(".spec/repos"), any()) }.returns(repositoryDirectory)
+                every { checkout(repositoryDirectory, branchName) }.returns(Unit)
+
+                val contractPaths =
+                    contractFilePathsFrom("/configFilePath", ".$CONTRACT_EXTENSION") { source -> source.stubContracts }
+                assertThat(contractPaths.size).isEqualTo(1)
+                assertSpecmaticFolderIsIgnored()
+            }
+
+            @Test
+            fun `should create gitignore file add specmatic folder to it when contracts repo dir exists and is clean`() {
+                val sources = listOf(
+                    GitRepo(
+                        "https://repo1",
+                        null,
+                        listOf(),
+                        listOf("a/1.$CONTRACT_EXTENSION"),
+                        SourceProvider.git.toString()
+                    )
+                )
+                File(".spec").deleteRecursively()
+                File(".spec/repos/repo1").mkdirs()
+                deleteGitIgnoreFile()
+
+                val mockGitCommand = mockk<GitCommand>()
+                every { mockGitCommand.fetch() }.returns("")
+                every { mockGitCommand.revisionsBehindCount() }.returns(0)
+                every { mockGitCommand.statusPorcelain() }.returns("")
+                mockkStatic("in.specmatic.core.utilities.Utilities")
+                every { loadSources("/configFilePath") }.returns(sources)
+                every { getSystemGitWithAuth(any()) }.returns(mockGitCommand)
+
+                val contractPaths =
+                    contractFilePathsFrom("/configFilePath", ".$CONTRACT_EXTENSION") { source -> source.stubContracts }
+                assertThat(contractPaths.size).isEqualTo(1)
+                assertSpecmaticFolderIsIgnored()
+            }
+
+            @Test
+            fun `should create gitignore file and add specmatic folder to it when contracts repo dir exists and is not clean`() {
+                val sources = listOf(
+                    GitRepo(
+                        "https://repo1",
+                        null,
+                        listOf(),
+                        listOf("a/1.$CONTRACT_EXTENSION"),
+                        SourceProvider.git.toString()
+                    )
+                )
+                File(".spec").deleteRecursively()
+                File(".spec/repos/repo1").mkdirs()
+                deleteGitIgnoreFile()
+
+                val mockGitCommand = mockk<GitCommand>()
+                every { mockGitCommand.fetch() }.returns("")
+                every { mockGitCommand.revisionsBehindCount() }.returns(0)
+                every { mockGitCommand.statusPorcelain() }.returns("someDir/someFile")
+                mockkStatic("in.specmatic.core.utilities.Utilities")
+                every { loadSources("/configFilePath") }.returns(sources)
+                every { getSystemGitWithAuth(any()) }.returns(mockGitCommand)
+
+                mockkStatic("in.specmatic.core.git.GitOperations")
+                every { clone(File(".spec/repos"), any()) }.returns(File(".spec/repos/repo1"))
+
+                val contractPaths =
+                    contractFilePathsFrom("/configFilePath", ".$CONTRACT_EXTENSION") { source -> source.stubContracts }
+                assertThat(contractPaths.size).isEqualTo(1)
+                assertSpecmaticFolderIsIgnored()
+            }
+
+            @Test
+            fun `should create gitignore file and add specmatic folder to it when contracts repo dir exists and is behind remote`() {
+                val sources = listOf(
+                    GitRepo(
+                        "https://repo1",
+                        null,
+                        listOf(),
+                        listOf("a/1.$CONTRACT_EXTENSION"),
+                        SourceProvider.git.toString()
+                    )
+                )
+                File(".spec").deleteRecursively()
+                File(".spec/repos/repo1").mkdirs()
+                deleteGitIgnoreFile()
+
+                val mockGitCommand = mockk<GitCommand>()
+                every { mockGitCommand.fetch() }.returns("")
+                every { mockGitCommand.revisionsBehindCount() }.returns(1)
+                every { mockGitCommand.statusPorcelain() }.returns("")
+                mockkStatic("in.specmatic.core.utilities.Utilities")
+                every { loadSources("/configFilePath") }.returns(sources)
+                every { getSystemGitWithAuth(any()) }.returns(mockGitCommand)
+
+                mockkStatic("in.specmatic.core.git.GitOperations")
+                every { clone(File(".spec/repos"), any()) }.returns(File(".spec/repos/repo1"))
+
+                val contractPaths =
+                    contractFilePathsFrom("/configFilePath", ".$CONTRACT_EXTENSION") { source -> source.stubContracts }
+                assertThat(contractPaths.size).isEqualTo(1)
+                assertSpecmaticFolderIsIgnored()
+            }
+        }
+
+        @Nested
+        inner class GitIgnoreFileExistsTest {
+            @Test
+            fun `should add specmatic folder to gitignore file if it exists when contracts repo dir does not exist `() {
+                val branchName = "featureBranch"
+                val sources = listOf(
+                    GitRepo(
+                        "https://repo1",
+                        branchName, listOf(), listOf("a/1.$CONTRACT_EXTENSION"), SourceProvider.git.toString()
+                    )
+                )
+                File(".spec").deleteRecursively()
+                deleteGitIgnoreFile()
+                createEmptyGitIgnoreFile()
+
+                mockkStatic("in.specmatic.core.utilities.Utilities")
+                every { loadSources("/configFilePath") }.returns(sources)
+
+                mockkStatic("in.specmatic.core.git.GitOperations")
+                val repositoryDirectory = File(".spec/repos/repo1")
+                every { clone(File(".spec/repos"), any()) }.returns(repositoryDirectory)
+                every { checkout(repositoryDirectory, branchName) }.returns(Unit)
+
+                val mockGitCommand = mockk<GitCommand>()
+                every { mockGitCommand.checkIgnore(any()) }.returns("")
+
+                val contractPaths =
+                    contractFilePathsFrom("/configFilePath", ".$CONTRACT_EXTENSION") { source -> source.stubContracts }
+                assertThat(contractPaths.size).isEqualTo(1)
+                assertSpecmaticFolderIsIgnored()
+            }
+
+            @Test
+            fun `should add specmatic folder to gitignore file if it exists when contracts repo dir exists and is clean`() {
+                val sources = listOf(
+                    GitRepo(
+                        "https://repo1",
+                        null,
+                        listOf(),
+                        listOf("a/1.$CONTRACT_EXTENSION"),
+                        SourceProvider.git.toString()
+                    )
+                )
+                File(".spec").deleteRecursively()
+                File(".spec/repos/repo1").mkdirs()
+                createEmptyGitIgnoreFile()
+
+
+                val mockGitCommand = mockk<GitCommand>()
+                every { mockGitCommand.fetch() }.returns("")
+                every { mockGitCommand.revisionsBehindCount() }.returns(0)
+                every { mockGitCommand.statusPorcelain() }.returns("")
+                mockkStatic("in.specmatic.core.utilities.Utilities")
+                every { loadSources("/configFilePath") }.returns(sources)
+                every { mockGitCommand.checkIgnore(any()) }.returns("")
+                every { getSystemGitWithAuth(any()) }.returns(mockGitCommand)
+
+                val contractPaths =
+                    contractFilePathsFrom("/configFilePath", ".$CONTRACT_EXTENSION") { source -> source.stubContracts }
+                assertThat(contractPaths.size).isEqualTo(1)
+                assertSpecmaticFolderIsIgnored()
+            }
+
+            @Test
+            fun `should add specmatic folder to gitignore file if it exists when contracts repo dir exists and is not clean`() {
+                val sources = listOf(
+                    GitRepo(
+                        "https://repo1",
+                        null,
+                        listOf(),
+                        listOf("a/1.$CONTRACT_EXTENSION"),
+                        SourceProvider.git.toString()
+                    )
+                )
+                File(".spec").deleteRecursively()
+                File(".spec/repos/repo1").mkdirs()
+                createEmptyGitIgnoreFile()
+
+                val mockGitCommand = mockk<GitCommand>()
+                every { mockGitCommand.fetch() }.returns("")
+                every { mockGitCommand.revisionsBehindCount() }.returns(0)
+                every { mockGitCommand.statusPorcelain() }.returns("someDir/someFile")
+                mockkStatic("in.specmatic.core.utilities.Utilities")
+                every { loadSources("/configFilePath") }.returns(sources)
+                every { mockGitCommand.checkIgnore(any()) }.returns("")
+                every { getSystemGitWithAuth(any()) }.returns(mockGitCommand)
+
+                mockkStatic("in.specmatic.core.git.GitOperations")
+                every { clone(File(".spec/repos"), any()) }.returns(File(".spec/repos/repo1"))
+
+                val contractPaths =
+                    contractFilePathsFrom("/configFilePath", ".$CONTRACT_EXTENSION") { source -> source.stubContracts }
+                assertThat(contractPaths.size).isEqualTo(1)
+                assertSpecmaticFolderIsIgnored()
+            }
+
+            @Test
+            fun `should add specmatic folder to gitignore file if it exists when contracts repo dir exists and is behind remote`() {
+                val sources = listOf(
+                    GitRepo(
+                        "https://repo1",
+                        null,
+                        listOf(),
+                        listOf("a/1.$CONTRACT_EXTENSION"),
+                        SourceProvider.git.toString()
+                    )
+                )
+                File(".spec").deleteRecursively()
+                File(".spec/repos/repo1").mkdirs()
+                createEmptyGitIgnoreFile()
+
+                val mockGitCommand = mockk<GitCommand>()
+                every { mockGitCommand.fetch() }.returns("")
+                every { mockGitCommand.revisionsBehindCount() }.returns(1)
+                every { mockGitCommand.statusPorcelain() }.returns("")
+                mockkStatic("in.specmatic.core.utilities.Utilities")
+                every { loadSources("/configFilePath") }.returns(sources)
+                every { mockGitCommand.checkIgnore(any()) }.returns("")
+                every { getSystemGitWithAuth(any()) }.returns(mockGitCommand)
+
+                mockkStatic("in.specmatic.core.git.GitOperations")
+                every { clone(File(".spec/repos"), any()) }.returns(File(".spec/repos/repo1"))
+
+                val contractPaths =
+                    contractFilePathsFrom("/configFilePath", ".$CONTRACT_EXTENSION") { source -> source.stubContracts }
+                assertThat(contractPaths.size).isEqualTo(1)
+                assertSpecmaticFolderIsIgnored()
+            }
+        }
+    }
+
+    private fun assertSpecmaticFolderIsIgnored() {
+        val gitIgnoreFile = File(".gitignore")
+        val ignored =  gitIgnoreFile.readLines().any {
+            it.trim().contains(DEFAULT_WORKING_DIRECTORY)
+        }
+        assertThat(ignored).isTrue
+    }
+
+    private fun deleteGitIgnoreFile(){
+        File(".gitignore").delete()
+    }
+
+    private fun createEmptyGitIgnoreFile(){
+        File(".gitignore").createNewFile()
+    }
+
+    @AfterEach
+    fun tearDownAfterEach() {
+        deleteGitIgnoreFile()
+    }
+
     companion object {
         @AfterAll
         @JvmStatic
         fun teardown() {
             System.clearProperty(testSystemProperty)
         }
->>>>>>> a086c726
     }
 }