plugins {
    id 'java-library'
    id 'maven-publish'
    id 'org.jetbrains.kotlin.jvm'
    id 'org.jetbrains.kotlin.plugin.serialization'
    id 'signing'
}

apply plugin: "jacoco"
jacoco {
    toolVersion = "0.8.7"
}

repositories {
    mavenLocal()
    mavenCentral()
}

<<<<<<< HEAD
def ktor_version = "2.1.3"
def jgit_version = "6.6.0.202305301015-r"
=======
def ktor_version = "2.3.4"
def jgit_version = "5.13.0.202109080827-r"
>>>>>>> 0ca8c4b6
def junit_version = "5.9.1"

dependencies {
    implementation 'io.cucumber:gherkin:22.0.0'
    implementation "io.ktor:ktor-server-netty:$ktor_version"
    implementation "io.ktor:ktor-server-core:$ktor_version"
    implementation "io.ktor:ktor-client-core-jvm:$ktor_version"
    implementation "io.ktor:ktor-client-apache:$ktor_version"
    implementation "io.ktor:ktor-server-cors:$ktor_version"
    implementation("io.ktor:ktor-server-double-receive:$ktor_version")

    implementation "org.jetbrains.kotlinx:kotlinx-serialization-json-jvm:1.4.1"
    implementation "org.jetbrains.kotlin:kotlin-reflect:1.7.21"
    implementation "org.eclipse.jgit:org.eclipse.jgit:$jgit_version"
    implementation "org.eclipse.jgit:org.eclipse.jgit.ssh.apache:$jgit_version"

    implementation 'com.fasterxml.jackson.core:jackson-databind:2.14.0'

    implementation 'io.swagger.parser.v3:swagger-parser:2.1.9'

    testRuntimeOnly "org.junit.jupiter:junit-jupiter-engine:$junit_version"

    implementation 'com.squareup.okhttp3:okhttp:4.11.0'
    testImplementation 'com.github.tomakehurst:wiremock-jre8:2.35.0'
    testImplementation 'org.assertj:assertj-core:3.23.1'
    testImplementation "org.junit.jupiter:junit-jupiter-api:$junit_version"
    testImplementation "org.junit.jupiter:junit-jupiter-params:$junit_version"
    testImplementation 'org.json:json:20220924'
    testImplementation 'org.springframework:spring-web:5.3.23'
    testImplementation 'io.mockk:mockk:1.13.2'
    testImplementation 'org.assertj:assertj-core:3.23.1'
    testImplementation "io.ktor:ktor-client-mock-jvm:$ktor_version"
}

tasks.withType(org.jetbrains.kotlin.gradle.tasks.KotlinCompile).configureEach {
    kotlinOptions {
        jvmTarget = "1.8"
    }
}

test {
    useJUnitPlatform()
}

group = 'in.specmatic'

jar {
    exclude 'META-INF/*.RSA', 'META-INF/*.SF', 'META-INF/*.DSA'
}

tasks.withType(JavaCompile) {
    options.encoding = 'UTF-8'
}

java {
    withJavadocJar()
    withSourcesJar()
}

publishing {
    publications {
        mavenJava(MavenPublication) {
            artifactId = 'specmatic-core'
            from components.java
            pom {
                name = 'Specmatic'
                description = 'Turn your contracts into executable specifications. Contract Driven Development - Collaboratively Design & Independently Deploy MicroServices & MicroFrontends.'
                url = 'https://specmatic.in'
                licenses {
                    license {
                        name = 'MIT'
                        url = 'https://github.com/znsio/specmatic/blob/main/License.md'
                    }
                }
                developers {
                    developer {
                        id = 'specmaticBuilders'
                        name = 'Specmatic Builders'
                        email = 'info@specmatic.in'
                    }
                }
                scm {
                    connection = 'scm:git:git@github.com:znsio/specmatic.git'
                    url = 'https://specmatic.in/'
                }
            }
        }
    }
    repositories {
        maven {
            def releasesRepoUrl = "https://s01.oss.sonatype.org/service/local/staging/deploy/maven2"
            def snapshotsRepoUrl = "https://s01.oss.sonatype.org/content/repositories/snapshots"
            url = version.endsWith('SNAPSHOT') ? snapshotsRepoUrl : releasesRepoUrl
            credentials {
                username = project.hasProperty("ossrhUsername") ? project.getProperty("ossrhUsername") : ""
                password = project.hasProperty("ossrhPassword") ? project.getProperty("ossrhPassword") : ""
            }
        }
    }
}

signing {
    sign publishing.publications.mavenJava
}

tasks.withType(Sign) {
    onlyIf { project.hasProperty("signing.keyId") }
}

javadoc {
    if(JavaVersion.current().isJava9Compatible()) {
        options.addBooleanOption('html5', true)
    }
}

compileKotlin {
    kotlinOptions {
        freeCompilerArgs += "-Xopt-in=kotlin.RequiresOptIn"
    }
}

test {
    finalizedBy jacocoTestReport
}

jacocoTestReport {
    dependsOn test
    reports {
        xml.required = true
        html.required = false
        csv.required = false
    }
}
<|MERGE_RESOLUTION|>--- conflicted
+++ resolved
@@ -16,13 +16,8 @@
     mavenCentral()
 }
 
-<<<<<<< HEAD
-def ktor_version = "2.1.3"
 def jgit_version = "6.6.0.202305301015-r"
-=======
 def ktor_version = "2.3.4"
-def jgit_version = "5.13.0.202109080827-r"
->>>>>>> 0ca8c4b6
 def junit_version = "5.9.1"
 
 dependencies {
