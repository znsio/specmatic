--- conflicted
+++ resolved
@@ -117,13 +117,8 @@
     private val hooks: Map<String, String> = emptyMap(),
     private val repository: RepositoryInfo? = null,
     val report: ReportConfiguration? = null,
-<<<<<<< HEAD
-    val security: SecurityConfiguration? = null,
+    private val security: SecurityConfiguration? = null,
     private val test: TestConfiguration? = TestConfiguration(),
-=======
-    private val security: SecurityConfiguration? = null,
-    val test: TestConfiguration? = TestConfiguration(),
->>>>>>> e4a315ca
     val stub: StubConfiguration = StubConfiguration(),
     val virtualService: VirtualServiceConfiguration = VirtualServiceConfiguration(),
     private val examples: List<String>? = null,
@@ -147,13 +142,13 @@
         }
 
         @JsonIgnore
-<<<<<<< HEAD
+        fun getSecurityConfiguration(specmaticConfig: SpecmaticConfig?): SecurityConfiguration? {
+            return specmaticConfig?.security
+        }
+
+        @JsonIgnore
         fun getTestConfiguration(specmaticConfig: SpecmaticConfig): TestConfiguration? {
             return specmaticConfig.test
-=======
-        fun getSecurityConfiguration(specmaticConfig: SpecmaticConfig?): SecurityConfiguration? {
-            return specmaticConfig?.security
->>>>>>> e4a315ca
         }
     }
 
