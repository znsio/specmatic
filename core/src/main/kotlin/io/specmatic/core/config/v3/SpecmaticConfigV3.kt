--- conflicted
+++ resolved
@@ -79,13 +79,8 @@
                 workflow = config.workflow,
                 ignoreInlineExamples = SpecmaticConfig.getIgnoreInlineExamples(config),
                 additionalExampleParamsFilePath = config.getAdditionalExampleParamsFilePath(),
-<<<<<<< HEAD
                 attributeSelectionPattern = SpecmaticConfig.getAttributeSelectionPattern(config),
-                allPatternsMandatory = config.allPatternsMandatory,
-=======
-                attributeSelectionPattern = config.attributeSelectionPattern,
                 allPatternsMandatory = SpecmaticConfig.getAllPatternsMandatory(config),
->>>>>>> 4c7e2866
                 defaultPatternValues = config.getDefaultPatternValues()
             )
         }
