package io.specmatic.proxy

import io.ktor.http.*
import io.specmatic.conversions.OpenApiSpecification
import io.specmatic.core.YAML
import io.specmatic.core.parseGherkinStringToFeature
import io.specmatic.core.pattern.parsedJSON
import io.specmatic.core.pattern.parsedJSONObject
import io.specmatic.core.value.JSONObjectValue
import io.specmatic.stub.HttpStub
<<<<<<< HEAD
import io.ktor.http.*
import io.specmatic.mock.DELAY_IN_SECONDS
=======
>>>>>>> e8bcd5b9
import org.assertj.core.api.Assertions.*
import org.junit.jupiter.api.BeforeEach
import org.junit.jupiter.api.Test
import org.junit.jupiter.api.assertThrows
import org.springframework.http.client.SimpleClientHttpRequestFactory
import org.springframework.web.client.RestTemplate
import org.springframework.web.client.postForEntity
import java.io.File
import java.net.InetSocketAddress

internal class ProxyTest {
    private val dynamicHttpHeaders = listOf(
        HttpHeaders.Authorization,
        HttpHeaders.UserAgent,
        HttpHeaders.Cookie,
        HttpHeaders.Referrer,
        HttpHeaders.AcceptLanguage,
        HttpHeaders.Host,
        HttpHeaders.IfModifiedSince,
        HttpHeaders.IfNoneMatch,
        HttpHeaders.CacheControl,
        HttpHeaders.ContentLength,
        HttpHeaders.Range,
        HttpHeaders.XForwardedFor
    )

    private val simpleFeature = parseGherkinStringToFeature(
        """
            Feature: Math
              Scenario: Square
                When POST /
                And request-body (number)
                Then status 200
                And response-body 100
            
              Scenario: Square
                When POST /multiply
                And request-body (number)
                Then status 200
                And response-body 100
                
              Scenario: Random
                When GET /
                Then status 200
                And response-body (number)
        """.trimIndent()
    )

    private var fakeFileWriter: FakeFileWriter = FakeFileWriter()
    private val generatedContracts = File("./build/generatedContracts")

    @BeforeEach
    fun setup() {
        if (generatedContracts.exists())
            generatedContracts.deleteRecursively()
        generatedContracts.mkdirs()
    }

    @Test
    fun `basic test of the proxy`() {
        HttpStub(simpleFeature).use {
            Proxy(host = "localhost", port = 9001, "http://localhost:9000", fakeFileWriter).use {
                val restProxy = java.net.Proxy(java.net.Proxy.Type.HTTP, InetSocketAddress("localhost", 9001))
                val requestFactory = SimpleClientHttpRequestFactory()
                requestFactory.setProxy(restProxy)
                val client = RestTemplate(requestFactory)
                val response = client.postForEntity("http://localhost:9000/", "10", String::class.java)

                assertThat(response.statusCodeValue).isEqualTo(200)
                assertThatNoException().isThrownBy { response.body!!.toInt() }
            }
        }

        assertThat(fakeFileWriter.receivedContract?.trim()).startsWith("openapi:")
        assertThatCode {
            OpenApiSpecification.fromYAML(
                fakeFileWriter.receivedContract!!,
                ""
            )
        }.doesNotThrowAnyException()
        assertThatCode { parsedJSON(fakeFileWriter.receivedStub ?: "") }.doesNotThrowAnyException()
        assertThat(fakeFileWriter.receivedPaths.toList()).containsExactlyInAnyOrder("proxy_generated.yaml", "POST-200-1.json")
    }

    @Test
    fun `basic test of the proxy with a request containing a path variable`() {
        HttpStub(simpleFeature).use {
            Proxy(host = "localhost", port = 9001, "http://localhost:9000", fakeFileWriter).use {
                val restProxy = java.net.Proxy(java.net.Proxy.Type.HTTP, InetSocketAddress("localhost", 9001))
                val requestFactory = SimpleClientHttpRequestFactory()
                requestFactory.setProxy(restProxy)
                val client = RestTemplate(requestFactory)
                val response = client.postForEntity("http://localhost:9000/multiply", "10", String::class.java)

                assertThat(response.statusCodeValue).isEqualTo(200)
                assertThatNoException().isThrownBy { response.body!!.toInt() }
            }
        }

        assertThat(fakeFileWriter.receivedContract?.trim()).startsWith("openapi:")
        assertThatCode {
            OpenApiSpecification.fromYAML(
                fakeFileWriter.receivedContract!!,
                ""
            )
        }.doesNotThrowAnyException()
        assertThatCode { parsedJSON(fakeFileWriter.receivedStub ?: "") }.doesNotThrowAnyException()
        assertThat(fakeFileWriter.receivedPaths.toList()).containsExactlyInAnyOrder("proxy_generated.yaml", "multiply-POST-200-1.json")
    }

    @Test
    fun `basic test of the reverse proxy`() {
        HttpStub(simpleFeature).use {
            Proxy(host = "localhost", port = 9001, "http://localhost:9000", fakeFileWriter).use {
                val client = RestTemplate()
                val response = client.postForEntity("http://localhost:9001/", "10", String::class.java)

                assertThat(response.statusCodeValue).isEqualTo(200)
                assertThatNoException().isThrownBy { response.body!!.toInt() }
            }
        }

        assertThat(fakeFileWriter.receivedContract?.trim()).startsWith("openapi:")
        assertThatCode {
            OpenApiSpecification.fromYAML(
                fakeFileWriter.receivedContract!!,
                ""
            )
        }.doesNotThrowAnyException()
        assertThatCode { parsedJSON(fakeFileWriter.receivedStub ?: "") }.doesNotThrowAnyException()
        assertThat(fakeFileWriter.receivedPaths).containsExactlyInAnyOrder("proxy_generated.yaml", "POST-200-1.json")
    }

    @Test
    fun `reverse proxy should record a space appropriately`() {
        val spec = OpenApiSpecification.fromYAML("""
            openapi: 3.0.1
            info:
              title: Data
              version: "1"
            paths:
              /da ta:
                get:
                  summary: Data
                  responses:
                    "200":
                      description: Data
                      content:
                        text/plain:
                          schema:
                            type: string
        """.trimIndent(), "").toFeature()

        HttpStub(spec).use {
            Proxy(host = "localhost", port = 9001, "http://localhost:9000", fakeFileWriter).use {
                val client = RestTemplate()
                val response = client.getForEntity("http://localhost:9001/da ta", String::class.java)
            }
        }

        assertThat(fakeFileWriter.receivedContract?.trim()).startsWith("openapi:")
        assertThat(fakeFileWriter.receivedContract!!).contains("/da ta")
    }

    @Test
    fun `should not include standard http headers in the generated specification`() {
        HttpStub(simpleFeature).use {
            Proxy(host = "localhost", port = 9001, "http://localhost:9000", fakeFileWriter).use {
                val client = RestTemplate()
                val response = client.postForEntity("http://localhost:9001/", "10", String::class.java)

                assertThat(response.statusCodeValue).isEqualTo(200)
                assertThatNoException().isThrownBy { response.body!!.toInt() }
            }
        }

        assertThat(fakeFileWriter.receivedContract?.trim()).startsWith("openapi:")

        dynamicHttpHeaders.forEach {
            assertThat(fakeFileWriter.receivedContract).withFailMessage("Specification should not have contained $it")
                .doesNotContainIgnoringCase("name: $it")
            assertThat(fakeFileWriter.receivedStub).withFailMessage("Stub should not have contained $it")
        }
    }

    @Test
    fun `should not include a body for GET requests with no body`() {
        HttpStub(simpleFeature).use {
            Proxy(host = "localhost", port = 9001, "http://localhost:9000", fakeFileWriter).use {
                val client = RestTemplate()
                val response = client.getForEntity("http://localhost:9001/", String::class.java)

                assertThat(response.statusCodeValue).isEqualTo(200)
                assertThatNoException().isThrownBy { response.body!!.toInt() }
            }
        }

        assertThat(fakeFileWriter.receivedContract?.trim()).doesNotContainIgnoringCase("requestBody")

        val requestInTheGeneratedExpectation = (parsedJSONObject(fakeFileWriter.receivedStub!!).jsonObject["http-request"] as JSONObjectValue).jsonObject
        assertThat(requestInTheGeneratedExpectation).doesNotContainKeys("body")
    }

    @Test
    fun `should use the text-html content type from the actual response instead of inferring it`() {
        val featureWithHTMLResponse = OpenApiSpecification.fromYAML("""
            openapi: 3.0.1
            info:
              title: Data
              version: "1"
            paths:
              /:
                get:
                  summary: Data
                  responses:
                    "200":
                      description: Data
                      content:
                        text/html:
                          schema:
                            type: string
        """.trimIndent(), "").toFeature()

        HttpStub(featureWithHTMLResponse).use {
            Proxy(host = "localhost", port = 9001, "http://localhost:9000", fakeFileWriter).use {
                val client = RestTemplate()
                client.getForEntity("http://localhost:9001/", String::class.java)
            }
        }

        assertThat(fakeFileWriter.receivedStub).withFailMessage(fakeFileWriter.receivedStub).contains("text/html")
        assertThat(fakeFileWriter.receivedContract).withFailMessage(fakeFileWriter.receivedStub).contains("text/html")

        HttpStub(OpenApiSpecification.fromYAML(fakeFileWriter.receivedContract!!, "").toFeature()).use { stub ->

        }
    }

    @Test
<<<<<<< HEAD
    fun `should not timeout if custom timeout is greater than default with slow response`() {
        HttpStub(simpleFeature).use { fake ->
            val expectation = """ {
                "http-request": {
                    "method": "POST",
                    "path": "/",
                    "body": "10"
                },
                "http-response": {
                    "status": 200,
                    "body": "100"
                },
                "$DELAY_IN_SECONDS": 7
            }""".trimIndent()

            val stubResponse =  RestTemplate().postForEntity<String>(fake.endPoint + "/_specmatic/expectations", expectation)
            assertThat(stubResponse.statusCode.value()).isEqualTo(200)

            Proxy(host = "localhost", port = 9001, "", fakeFileWriter, timeoutInMilliseconds = 8000).use {
                val restProxy = java.net.Proxy(java.net.Proxy.Type.HTTP, InetSocketAddress("localhost", 9001))
                val requestFactory = SimpleClientHttpRequestFactory()
                requestFactory.setProxy(restProxy)
                val client = RestTemplate(requestFactory)
                val response = client.postForEntity("http://localhost:9000/", "10", String::class.java)

                assertThat(response.statusCodeValue).isEqualTo(200)
                assertThatNoException().isThrownBy { response.body!!.toInt() }
            }
        }
    }

    @Test
    fun `should timeout if custom timeout is less than default with slow response`() {
        HttpStub(simpleFeature).use { fake ->
            val expectation = """ {
                "http-request": {
                    "method": "POST",
                    "path": "/",
                    "body": "10"
                },
                "http-response": {
                    "status": 200,
                    "body": "100"
                },
                "$DELAY_IN_SECONDS": 5
            }""".trimIndent()

            val stubResponse =  RestTemplate().postForEntity<String>(fake.endPoint + "/_specmatic/expectations", expectation)
            assertThat(stubResponse.statusCode.value()).isEqualTo(200)

            assertThrows<Exception>{
                Proxy(host = "localhost", port = 9001, "", fakeFileWriter, timeoutInMilliseconds = 2000).use {
                    val restProxy = java.net.Proxy(java.net.Proxy.Type.HTTP, InetSocketAddress("localhost", 9001))
                    val requestFactory = SimpleClientHttpRequestFactory()
                    requestFactory.setProxy(restProxy)
                    val client = RestTemplate(requestFactory)
                    client.postForEntity("http://localhost:9000/", "10", String::class.java)
                }
=======
    fun `should return health status as UP if the actuator health endpoint is hit`() {
        HttpStub(simpleFeature).use {
            Proxy(host = "localhost", port = 9001, "http://localhost:9001", fakeFileWriter).use {
                val client = RestTemplate()
                val response = client.getForEntity("http://localhost:9001/actuator/health", Map::class.java)

                assertThat(response.statusCodeValue).isEqualTo(200)
                assertThat(response.body).isEqualTo(mapOf("status" to "UP"))
>>>>>>> e8bcd5b9
            }
        }
    }
}

class FakeFileWriter : FileWriter {
    var receivedContract: String? = null
    var receivedStub: String? = null
    val flags = mutableListOf<String>()
    val receivedPaths = mutableListOf<String>()

    override fun createDirectory() {
        this.flags.add("createDirectory")
    }

    override fun writeText(path: String, content: String) {
        this.receivedPaths.add(path)

        if (path.endsWith(".${YAML}"))
            this.receivedContract = content
        else
            this.receivedStub = content
    }

    override fun subDirectory(path: String): FileWriter {
        return this
    }
}<|MERGE_RESOLUTION|>--- conflicted
+++ resolved
@@ -1,6 +1,5 @@
 package io.specmatic.proxy
 
-import io.ktor.http.*
 import io.specmatic.conversions.OpenApiSpecification
 import io.specmatic.core.YAML
 import io.specmatic.core.parseGherkinStringToFeature
@@ -8,11 +7,8 @@
 import io.specmatic.core.pattern.parsedJSONObject
 import io.specmatic.core.value.JSONObjectValue
 import io.specmatic.stub.HttpStub
-<<<<<<< HEAD
 import io.ktor.http.*
 import io.specmatic.mock.DELAY_IN_SECONDS
-=======
->>>>>>> e8bcd5b9
 import org.assertj.core.api.Assertions.*
 import org.junit.jupiter.api.BeforeEach
 import org.junit.jupiter.api.Test
@@ -252,7 +248,19 @@
     }
 
     @Test
-<<<<<<< HEAD
+    fun `should return health status as UP if the actuator health endpoint is hit`() {
+        HttpStub(simpleFeature).use {
+            Proxy(host = "localhost", port = 9001, "http://localhost:9001", fakeFileWriter).use {
+                val client = RestTemplate()
+                val response = client.getForEntity("http://localhost:9001/actuator/health", Map::class.java)
+
+                assertThat(response.statusCodeValue).isEqualTo(200)
+                assertThat(response.body).isEqualTo(mapOf("status" to "UP"))
+            }
+        }
+    }
+
+    @Test
     fun `should not timeout if custom timeout is greater than default with slow response`() {
         HttpStub(simpleFeature).use { fake ->
             val expectation = """ {
@@ -311,16 +319,6 @@
                     val client = RestTemplate(requestFactory)
                     client.postForEntity("http://localhost:9000/", "10", String::class.java)
                 }
-=======
-    fun `should return health status as UP if the actuator health endpoint is hit`() {
-        HttpStub(simpleFeature).use {
-            Proxy(host = "localhost", port = 9001, "http://localhost:9001", fakeFileWriter).use {
-                val client = RestTemplate()
-                val response = client.getForEntity("http://localhost:9001/actuator/health", Map::class.java)
-
-                assertThat(response.statusCodeValue).isEqualTo(200)
-                assertThat(response.body).isEqualTo(mapOf("status" to "UP"))
->>>>>>> e8bcd5b9
             }
         }
     }
