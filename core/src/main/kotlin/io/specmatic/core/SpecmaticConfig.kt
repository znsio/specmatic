--- conflicted
+++ resolved
@@ -163,7 +163,7 @@
     fun specToStubPortMap(defaultPort: Int, relativeTo: File = File(".")): Map<String, Int> {
         return sources.flatMap { it.specToStubPortMap(defaultPort, relativeTo).entries }.associate { it.key to it.value }
     }
-    
+
     @JsonIgnore
     fun stubPorts(defaultPort: Int): List<Int> {
         return sources.flatMap {
@@ -306,10 +306,11 @@
     }
 
     @JsonIgnore
-<<<<<<< HEAD
     fun getVirtualServiceNonPatchableKeys(): Set<String> {
         return virtualService.getNonPatchableKeys()
-=======
+    }
+
+    @JsonIgnore
     fun stubContracts(relativeTo: File = File(".")): List<String> {
         return sources.flatMap { source ->
             source.stub.orEmpty().flatMap { stub ->
@@ -327,7 +328,6 @@
     @JsonIgnore
     private fun String.canonicalPath(relativeTo: File): String {
         return relativeTo.parentFile?.resolve(this)?.canonicalPath ?: File(this).canonicalPath
->>>>>>> 989568a9
     }
 }
 
