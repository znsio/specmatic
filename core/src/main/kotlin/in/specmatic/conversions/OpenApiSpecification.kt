package `in`.specmatic.conversions

import `in`.specmatic.core.*
import `in`.specmatic.core.Result.Failure
import `in`.specmatic.core.log.LogStrategy
import `in`.specmatic.core.log.logger
import `in`.specmatic.core.pattern.*
import `in`.specmatic.core.value.JSONObjectValue
import `in`.specmatic.core.value.NumberValue
import `in`.specmatic.core.value.StringValue
import `in`.specmatic.core.value.Value
import `in`.specmatic.core.wsdl.parser.message.MULTIPLE_ATTRIBUTE_VALUE
import `in`.specmatic.core.wsdl.parser.message.OCCURS_ATTRIBUTE_NAME
import `in`.specmatic.core.wsdl.parser.message.OPTIONAL_ATTRIBUTE_VALUE
import io.cucumber.messages.internal.com.fasterxml.jackson.databind.ObjectMapper
import io.cucumber.messages.types.Step
import io.ktor.util.reflect.*
import io.swagger.v3.oas.models.OpenAPI
import io.swagger.v3.oas.models.Operation
import io.swagger.v3.oas.models.PathItem
import io.swagger.v3.oas.models.examples.Example
import io.swagger.v3.oas.models.media.*
import io.swagger.v3.oas.models.parameters.*
import io.swagger.v3.oas.models.responses.ApiResponse
import io.swagger.v3.oas.models.responses.ApiResponses
import io.swagger.v3.oas.models.security.SecurityScheme
import io.swagger.v3.parser.OpenAPIV3Parser
import io.swagger.v3.parser.core.models.ParseOptions
import io.swagger.v3.parser.core.models.SwaggerParseResult
import java.io.File

private const val BEARER_SECURITY_SCHEME = "bearer"

<<<<<<< HEAD
class OpenApiSpecification(private val openApiFile: String, val openApi: OpenAPI, private val securityConfiguration:SecurityConfiguration? = null) : IncludedSpecification,
=======
class OpenApiSpecification(private val openApiFile: String, val openApi: OpenAPI, private val sourceProvider:String? = null, private val sourceRepository:String? = null, private val sourceRepositoryBranch:String? = null, private val specificationPath:String? = null) : IncludedSpecification,
>>>>>>> 9ba2323e
    ApiSpecification {
    companion object {
        fun fromFile(openApiFilePath: String, relativeTo: String = ""): OpenApiSpecification {
            val openApiFile = File(openApiFilePath).let { openApiFile ->
                if (openApiFile.isAbsolute) {
                    openApiFile
                } else {
                    File(relativeTo).canonicalFile.parentFile.resolve(openApiFile)
                }
            }

            return fromFile(openApiFile.canonicalPath)
        }

        fun fromFile(openApiFile: String): OpenApiSpecification {
            val openApi = OpenAPIV3Parser().read(openApiFile, null, resolveExternalReferences())
            return OpenApiSpecification(openApiFile, openApi)
        }

<<<<<<< HEAD
        fun fromYAML(yamlContent: String, filePath: String, loggerForErrors: LogStrategy = logger, securityConfiguration: SecurityConfiguration? = null): OpenApiSpecification {
=======
        fun fromYAML(yamlContent: String, filePath: String,  loggerForErrors: LogStrategy = logger, sourceProvider:String? = null, sourceRepository:String? = null,  sourceRepositoryBranch:String? = null, specificationPath:String? = null,): OpenApiSpecification {
>>>>>>> 9ba2323e
            val parseResult: SwaggerParseResult =
                OpenAPIV3Parser().readContents(yamlContent, null, resolveExternalReferences(), filePath)
            val openApi: OpenAPI? = parseResult.openAPI

            if (openApi == null) {
                logger.debug("Failed to parse OpenAPI from file $filePath\n\n$yamlContent")

                printMessages(parseResult, filePath, loggerForErrors)

                throw ContractException("Could not parse contract $filePath, please validate the syntax using https://editor.swagger.io")
            } else if (parseResult.messages?.isNotEmpty() == true) {
                logger.log("The OpenAPI file $filePath was read successfully but with some issues")

                printMessages(parseResult, filePath, loggerForErrors)
            }

<<<<<<< HEAD
            return OpenApiSpecification(filePath, openApi, securityConfiguration)
=======
            return OpenApiSpecification(filePath, openApi, sourceProvider, sourceRepository, sourceRepositoryBranch, specificationPath)
>>>>>>> 9ba2323e
        }

        private fun printMessages(parseResult: SwaggerParseResult, filePath: String, loggerForErrors: LogStrategy) {
            parseResult.messages.filterNotNull().let {
                if (it.isNotEmpty()) {
                    val parserMessages = parseResult.messages.joinToString(System.lineSeparator())
                    loggerForErrors.log("Error parsing file $filePath")
                    loggerForErrors.log(parserMessages.prependIndent("  "))
                }
            }
        }

        private fun resolveExternalReferences(): ParseOptions = ParseOptions().also { it.isResolve = true }
    }

    val patterns = mutableMapOf<String, Pattern>()

    fun isOpenAPI31(): Boolean {
        return openApi.openapi.startsWith("3.1")
    }

    fun toFeature(): Feature {
        val name = File(openApiFile).name
        return Feature(toScenarioInfos().map { Scenario(it) }, name = name, path = openApiFile)
    }

    override fun toScenarioInfos(): List<ScenarioInfo> {
        val scenarioInfosWithExamples = toScenarioInfosWithExamples()
        return openApitoScenarioInfos().filter { scenarioInfo ->
            scenarioInfosWithExamples.none { scenarioInfoWithExample ->
                scenarioInfoWithExample.matchesSignature(scenarioInfo)
            }
        }.plus(scenarioInfosWithExamples).filter { it.httpResponsePattern.status > 0 }
    }

    override fun matches(
        specmaticScenarioInfo: ScenarioInfo, steps: List<Step>
    ): List<ScenarioInfo> {
        val openApiScenarioInfos = openApitoScenarioInfos()
        if (openApiScenarioInfos.isEmpty() || !steps.isNotEmpty()) return listOf(specmaticScenarioInfo)
        val result: MatchingResult<Pair<ScenarioInfo, List<ScenarioInfo>>> =
            specmaticScenarioInfo to openApiScenarioInfos to ::matchesPath then ::matchesMethod then ::matchesStatus then ::updateUrlMatcher otherwise ::handleError
        when (result) {
            is MatchFailure -> throw ContractException(result.error.message)
            is MatchSuccess -> return result.value.second
        }
    }

    private fun matchesPath(parameters: Pair<ScenarioInfo, List<ScenarioInfo>>): MatchingResult<Pair<ScenarioInfo, List<ScenarioInfo>>> {
        val (specmaticScenarioInfo, openApiScenarioInfos) = parameters

        // exact + exact   -> values should be equal
        // exact + pattern -> error
        // pattern + exact -> pattern should match exact
        // pattern + pattern -> both generated concrete values should be of same type

        val matchingScenarioInfos = specmaticScenarioInfo.matchesGherkinWrapperPath(openApiScenarioInfos, this)

        return when {
            matchingScenarioInfos.isEmpty() -> MatchFailure(
                Failure(
                    """Scenario: "${specmaticScenarioInfo.scenarioName}" PATH: "${
                        specmaticScenarioInfo.httpRequestPattern.urlMatcher!!.generatePath(Resolver())
                    }" is not as per included wsdl / OpenApi spec"""
                )
            )
            else -> MatchSuccess(specmaticScenarioInfo to matchingScenarioInfos)
        }
    }

    override fun patternMatchesExact(
        wrapperURLPart: URLPathPattern,
        openapiURLPart: URLPathPattern,
        resolver: Resolver,
    ): Boolean {
        val valueFromWrapper = (wrapperURLPart.pattern as ExactValuePattern).pattern

        val valueToMatch: Value =
            if (valueFromWrapper is StringValue) {
                openapiURLPart.pattern.parse(valueFromWrapper.toStringLiteral(), resolver)
            } else {
                wrapperURLPart.pattern.pattern
            }

        return openapiURLPart.pattern.matches(valueToMatch, resolver) is Result.Success
    }

    override fun exactValuePatternsAreEqual(
        openapiURLPart: URLPathPattern,
        wrapperURLPart: URLPathPattern
    ) =
        (openapiURLPart.pattern as ExactValuePattern).pattern.toStringLiteral() == (wrapperURLPart.pattern as ExactValuePattern).pattern.toStringLiteral()

    private fun matchesMethod(parameters: Pair<ScenarioInfo, List<ScenarioInfo>>): MatchingResult<Pair<ScenarioInfo, List<ScenarioInfo>>> {
        val (specmaticScenarioInfo, openApiScenarioInfos) = parameters

        val matchingScenarioInfos =
            openApiScenarioInfos.filter { it.httpRequestPattern.method == specmaticScenarioInfo.httpRequestPattern.method }

        return when {
            matchingScenarioInfos.isEmpty() -> MatchFailure(
                Failure(
                    """Scenario: "${specmaticScenarioInfo.scenarioName}" METHOD: "${
                        specmaticScenarioInfo.httpRequestPattern.method
                    }" is not as per included wsdl / OpenApi spec"""
                )
            )
            else -> MatchSuccess(specmaticScenarioInfo to matchingScenarioInfos)
        }
    }

    private fun matchesStatus(parameters: Pair<ScenarioInfo, List<ScenarioInfo>>): MatchingResult<Pair<ScenarioInfo, List<ScenarioInfo>>> {
        val (specmaticScenarioInfo, openApiScenarioInfos) = parameters

        val matchingScenarioInfos =
            openApiScenarioInfos.filter { it.httpResponsePattern.status == specmaticScenarioInfo.httpResponsePattern.status }

        return when {
            matchingScenarioInfos.isEmpty() -> MatchFailure(
                Failure(
                    """Scenario: "${specmaticScenarioInfo.scenarioName}" RESPONSE STATUS: "${
                        specmaticScenarioInfo.httpResponsePattern.status
                    }" is not as per included wsdl / OpenApi spec"""
                )
            )
            else -> MatchSuccess(specmaticScenarioInfo to matchingScenarioInfos)
        }
    }

    private fun updateUrlMatcher(parameters: Pair<ScenarioInfo, List<ScenarioInfo>>): MatchingResult<Pair<ScenarioInfo, List<ScenarioInfo>>> {
        val (specmaticScenarioInfo, openApiScenarioInfos) = parameters

        return MatchSuccess(specmaticScenarioInfo to openApiScenarioInfos.map { openApiScenario ->
            val queryPattern = openApiScenario.httpRequestPattern.urlMatcher?.queryPattern ?: emptyMap()
            val zippedPathPatterns = (specmaticScenarioInfo.httpRequestPattern.urlMatcher?.pathPattern ?: emptyList()).zip(openApiScenario.httpRequestPattern.urlMatcher?.pathPattern ?: emptyList())

            val pathPatterns = zippedPathPatterns.map { (fromWrapper, fromOpenApi) ->
                if(fromWrapper.pattern is ExactValuePattern)
                    fromWrapper
                else
                    fromOpenApi.copy(key = fromWrapper.key)
            }

            val urlMatcher = URLMatcher(queryPattern, pathPatterns, openApiScenario.httpRequestPattern.urlMatcher?.path ?: "")

            val httpRequestPattern = openApiScenario.httpRequestPattern.copy(urlMatcher = urlMatcher)
            openApiScenario.copy(httpRequestPattern = httpRequestPattern)
        })
    }

    private fun openApitoScenarioInfos(): List<ScenarioInfo> {
        return openApiPaths().map { (openApiPath, pathItem) ->
            openApiOperations(pathItem).map { (httpMethod, operation) ->
                val specmaticPath = toSpecmaticPath2(openApiPath, operation)

                toHttpResponsePatterns(operation.responses).map { (response, responseMediaType, httpResponsePattern) ->
                    toHttpRequestPatterns(
                        specmaticPath, httpMethod, operation
                    ).map { httpRequestPattern: HttpRequestPattern ->
                        val scenarioName = scenarioName(operation, response, httpRequestPattern, null)

                        val ignoreFailure = operation.tags.orEmpty().map { it.trim() }.contains("WIP")
                        ScenarioInfo(
                            scenarioName = scenarioName,
                            patterns = patterns.toMap(),
                            httpRequestPattern = httpRequestPattern,
                            httpResponsePattern = httpResponsePattern,
                            ignoreFailure = ignoreFailure,
                            sourceProvider = sourceProvider,
                            sourceRepository = sourceRepository,
                            sourceRepositoryBranch = sourceRepositoryBranch,
                            specification = specificationPath,
                            serviceType = "HTTP"
                        )
                    }
                }.flatten()
            }.flatten()
        }.flatten()
    }

    private fun scenarioName(
        operation: Operation, response: ApiResponse, httpRequestPattern: HttpRequestPattern, specmaticExampleRow: Row?
    ): String {
        val name = operation.summary?.let {
            """${operation.summary}. Response: ${response.description}"""
        } ?: "${httpRequestPattern.testDescription()}. Response: ${response.description}"

        return specmaticExampleRow?.let {
            "$name Examples: ${specmaticExampleRow.stringForOpenAPIError()}"
        } ?: name
    }

    private fun toScenarioInfosWithExamples(): List<ScenarioInfo> {
        return openApiPaths().map { (openApiPath, pathItem) ->
            openApiOperations(pathItem).map { (httpMethod, operation) ->
                val specmaticPath = toSpecmaticPath2(openApiPath, operation)

                toHttpResponsePatterns(operation.responses).map { (response, responseMediaType, httpResponsePattern) ->
                    val responseExamples: Map<String, Example> = responseMediaType.examples.orEmpty()
                    val specmaticExampleRows: List<Row> = responseExamples.map { (exampleName, _) ->
                        val parameterExamples: Map<String, Any> = parameterExamples(operation, exampleName)

                        val requestBodyExample: Map<String, Any> = requestBodyExample(operation, exampleName)

                        val requestExamples = parameterExamples.plus(requestBodyExample).map { (key, value) ->
                            if (value.toString().contains("externalValue")) "${key}_filename" to value
                            else key to value
                        }.toMap()

                        when {
                            requestExamples.isNotEmpty() -> Row(
                                requestExamples.keys.toList().map { keyName: String -> keyName },
                                requestExamples.values.toList().map { value: Any? -> value?.toString() ?: "" }
                                    .map { valueString: String ->
                                        if (valueString.contains("externalValue")) {
                                            ObjectMapper().readValue(valueString, Map::class.java).values.first()
                                                .toString()
                                        } else valueString
                                    },
                                name = exampleName)
                            else -> Row()
                        }
                    }

                    toHttpRequestPatterns(
                        specmaticPath, httpMethod, operation
                    ).map { httpRequestPattern: HttpRequestPattern ->
                        val scenarioName =
                            scenarioName(operation, response, httpRequestPattern, null)

                        val scenarioDetails = object : ScenarioDetailsForResult {
                            override val ignoreFailure: Boolean
                                get() = false
                            override val name: String
                                get() = scenarioName
                            override val method: String
                                get() = httpRequestPattern.method ?: ""
                            override val path: String
                                get() = httpRequestPattern.urlMatcher?.path ?: ""
                            override val status: Int
                                get() = httpResponsePattern.status

                            override fun testDescription(): String {
                                TODO("Not yet implemented")
                            }
                        }

                        specmaticExampleRows.forEach { row ->
                            scenarioBreadCrumb(scenarioDetails) {
                                httpRequestPattern.newBasedOn(
                                    row,
                                    Resolver(newPatterns = this.patterns).copy(mismatchMessages = Scenario.ContractAndRowValueMismatch),
                                    httpResponsePattern.status
                                )
                            }
                        }

                        val ignoreFailure = operation.tags.orEmpty().map { it.trim() }.contains("WIP")

                        ScenarioInfo(
                            scenarioName = scenarioName,
                            patterns = patterns.toMap(),
                            httpRequestPattern = httpRequestPattern,
                            httpResponsePattern = httpResponsePattern,
                            ignoreFailure = ignoreFailure,
                            examples = if (specmaticExampleRows.isNotEmpty()) listOf(
                                Examples(
                                    specmaticExampleRows.first().columnNames,
                                    specmaticExampleRows
                                )
                            ) else emptyList(),
                            sourceProvider = sourceProvider,
                            sourceRepository = sourceRepository,
                            sourceRepositoryBranch = sourceRepositoryBranch,
                            specification = specificationPath,
                            serviceType = "HTTP"
                        )
                    }
                }.flatten()
            }.flatten()
        }.flatten()
    }

    private fun requestBodyExample(
        operation: Operation,
        exampleName: String
    ): Map<String, Any> {
        val requestExampleValue: Any? =
            operation.requestBody?.content?.values?.firstOrNull()?.examples?.get(exampleName)?.value

        val requestBodyExample: Map<String, Any> = if (requestExampleValue != null) {
            if (operation.requestBody?.content?.entries?.first()?.key == "application/x-www-form-urlencoded" || operation.requestBody?.content?.entries?.first()?.key == "multipart/form-data") {
                val jsonExample =
                    attempt("Could not parse example $exampleName for operation \"${operation.summary}\"") {
                        parsedJSON(requestExampleValue.toString()) as JSONObjectValue
                    }
                jsonExample.jsonObject.map { (key, value) ->
                    key to value.toString()
                }.toMap()
            } else {
                mapOf("(REQUEST-BODY)" to requestExampleValue)
            }
        } else {
            emptyMap()
        }
        return requestBodyExample
    }

    private fun parameterExamples(
        operation: Operation,
        exampleName: String
    ) = operation.parameters.orEmpty()
        .filter { parameter ->
            parameter.examples.orEmpty().any { it.key == exampleName }
        }
        .map {
            it.name to it.examples[exampleName]!!.value
        }.toMap()

    private fun openApiPaths() = openApi.paths.orEmpty()

    private fun toHttpResponsePatterns(responses: ApiResponses?): List<Triple<ApiResponse, MediaType, HttpResponsePattern>> {
        return responses.orEmpty().map { (status, response) ->
            val headersMap = openAPIHeadersToSpecmatic(response)
            openAPIResponseToSpecmatic(response, status, headersMap)
        }.flatten()
    }

    private fun openAPIHeadersToSpecmatic(response: ApiResponse) =
        response.headers.orEmpty().map { (headerName, header) ->
            toSpecmaticParamName(header.required != true, headerName) to toSpecmaticPattern(
                header.schema, emptyList()
            )
        }.toMap()

    private fun openAPIResponseToSpecmatic(
        response: ApiResponse,
        status: String,
        headersMap: Map<String, Pattern>
    ): List<Triple<ApiResponse, MediaType, HttpResponsePattern>> {
        if (response.content == null) {
            val responsePattern = HttpResponsePattern(
                headersPattern = HttpHeadersPattern(headersMap),
                status = status.toIntOrNull() ?: DEFAULT_RESPONSE_CODE
            )

            return listOf(Triple(response, MediaType(), responsePattern))
        }

        return response.content.map { (contentType, mediaType) ->
            val responsePattern = HttpResponsePattern(
                headersPattern = HttpHeadersPattern(headersMap),
                status = if (status == "default") 1000 else status.toInt(),
                body = when (contentType) {
                    "application/xml" -> toXMLPattern(mediaType)
                    else -> toSpecmaticPattern(mediaType)
                }
            )

            Triple(response, mediaType, responsePattern)
        }
    }

    private fun toHttpRequestPatterns(
        urlPathMatcher: URLMatcher, httpMethod: String, operation: Operation
    ): List<HttpRequestPattern> {

        val contractSecuritySchemes: Map<String, OpenAPISecurityScheme> =
            openApi.components?.securitySchemes?.mapValues { (schemeName, scheme) ->
                toSecurityScheme(schemeName, scheme)
            } ?: emptyMap()

        val parameters = operation.parameters

        val headersMap = parameters.orEmpty().filterIsInstance(HeaderParameter::class.java).map {
            toSpecmaticParamName(it.required != true, it.name) to toSpecmaticPattern(it.schema, emptyList())
        }.toMap().toMutableMap()

        val securityQueryParams = mutableSetOf<String>()

        val operationSecuritySchemes: List<OpenAPISecurityScheme> =
            operationSecuritySchemes(operation, contractSecuritySchemes)

        val urlMatcher = urlPathMatcher.withOptionalQueryParams(securityQueryParams)
        val headersPattern = HttpHeadersPattern(headersMap)
        val requestPattern = HttpRequestPattern(
            urlMatcher = urlMatcher,
            method = httpMethod,
            headersPattern = headersPattern,
            securitySchemes = operationSecuritySchemes
        )

        return when (operation.requestBody) {
            null -> listOf(
                requestPattern
            )
            else -> {
                val requestBody = if (operation.requestBody.`$ref` == null) {
                    operation.requestBody
                } else {
                    resolveReferenceToRequestBody(operation.requestBody.`$ref`).second
                }

                requestBody.content.map { (contentType, mediaType) ->
                    when (contentType.lowercase()) {
                        "multipart/form-data" -> {
                            val partSchemas = if (mediaType.schema.`$ref` == null) {
                                mediaType.schema
                            } else {
                                resolveReferenceToSchema(mediaType.schema.`$ref`).second
                            }

                            val parts: List<MultiPartFormDataPattern> =
                                partSchemas.properties.map { (partName, partSchema) ->
                                    val partContentType = mediaType.encoding?.get(partName)?.contentType
                                    val partNameWithPresence = if (partSchemas.required?.contains(partName) == true)
                                        partName
                                    else
                                        "$partName?"

                                    if (partSchema is BinarySchema) {
                                        MultiPartFilePattern(
                                            partNameWithPresence,
                                            toSpecmaticPattern(partSchema, emptyList()),
                                            partContentType
                                        )
                                    } else {
                                        MultiPartContentPattern(
                                            partNameWithPresence,
                                            toSpecmaticPattern(partSchema, emptyList()),
                                            partContentType
                                        )
                                    }
                                }

                            requestPattern.copy(multiPartFormDataPattern = parts)
                        }
                        "application/x-www-form-urlencoded" -> {
                            requestPattern.copy(formFieldsPattern = toFormFields(mediaType))
                        }
                        "application/xml" -> {
                            requestPattern.copy(body = toXMLPattern(mediaType))
                        }
                        else -> {
                            requestPattern.copy(body = toSpecmaticPattern(mediaType))
                        }
                    }
                }
            }
        }
    }

    private fun operationSecuritySchemes(
        operation: Operation,
        contractSecuritySchemes: Map<String, OpenAPISecurityScheme>
    ): List<OpenAPISecurityScheme> {
        val globalSecurityRequirements: List<String> =
            openApi.security?.map { it.keys.toList() }?.flatten() ?: emptyList()
        val operationSecurityRequirements: List<String> =
            operation.security?.map { it.keys.toList() }?.flatten() ?: emptyList()
        val operationSecurityRequirementsSuperSet: List<String> =
            globalSecurityRequirements.plus(operationSecurityRequirements).distinct()
        val operationSecuritySchemes: List<OpenAPISecurityScheme> =
            contractSecuritySchemes.filter { (name, scheme) -> name in operationSecurityRequirementsSuperSet }.values.toList()
        return operationSecuritySchemes
    }

    private fun toSecurityScheme(schemeName: String, securityScheme: SecurityScheme): OpenAPISecurityScheme {
        val securitySchemeConfiguration = securityConfiguration?.OpenAPI?.securitySchemes?.get(schemeName)
        if (securityScheme.scheme == BEARER_SECURITY_SCHEME) {
            return toBearerSecurityScheme(securityScheme.scheme, securitySchemeConfiguration)
        }

        if (securityScheme.type == SecurityScheme.Type.OAUTH2) {
            return toBearerSecurityScheme(securityScheme.type.toString(), securitySchemeConfiguration)
        }

        if (securityScheme.type == SecurityScheme.Type.APIKEY) {
            val apiKey = securitySchemeConfiguration?.let{
                (it as APIKeySecuritySchemeConfiguration).value
            }
            if (securityScheme.`in` == SecurityScheme.In.HEADER)
                return APIKeyInHeaderSecurityScheme(securityScheme.name, apiKey)

            if (securityScheme.`in` == SecurityScheme.In.QUERY)
                return APIKeyInQueryParamSecurityScheme(securityScheme.name, apiKey)
        }

        throw ContractException("Specmatic only supports oauth2, bearer, and api key authentication (header, query) security schemes at the moment")
    }

    private fun toBearerSecurityScheme(
        type: String,
        securitySchemeConfiguration: SecuritySchemeConfiguration?
    ): BearerSecurityScheme {
        val token = when (type) {
            BEARER_SECURITY_SCHEME ->
                securitySchemeConfiguration?.let {
                    (it as BearerSecuritySchemeConfiguration).token
                }

            SecurityScheme.Type.OAUTH2.toString() ->
                securitySchemeConfiguration?.let {
                    (it as OAuth2SecuritySchemeConfiguration).token
                }

            else -> throw ContractException("Cannot use the Bearer Security Scheme implementation for scheme type: $type")
        }
        return BearerSecurityScheme(token)
    }

    private fun toFormFields(mediaType: MediaType) =
        mediaType.schema.properties.map { (formFieldName, formFieldValue) ->
            formFieldName to toSpecmaticPattern(
                formFieldValue, emptyList(), jsonInFormData = isJsonInString(mediaType, formFieldName)
            )
        }.toMap()

    private fun isJsonInString(
        mediaType: MediaType, formFieldName: String?
    ) = if (mediaType.encoding.isNullOrEmpty()) false
    else mediaType.encoding[formFieldName]?.contentType == "application/json"

    fun toSpecmaticPattern(mediaType: MediaType, jsonInFormData: Boolean = false): Pattern =
        toSpecmaticPattern(mediaType.schema, emptyList(), jsonInFormData = jsonInFormData)

    fun toSpecmaticPattern(
        schema: Schema<*>, typeStack: List<String>, patternName: String = "", jsonInFormData: Boolean = false
    ): Pattern {
        val preExistingResult = patterns.get("($patternName)")
        val pattern = if (preExistingResult != null && patternName.isNotBlank())
            preExistingResult
        else if (typeStack.filter { it == patternName }.size > 1) {
            DeferredPattern("($patternName)")
        }
        else when (schema) {
            is StringSchema -> when (schema.enum) {
                null -> StringPattern(minLength = schema.minLength, maxLength = schema.maxLength)
                else -> toEnum(schema, patternName) { enumValue -> StringValue(enumValue.toString()) }
            }
            is IntegerSchema -> when (schema.enum) {
                null -> NumberPattern()
                else -> toEnum(schema, patternName) { enumValue -> NumberValue(enumValue.toString().toInt()) }
            }
            is BinarySchema -> BinaryPattern()
            is NumberSchema -> NumberPattern()
            is UUIDSchema -> UUIDPattern
            is DateTimeSchema -> DateTimePattern
            is DateSchema -> DatePattern
            is BooleanSchema -> BooleanPattern
            is ObjectSchema -> {
                if (schema.additionalProperties is Schema<*>) {
                    toDictionaryPattern(schema, typeStack, patternName)
                } else if (schema.xml?.name != null) {
                    toXMLPattern(schema, typeStack = typeStack)
                } else {
                    toJsonObjectPattern(schema, patternName, typeStack)
                }
            }
            is ArraySchema -> {
                if (schema.xml?.name != null) {
                    toXMLPattern(schema, typeStack = typeStack)
                } else {

                    ListPattern(toSpecmaticPattern(schema.items, typeStack))
                }
            }
            is ComposedSchema -> {
                if (schema.allOf != null) {
                    val schemaProperties = schema.allOf.map { constituentSchema ->
                        val schemaToProcess = if (constituentSchema.`$ref` != null) {
                            val (_, referredSchema) = resolveReferenceToSchema(constituentSchema.`$ref`)
                            referredSchema
                        } else constituentSchema

                        val requiredFields = schemaToProcess.required.orEmpty()
                        toSchemaProperties(schemaToProcess, requiredFields, patternName, typeStack)
                    }.fold(emptyMap<String, Pattern>()) { acc, entry -> acc.plus(entry) }
                    val jsonObjectPattern = toJSONObjectPattern(schemaProperties, "(${patternName})")
                    jsonObjectPattern
                } else if (schema.oneOf != null) {
                    val candidatePatterns = schema.oneOf.filterNot { nullableEmptyObject(it) } .map { componentSchema ->
                        val (componentName, schemaToProcess) =
                            if (componentSchema.`$ref` != null) resolveReferenceToSchema(componentSchema.`$ref`)
                            else patternName to componentSchema
                        toSpecmaticPattern(schemaToProcess, typeStack.plus(componentName), componentName)
                    }

                    val nullable = if(schema.oneOf.any { nullableEmptyObject(it) }) listOf(NullPattern) else emptyList()

                    AnyPattern(candidatePatterns.plus(nullable))
                } else if (schema.anyOf != null) {
                    throw UnsupportedOperationException("Specmatic does not support anyOf")
                } else {
                    throw UnsupportedOperationException("Unsupported composed schema: $schema")
                }
            }
            else -> {
                if (schema.nullable == true && schema.additionalProperties == null && schema.`$ref` == null) {
                    NullPattern
                } else if (schema.additionalProperties is Schema<*>) {
                    toDictionaryPattern(schema, typeStack, patternName)
                } else {
                    when (schema.`$ref`) {
                        null -> toJsonObjectPattern(schema, patternName, typeStack)
                        else -> {
                            val component: String = schema.`$ref`

                            val (componentName, referredSchema) = resolveReferenceToSchema(component)
                            val cyclicReference = typeStack.contains(componentName)
                            if (!cyclicReference) {
                                val componentPattern = toSpecmaticPattern(referredSchema,
                                    typeStack.plus(componentName), componentName)
                                cacheComponentPattern(componentName, componentPattern)
                            }
                            DeferredPattern("(${componentName})")
                        }
                    }
                }
            }
        }.also {
            when {
                it.instanceOf(JSONObjectPattern::class) && jsonInFormData -> {
                    PatternInStringPattern(
                        patterns.getOrDefault("($patternName)", StringPattern()), "($patternName)"
                    )
                }
                else -> it
            }
        }

        return when (schema.nullable != true) {
            true -> pattern
            else -> when (pattern) {
                is AnyPattern, NullPattern -> pattern
                else -> AnyPattern(listOf(NullPattern, pattern))
            }
        }
    }

    private fun <T : Pattern> cacheComponentPattern(componentName: String, pattern: T): T {
        if (componentName.isNotBlank() && pattern !is DeferredPattern) {
            val typeName = "(${componentName})"
            val prev = patterns.get(typeName)
            if (pattern != prev) {
                if (prev != null) {
                    logger.debug("Replacing cached component pattern. name=$componentName, prev=$prev, new=$pattern")
                }
                patterns[typeName] = pattern
            }
        }
        return pattern
    }

    private fun nullableEmptyObject(schema: Schema<*>): Boolean {
        return schema is ObjectSchema && schema.nullable == true
    }

    private fun toXMLPattern(mediaType: MediaType): Pattern {
        return toXMLPattern(mediaType.schema, typeStack = emptyList())
    }

    private fun toXMLPattern(
        schema: Schema<Any>, nodeNameFromProperty: String? = null, typeStack: List<String>
    ): XMLPattern {
        val name = schema.xml?.name ?: nodeNameFromProperty

        return when (schema) {
            is ObjectSchema -> {
                val nodeProperties = schema.properties.filter { entry ->
                    entry.value.xml?.attribute != true
                }

                val nodes = nodeProperties.map { (propertyName: String, propertySchema) ->
                    val type = when (propertySchema.type) {
                        in primitiveOpenAPITypes -> {
                            val innerPattern = DeferredPattern(primitiveOpenAPITypes.getValue(propertySchema.type))
                            XMLPattern(XMLTypeData(propertyName, propertyName, emptyMap(), listOf(innerPattern)))
                        }
                        else -> {
                            toXMLPattern(propertySchema, propertyName, typeStack)
                        }
                    }

                    val optionalAttribute = if (propertyName !in (schema.required ?: emptyList<String>())) mapOf(
                        OCCURS_ATTRIBUTE_NAME to ExactValuePattern(StringValue(OPTIONAL_ATTRIBUTE_VALUE))
                    )
                    else emptyMap()

                    type.copy(pattern = type.pattern.copy(attributes = optionalAttribute.plus(type.pattern.attributes)))
                }

                val attributeProperties = schema.properties.filter { entry ->
                    entry.value.xml?.attribute == true
                }

                val attributes: Map<String, Pattern> = attributeProperties.map { (name, schema) ->
                    name to toSpecmaticPattern(schema, emptyList())
                }.toMap()

                name ?: throw ContractException("Could not determine name for an xml node")

                val namespaceAttributes: Map<String, ExactValuePattern> =
                    if (schema.xml?.namespace != null && schema.xml?.prefix != null) {
                        val attributeName = "xmlns:${schema.xml?.prefix}"
                        val attributeValue = ExactValuePattern(StringValue(schema.xml.namespace))
                        mapOf(attributeName to attributeValue)
                    } else {
                        emptyMap()
                    }

                val xmlTypeData = XMLTypeData(name, realName(schema, name), namespaceAttributes.plus(attributes), nodes)

                XMLPattern(xmlTypeData)
            }
            is ArraySchema -> {
                val repeatingSchema = schema.items as Schema<Any>

                val repeatingType = when (repeatingSchema.type) {
                    in primitiveOpenAPITypes -> {
                        val innerPattern = DeferredPattern(primitiveOpenAPITypes.getValue(repeatingSchema.type))

                        val innerName = repeatingSchema.xml?.name
                            ?: if (schema.xml?.name != null && schema.xml?.wrapped == true) schema.xml.name else nodeNameFromProperty

                        XMLPattern(
                            XMLTypeData(
                                innerName ?: throw ContractException("Could not determine name for an xml node"),
                                innerName,
                                emptyMap(),
                                listOf(innerPattern)
                            )
                        )
                    }
                    else -> {
                        toXMLPattern(repeatingSchema, name, typeStack)
                    }
                }.let { repeatingType ->
                    repeatingType.copy(
                        pattern = repeatingType.pattern.copy(
                            attributes = repeatingType.pattern.attributes.plus(
                                OCCURS_ATTRIBUTE_NAME to ExactValuePattern(StringValue(MULTIPLE_ATTRIBUTE_VALUE))
                            )
                        )
                    )
                }

                if (schema.xml?.wrapped == true) {
                    val wrappedName = schema.xml?.name ?: nodeNameFromProperty
                    val wrapperTypeData = XMLTypeData(
                        wrappedName ?: throw ContractException("Could not determine name for an xml node"),
                        wrappedName,
                        emptyMap(),
                        listOf(repeatingType)
                    )
                    XMLPattern(wrapperTypeData)
                } else repeatingType
            }
            else -> {
                if (schema.`$ref` != null) {
                    val component = schema.`$ref`
                    val (componentName, componentSchema) = resolveReferenceToSchema(component)

                    val typeName = "($componentName)"

                    val nodeName = componentSchema.xml?.name ?: name ?: componentName

                    if (typeName !in typeStack) {
                        val componentPattern = toXMLPattern(componentSchema, componentName, typeStack.plus(typeName))
                        cacheComponentPattern(componentName, componentPattern)
                    }

                    val xmlRefType = XMLTypeData(
                        nodeName, nodeName, mapOf(
                            TYPE_ATTRIBUTE_NAME to ExactValuePattern(
                                StringValue(
                                    componentName
                                )
                            )
                        ), emptyList()
                    )

                    XMLPattern(xmlRefType)
                } else throw ContractException("Node not recognized as XML type: ${schema.type}")
            }
        }
    }

    private fun realName(schema: ObjectSchema, name: String): String = if (schema.xml?.prefix != null) {
        "${schema.xml?.prefix}:${name}"
    } else {
        name
    }

    private val primitiveOpenAPITypes =
        mapOf("string" to "(string)", "number" to "(number)", "integer" to "(number)", "boolean" to "(boolean)")

    private fun toDictionaryPattern(
        schema: Schema<*>, typeStack: List<String>, patternName: String
    ): DictionaryPattern {
        val valueSchema = schema.additionalProperties as Schema<Any>
        val valueSchemaTypeName = valueSchema.`$ref` ?: valueSchema.types?.first() ?: ""
        return DictionaryPattern(
            StringPattern(), toSpecmaticPattern(valueSchema, typeStack, valueSchemaTypeName, false)
        )
    }

    private fun toJsonObjectPattern(
        schema: Schema<*>, patternName: String, typeStack: List<String>
    ): JSONObjectPattern {
        val requiredFields = schema.required.orEmpty()
        val schemaProperties = toSchemaProperties(schema, requiredFields, patternName, typeStack)
        val jsonObjectPattern = toJSONObjectPattern(schemaProperties, "(${patternName})")
        return cacheComponentPattern(patternName, jsonObjectPattern)
    }

    private fun toSchemaProperties(
        schema: Schema<*>, requiredFields: List<String>, patternName: String, typeStack: List<String>
    ) = schema.properties.orEmpty().map { (propertyName, propertyType) ->
        if (schema.discriminator?.propertyName == propertyName)
            propertyName to ExactValuePattern(StringValue(patternName))
        else {
            val optional = !requiredFields.contains(propertyName)
            toSpecmaticParamName(optional, propertyName) to toSpecmaticPattern(propertyType, typeStack)
        }
    }.toMap()

    private fun toEnum(schema: Schema<*>, patternName: String, toSpecmaticValue: (Any) -> Value) =
        AnyPattern(schema.enum.map<Any, Pattern> { enumValue ->
            when (enumValue) {
                null -> NullPattern
                else -> ExactValuePattern(toSpecmaticValue(enumValue))
            }
        }.toList(), typeAlias = patternName).also {
            cacheComponentPattern(patternName, it)
        }

    private fun toSpecmaticParamName(optional: Boolean, name: String) = when (optional) {
        true -> "${name}?"
        false -> name
    }

    private fun resolveReferenceToSchema(component: String): Pair<String, Schema<Any>> {
        val componentName = extractComponentName(component)
        val schema = openApi.components.schemas[componentName] ?: ObjectSchema().also { it.properties = emptyMap() }

        return componentName to schema as Schema<Any>
    }

    private fun resolveReferenceToRequestBody(component: String): Pair<String, RequestBody> {
        val componentName = extractComponentName(component)
        val requestBody = openApi.components.requestBodies[componentName] ?: RequestBody()

        return componentName to requestBody
    }

    private fun extractComponentName(component: String): String {
        if (!component.startsWith("#")) throw UnsupportedOperationException("Specmatic only supports local component references.")
        val componentName = componentNameFromReference(component)
        return componentName
    }

    private fun componentNameFromReference(component: String) = component.substringAfterLast("/")

    private fun toSpecmaticPath2(openApiPath: String, operation: Operation): URLMatcher {
        val parameters = operation.parameters ?: return toURLMatcherWithOptionalQueryParams(openApiPath)

        val pathStringParts: List<String> = openApiPath.removePrefix("/").removeSuffix("/").let {
            if (it.isBlank())
                emptyList()
            else it.split("/")
        }
        val pathParamMap: Map<String, PathParameter> =
            parameters.filterIsInstance(PathParameter::class.java).associateBy {
                it.name
            }

        val pathPattern: List<URLPathPattern> = pathStringParts.map {
            if(it.startsWith("{") && it.endsWith("}")) {
                val paramName = it.removeSurrounding("{", "}")

                pathParamMap[paramName]?.let {
                    URLPathPattern(toSpecmaticPattern(it.schema, emptyList()), paramName)
                } ?: throw ContractException("The path parameter in $openApiPath is not defined in the specification")
            } else {
                URLPathPattern(ExactValuePattern(StringValue(it)))
            }
        }

        val queryPattern: Map<String, Pattern> = parameters.filterIsInstance(QueryParameter::class.java).associate {
            val specmaticPattern: Pattern = if (it.schema.type == "array") {
                CsvPattern(toSpecmaticPattern(schema = it.schema.items, typeStack = emptyList()))
            } else {
                toSpecmaticPattern(schema = it.schema, typeStack = emptyList(), patternName = it.name)
            }

            "${it.name}?" to specmaticPattern
        }

        val specmaticPath = toSpecmaticFormattedPathString(parameters, openApiPath)

        return URLMatcher(queryPattern, pathPattern, specmaticPath)
    }

    private fun toSpecmaticFormattedPathString(
        parameters: List<Parameter>,
        openApiPath: String
    ): String {
        return parameters.filterIsInstance(PathParameter::class.java).foldRight(openApiPath) { it, specmaticPath ->
            val pattern = if (it.schema.enum != null) StringPattern("") else toSpecmaticPattern(it.schema, emptyList())
            specmaticPath.replace(
                "{${it.name}}", "(${it.name}:${pattern.typeName})"
            )
        }
    }

    private fun openApiOperations(pathItem: PathItem): Map<String, Operation> = mapOf<String, Operation?>(
        "GET" to pathItem.get,
        "POST" to pathItem.post,
        "DELETE" to pathItem.delete,
        "PUT" to pathItem.put,
        "PATCH" to pathItem.patch
    ).filter { (_, value) -> value != null }.map { (key, value) -> key to value!! }.toMap()
}
<|MERGE_RESOLUTION|>--- conflicted
+++ resolved
@@ -31,11 +31,7 @@
 
 private const val BEARER_SECURITY_SCHEME = "bearer"
 
-<<<<<<< HEAD
-class OpenApiSpecification(private val openApiFile: String, val openApi: OpenAPI, private val securityConfiguration:SecurityConfiguration? = null) : IncludedSpecification,
-=======
-class OpenApiSpecification(private val openApiFile: String, val openApi: OpenAPI, private val sourceProvider:String? = null, private val sourceRepository:String? = null, private val sourceRepositoryBranch:String? = null, private val specificationPath:String? = null) : IncludedSpecification,
->>>>>>> 9ba2323e
+class OpenApiSpecification(private val openApiFile: String, val openApi: OpenAPI, private val sourceProvider:String? = null, private val sourceRepository:String? = null, private val sourceRepositoryBranch:String? = null, private val specificationPath:String? = null, private val securityConfiguration:SecurityConfiguration? = null) : IncludedSpecification,
     ApiSpecification {
     companion object {
         fun fromFile(openApiFilePath: String, relativeTo: String = ""): OpenApiSpecification {
@@ -55,11 +51,7 @@
             return OpenApiSpecification(openApiFile, openApi)
         }
 
-<<<<<<< HEAD
-        fun fromYAML(yamlContent: String, filePath: String, loggerForErrors: LogStrategy = logger, securityConfiguration: SecurityConfiguration? = null): OpenApiSpecification {
-=======
-        fun fromYAML(yamlContent: String, filePath: String,  loggerForErrors: LogStrategy = logger, sourceProvider:String? = null, sourceRepository:String? = null,  sourceRepositoryBranch:String? = null, specificationPath:String? = null,): OpenApiSpecification {
->>>>>>> 9ba2323e
+        fun fromYAML(yamlContent: String, filePath: String,  loggerForErrors: LogStrategy = logger, sourceProvider:String? = null, sourceRepository:String? = null,  sourceRepositoryBranch:String? = null, specificationPath:String? = null, securityConfiguration: SecurityConfiguration? = null): OpenApiSpecification {
             val parseResult: SwaggerParseResult =
                 OpenAPIV3Parser().readContents(yamlContent, null, resolveExternalReferences(), filePath)
             val openApi: OpenAPI? = parseResult.openAPI
@@ -76,11 +68,7 @@
                 printMessages(parseResult, filePath, loggerForErrors)
             }
 
-<<<<<<< HEAD
-            return OpenApiSpecification(filePath, openApi, securityConfiguration)
-=======
-            return OpenApiSpecification(filePath, openApi, sourceProvider, sourceRepository, sourceRepositoryBranch, specificationPath)
->>>>>>> 9ba2323e
+            return OpenApiSpecification(filePath, openApi, sourceProvider, sourceRepository, sourceRepositoryBranch, specificationPath, securityConfiguration)
         }
 
         private fun printMessages(parseResult: SwaggerParseResult, filePath: String, loggerForErrors: LogStrategy) {
