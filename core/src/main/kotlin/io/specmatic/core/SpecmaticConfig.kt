--- conflicted
+++ resolved
@@ -159,13 +159,13 @@
         }
 
         @JsonIgnore
-<<<<<<< HEAD
         fun getAllPatternsMandatory(specmaticConfig: SpecmaticConfig): Boolean? {
             return specmaticConfig.allPatternsMandatory
-=======
+        }
+
+        @JsonIgnore
         fun getIgnoreInlineExamples(specmaticConfig: SpecmaticConfig): Boolean? {
             return specmaticConfig.ignoreInlineExamples
->>>>>>> 7e9f09c6
         }
     }
 
