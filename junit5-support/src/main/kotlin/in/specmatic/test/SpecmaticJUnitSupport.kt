--- conflicted
+++ resolved
@@ -43,12 +43,8 @@
 
         val testsNames = mutableListOf<String>()
         val partialSuccesses: MutableList<Result.Success> = mutableListOf()
-<<<<<<< HEAD
-        private val openApiCoverageReportInput = OpenApiCoverageReportInput()
-        private var specmaticConfig: SpecmaticConfigJson? = null
-=======
         private val openApiCoverageReportInput = OpenApiCoverageReportInput(getConfigFileWithAbsolutePath())
->>>>>>> 9ba2323e
+        private var specmaticConfig: SpecmaticConfigJson?
 
         @AfterAll
         @JvmStatic
@@ -122,15 +118,13 @@
             return reportConfigurationFrom(getConfigFile())
         }
 
-<<<<<<< HEAD
+        fun getConfigFile() = System.getProperty(CONFIG_FILE_NAME) ?: globalConfigFileName
+
+        fun getConfigFileWithAbsolutePath() = File(getConfigFile()).canonicalPath
+
         fun securityConfigurationFromConfig(): SecurityConfiguration? {
             return securityConfigurationFrom(globalConfigFileName)
         }
-=======
-        fun getConfigFile() = System.getProperty(CONFIG_FILE_NAME) ?: globalConfigFileName
-
-        fun getConfigFileWithAbsolutePath() = File(getConfigFile()).canonicalPath
->>>>>>> 9ba2323e
     }
 
     private fun getEnvConfig(envName: String?): JSONObjectValue {
@@ -191,13 +185,8 @@
 
                     createIfDoesNotExist(workingDirectory.path)
 
-<<<<<<< HEAD
-                    val contractFilePaths = contractTestPathsFrom(configFile, workingDirectory.path).map { it.path }
-                    contractFilePaths.flatMap { loadTestScenarios(it, "", "", testConfig, specmaticConfig?.security) }
-=======
                     val contractFilePaths = contractTestPathsFrom(configFile, workingDirectory.path)
-                    contractFilePaths.flatMap { loadTestScenarios(it.path, "", "", testConfig, it.provider, it.repository, it.branch, it.specificationPath) }
->>>>>>> 9ba2323e
+                    contractFilePaths.flatMap { loadTestScenarios(it.path, "", "", testConfig, it.provider, it.repository, it.branch, it.specificationPath, specmaticConfig?.security) }
                 }
             }
 
@@ -269,25 +258,17 @@
         suggestionsPath: String,
         suggestionsData: String,
         config: TestConfig,
-<<<<<<< HEAD
-        securityConfiguration: SecurityConfiguration?
-=======
         sourceProvider:String? = null,
         sourceRepository:String? = null,
         sourceRepositoryBranch:String? = null,
-        specificationPath:String? = null
->>>>>>> 9ba2323e
+        specificationPath:String? = null,
+        securityConfiguration: SecurityConfiguration?
     ): List<ContractTest> {
         if(isYAML(path) && !isOpenAPI(path))
             return emptyList()
 
         val contractFile = File(path)
-<<<<<<< HEAD
-        val feature = parseContractFileToFeature(contractFile.path, CommandHook(HookName.test_load_contract), securityConfiguration).copy(testVariables = config.variables, testBaseURLs = config.baseURLs)
-
-=======
-        val feature = parseContractFileToFeature(contractFile.path, CommandHook(HookName.test_load_contract), sourceProvider, sourceRepository, sourceRepositoryBranch, specificationPath).copy(testVariables = config.variables, testBaseURLs = config.baseURLs)
->>>>>>> 9ba2323e
+        val feature = parseContractFileToFeature(contractFile.path, CommandHook(HookName.test_load_contract), sourceProvider, sourceRepository, sourceRepositoryBranch, specificationPath, securityConfiguration).copy(testVariables = config.variables, testBaseURLs = config.baseURLs)
         val suggestions = when {
             suggestionsPath.isNotEmpty() -> suggestionsFromFile(suggestionsPath)
             suggestionsData.isNotEmpty() -> suggestionsFromCommandLine(suggestionsData)
