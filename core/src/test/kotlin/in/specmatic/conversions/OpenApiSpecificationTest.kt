package `in`.specmatic.conversions

import `in`.specmatic.core.*
import `in`.specmatic.core.pattern.*
import `in`.specmatic.core.value.JSONObjectValue
import `in`.specmatic.core.value.NumberValue
import `in`.specmatic.core.value.StringValue
import `in`.specmatic.core.value.Value
import `in`.specmatic.mock.NoMatchingScenario
import `in`.specmatic.stub.HttpStubData
import `in`.specmatic.stub.createStubFromContracts
import `in`.specmatic.test.TestExecutor
import io.ktor.util.reflect.*
import io.swagger.v3.core.util.Yaml
import io.swagger.v3.oas.models.OpenAPI
import org.assertj.core.api.Assertions.assertThat
import org.assertj.core.api.Assertions.assertThatCode
import org.junit.Ignore
import org.junit.jupiter.api.AfterEach
import org.junit.jupiter.api.BeforeEach
import org.junit.jupiter.api.Nested
import org.junit.jupiter.api.Test
import org.junit.jupiter.api.io.TempDir
import java.io.File

fun openAPIToString(openAPI: OpenAPI): String {
    return Yaml.pretty(openAPI)
}

internal class OpenApiSpecificationTest {
    companion object {
        const val OPENAPI_FILE = "openApiTest.yaml"
        const val OPENAPI_FILE_WITH_REFERENCE = "openApiWithRef.yaml"
        const val PET_OPENAPI_FILE = "Pet.yaml"
        const val SCHEMAS_DIRECTORY = "schemas"
    }

    fun portableComparisonAcrossBuildEnvironments(actual: String, expected: String) {
        assertThat(actual.trimIndent().replace("\"", "")).isEqualTo(expected.removePrefix("---").trimIndent().replace("\"", ""))
    }

    @BeforeEach
    fun `setup`() {
        val openAPI = """
openapi: 3.0.0
info:
  title: Sample API
  description: Optional multiline or single-line description in [CommonMark](http://commonmark.org/help/) or HTML.
  version: 0.1.9
servers:
  - url: http://api.example.com/v1
    description: Optional server description, e.g. Main (production) server
  - url: http://staging-api.example.com
    description: Optional server description, e.g. Internal staging server for testing
paths:
  /hello/{id}:
    get:
      summary: hello world
      description: Optional extended description in CommonMark or HTML.
      parameters:
        - in: path
          name: id
          schema:
            type: integer
          required: true
          description: Numeric ID
      responses:
        '200':
          description: Says hello
          content:
            application/json:
              schema:
                type: string
              examples:
                200_OKAY:
                  value: hello
                  summary: response example without any matching parameters with examples
        '404':
          description: Not Found
          content:
            application/json:
              schema:
                type: string
        '400':
          description: Bad Request
          content:
            application/json:
              schema:
                type: string
  /nested/types/without/ref/to/parent:
    get:
      summary: Nested Types
      description: Optional extended description in CommonMark or HTML.
      responses:
        '200':
          description: Returns nested type
          content:
            application/json:
              schema:
                ${"$"}ref: '#/components/schemas/NestedTypeWithoutRef'
  /nested/types/with/ref/to/parent:
    get:
      summary: Nested Types
      description: Optional extended description in CommonMark or HTML.
      responses:
        '200':
          description: Returns nested type
          content:
            application/json:
              schema:
                ${"$"}ref: '#/components/schemas/NestedTypeWithRef'

components:
  schemas:
    NestedTypeWithoutRef:
      description: ''
      type: object
      properties:
        Parent:
          type: object
          properties:
            Child:
              type: object
              properties:
                Parent:
                  type: object
                  properties:
                    Child:
                      type: string
    NestedTypeWithRef:
      description: ''
      type: object
      properties:
        Parent:
          type: object
          properties:
            Child:
              ${"$"}ref: '#/components/schemas/NestedTypeWithRef'
    """.trim()

        var openApiWithRef = """
openapi: "3.0.0"
info:
  version: 1.0.0
  title: Swagger Petstore
  description: A sample API that uses a petstore as an example to demonstrate features in the OpenAPI 3.0 specification
  termsOfService: http://swagger.io/terms/
  contact:
    name: Swagger API Team
    email: apiteam@swagger.io
    url: http://swagger.io
  license:
    name: Apache 2.0
    url: https://www.apache.org/licenses/LICENSE-2.0.html
servers:
  - url: http://petstore.swagger.io/api
paths:
  /pets:
    get:
      description: get all pets
      operationId: getPets
      responses:
        200:
          description: pet response
          content:
            application/json:
              schema:
                ${"$"}ref: './${SCHEMAS_DIRECTORY}/Pet.yaml'
components:
  schemas:
        """.trim()

        var pet = """
Pet:
  type: object
  required:
    - id
    - name
  properties:
    name:
      type: string
    id:
      type: integer
      format: int64
        """.trim()

        val openApiFile = File(OPENAPI_FILE)
        openApiFile.createNewFile()
        openApiFile.writeText(openAPI)

        val openApiFileWithRef = File(OPENAPI_FILE_WITH_REFERENCE)
        openApiFileWithRef.createNewFile()
        openApiFileWithRef.writeText(openApiWithRef)

        File("./${SCHEMAS_DIRECTORY}").mkdirs()
        val petFile = File("./${SCHEMAS_DIRECTORY}/$PET_OPENAPI_FILE")
        petFile.createNewFile()
        petFile.writeText(pet)
    }

    @AfterEach
    fun `teardown`() {
        File(OPENAPI_FILE).delete()
        File(OPENAPI_FILE_WITH_REFERENCE).delete()
        File(SCHEMAS_DIRECTORY).deleteRecursively()
    }

    @Ignore
    fun `should generate 200 OK scenarioInfos from openAPI`() {
        val openApiSpecification = OpenApiSpecification.fromFile(OPENAPI_FILE)
        val scenarioInfos = openApiSpecification.toScenarioInfos()
        assertThat(scenarioInfos.size).isEqualTo(3)
    }

    @Test
    fun `nullable ref`() {
        val gherkin = """
            Feature: Test
              Scenario: Test
                Given type Address
                | street | (string) |
                When POST /user
                And request-body
                | address | (Address?) |
                Then status 200
                And response-body (string)
        """.trimIndent()

        val gherkinToOpenAPI = parseGherkinStringToFeature(gherkin).toOpenApi()
        val yamlFromGherkin = openAPIToString(gherkinToOpenAPI)
        println(yamlFromGherkin)
        val spec = OpenApiSpecification.fromYAML(yamlFromGherkin, "")
        val feature = spec.toFeature()

        assertThat(
            feature.matchingStub(
                HttpRequest(
                    "POST",
                    "/user",
                    body = parsedJSON("""{"address": {"street": "Baker Street"}}""")
                ), HttpResponse.OK("success")
            ).response.headers["X-Specmatic-Result"]
        ).isEqualTo("success")

        assertThat(
            feature.matchingStub(
                HttpRequest(
                    "POST",
                    "/user",
                    body = parsedJSON("""{"address": null}""")
                ), HttpResponse.OK("success")
            ).response.headers["X-Specmatic-Result"]
        ).isEqualTo("success")
    }

    @Test
    fun `should not resolve non ref nested types to Deferred Pattern`() {
        val openApiSpecification = OpenApiSpecification.fromFile(OPENAPI_FILE)
        val scenarioInfos = openApiSpecification.toScenarioInfos()
        val nestedTypeWithoutRef = scenarioInfos.first().patterns.getOrDefault("(NestedTypeWithoutRef)", NullPattern)
        assertThat(containsDeferredPattern(nestedTypeWithoutRef)).isFalse
    }

    @Test
    fun `should resolve ref nested types to Deferred Pattern`() {
        val openApiSpecification = OpenApiSpecification.fromFile(OPENAPI_FILE)
        val scenarioInfos = openApiSpecification.toScenarioInfos()
        val nestedTypeWithRef = scenarioInfos[4].patterns["(NestedTypeWithRef)"]
        assertThat(containsDeferredPattern(nestedTypeWithRef!!)).isTrue
    }

    private fun containsDeferredPattern(pattern: Pattern): Boolean {
        if (!pattern.pattern.instanceOf(Map::class)) return false
        val childPattern = (pattern.pattern as Map<String, Pattern?>).values.firstOrNull() ?: return false
        return if (childPattern.instanceOf(DeferredPattern::class)) true
        else containsDeferredPattern(childPattern)
    }

    @Test
    fun `none of the scenarios should expect the Content-Type header`() {
        val openApiSpecification = OpenApiSpecification.fromFile(OPENAPI_FILE)
        val scenarioInfos = openApiSpecification.toScenarioInfos()

        for (scenarioInfo in scenarioInfos) {
            assertNotFoundInHeaders("Content-Type", scenarioInfo.httpRequestPattern.headersPattern)
            assertNotFoundInHeaders("Content-Type", scenarioInfo.httpResponsePattern.headersPattern)
        }
    }

    @Test
    fun `data structures with trailing underscores but the same underlying name are merged into one`() {
        val gherkin = """
            Feature: Test
              Scenario: Test
                Given type Data
                | person1 | (Person)  |
                | person2 | (Person_) |
                And type Person
                | id | (number) |
                And type Person_
                | id | (number) |
                When POST /
                And request-body (Data)
                Then status 200
        """

        val yaml = """
            ---
            openapi: 3.0.1
            info:
              title: Test
              version: 1
            paths:
              /:
                post:
                  summary: Test
                  parameters: []
                  requestBody:
                    content:
                      application/json:
                        schema:
                          ${"$"}ref: '#/components/schemas/Data'
                  responses:
                    200:
                      description: Test
            components:
              schemas:
                Data:
                  required:
                  - person1
                  - person2
                  properties:
                    person1:
                      ${"$"}ref: '#/components/schemas/Person'
                    person2:
                      ${"$"}ref: '#/components/schemas/Person'
                Person:
                  required:
                  - id
                  properties:
                    id:
                      type: number
                  """.trimIndent()

        portableComparisonAcrossBuildEnvironments(
            openAPIToString(parseGherkinStringToFeature(gherkin).toOpenApi()), yaml
        )
    }

    @Test
    fun `programmatically construct OpenAPI YAML for GET with request headers and path and query params`() {
        val feature = parseGherkinStringToFeature(
            """
Feature: Product API

Scenario: Get product by id
  When GET /product/(id:number)/variants/(variantId:number)?tag=(string)
  And request-header Authentication (string)
  And request-header OptionalHeader? (string)
  Then status 200
  And response-body (string)
""".trim()
        )
        val openAPI = feature.toOpenApi()
        val openAPIYaml = openAPIToString(openAPI)
        portableComparisonAcrossBuildEnvironments(
            openAPIYaml,
            """
            ---
            openapi: "3.0.1"
            info:
              title: "Product API"
              version: "1"
            paths:
              /product/{id}/variants/{variantId}:
                get:
                  summary: "Get product by id"
                  parameters:
                  - name: "id"
                    in: "path"
                    required: true
                    schema:
                      type: "number"
                  - name: "variantId"
                    in: "path"
                    required: true
                    schema:
                      type: "number"
                  - name: "tag"
                    in: "query"
                    schema:
                      type: "string"
                  - name: "Authentication"
                    in: "header"
                    required: true
                    schema:
                      type: "string"
                  - name: "OptionalHeader"
                    in: "header"
                    required: false
                    schema:
                      type: "string"
                  responses:
                    200:
                      description: "Get product by id"
                      content:
                        text/plain:
                          schema:
                            type: "string"
            """.trimIndent()
        )
    }

    @Test
    fun `programmatically construct OpenAPI YAML for POST with JSON request body`() {
        val feature = parseGherkinStringToFeature(
            """
            Feature: Person API
            
            Scenario: Get person by id
              When POST /person
              And request-body
              | id | (string) |
              Then status 200
              And response-body (string)
            """.trimIndent()
        )
        val openAPI = feature.toOpenApi()
        val openAPIYaml = openAPIToString(openAPI)
        portableComparisonAcrossBuildEnvironments(
            openAPIYaml,
            """
                ---
                openapi: "3.0.1"
                info:
                  title: "Person API"
                  version: "1"
                paths:
                  /person:
                    post:
                      summary: "Get person by id"
                      parameters: []
                      requestBody:
                        content:
                          application/json:
                            schema:
                              required:
                              - "id"
                              properties:
                                id:
                                  type: "string"
                      responses:
                        200:
                          description: "Get person by id"
                          content:
                            text/plain:
                              schema:
                                type: "string"
            """.trimIndent()
        )
    }

    @Test
    fun `programmatically construct OpenAPI YAML for POST with JSON request body that includes external type definitions`() {
        val feature = parseGherkinStringToFeature(
            """
            Feature: Person API
            
            Scenario: Add person by id
              Given type Address
              | street | (string) |
              | locality | (string) |
              When POST /person
              And request-body
              | id | (string) |
              | address | (Address) |
              Then status 200
              And response-body (string)
            """.trimIndent()
        )
        val openAPI = feature.toOpenApi()
        val openAPIYaml = openAPIToString(openAPI)
        portableComparisonAcrossBuildEnvironments(
            openAPIYaml,
            """
            ---
            openapi: "3.0.1"
            info:
              title: "Person API"
              version: "1"
            paths:
              /person:
                post:
                  summary: "Add person by id"
                  parameters: []
                  requestBody:
                    content:
                      application/json:
                        schema:
                          required:
                          - "address"
                          - "id"
                          properties:
                            id:
                              type: "string"
                            address:
                              ${"$"}ref: '#/components/schemas/Address'
                  responses:
                    200:
                      description: "Add person by id"
                      content:
                        text/plain:
                          schema:
                            type: "string"
            components:
              schemas:
                Address:
                  required:
                  - "locality"
                  - "street"
                  properties:
                    street:
                      type: "string"
                    locality:
                      type: "string"
            """.trimIndent()
        )
    }

    @Test
    fun `programmatically construct OpenAPI YAML for POST with JSON request body containing array of objects`() {
        val feature = parseGherkinStringToFeature(
            """
            Feature: Person API
            
            Scenario: Get person by id
              Given type Address
              | street | (string) |
              | locality | (string) |
              When POST /person
              And request-body
              | id | (string) |
              | address | (Address*) |
              Then status 200
              And response-body (string)
            """.trimIndent()
        )
        val openAPI = feature.toOpenApi()

        with(OpenApiSpecification("/file.yaml", openAPI).toFeature()) {
            assertThat(
                this.matches(
                    HttpRequest(
                        "POST",
                        "/person",
                        body = parsedJSON("""{"id": "123", "address": [{"street": "baker street", "locality": "London"}]}""")
                    ), HttpResponse.OK("success")
                )
            ).isTrue
        }

        val openAPIYaml = openAPIToString(openAPI)
        portableComparisonAcrossBuildEnvironments(
            openAPIYaml,
            """
            ---
            openapi: "3.0.1"
            info:
              title: "Person API"
              version: "1"
            paths:
              /person:
                post:
                  summary: "Get person by id"
                  parameters: []
                  requestBody:
                    content:
                      application/json:
                        schema:
                          required:
                          - "address"
                          - "id"
                          properties:
                            id:
                              type: "string"
                            address:
                              type: "array"
                              items:
                                ${"$"}ref: '#/components/schemas/Address'
                  responses:
                    200:
                      description: "Get person by id"
                      content:
                        text/plain:
                          schema:
                            type: "string"
            components:
              schemas:
                Address:
                  required:
                  - "locality"
                  - "street"
                  properties:
                    street:
                      type: "string"
                    locality:
                      type: "string"
            """.trimIndent()
        )
    }

    @Test
    fun `OpenAPI contract where the request body refers to externalised type`() {
        val openAPIYaml = """
            ---
            openapi: "3.0.1"
            info:
              title: "Person API"
              version: "1"
            paths:
              /person:
                post:
                  summary: "Get person by id"
                  parameters: []
                  requestBody:
                    content:
                      application/json:
                        schema:
                          ${"$"}ref: '#/components/schemas/Address'
                  responses:
                    200:
                      description: "Get person by id"
                      content:
                        text/plain:
                          schema:
                            type: "string"
            components:
              schemas:
                Address:
                  required:
                  - "locality"
                  - "street"
                  properties:
                    street:
                      type: "string"
                    locality:
                      type: "string"
            """.trimIndent()

        val feature = OpenApiSpecification.fromYAML(openAPIYaml, "file.yaml").toFeature()

        assertThat(
            feature.matches(
                HttpRequest(
                    "POST",
                    "/person",
                    body = parsedJSON("""{"street": "baker street", "locality": "London"}""")
                ), HttpResponse.OK("success")
            )
        ).isTrue
    }

    @Test
    fun `programmatically construct OpenAPI YAML for POST with JSON request body containing a nullable object`() {
        val feature = parseGherkinStringToFeature(
            """
            Feature: Person API
            
            Scenario: Get person by id
              Given type Address
              | street | (string) |
              | locality | (string) |
              When POST /person
              And request-body
              | id | (string) |
              | address | (Address?) |
              Then status 200
              And response-body (string)
            """.trimIndent()
        )
        val openAPI = feature.toOpenApi()

        with(OpenApiSpecification("/file.yaml", openAPI).toFeature()) {
            assertThat(
                this.matches(
                    HttpRequest(
                        "POST",
                        "/person",
                        body = parsedJSON("""{"id": "123", "address": null}""")
                    ), HttpResponse.OK("success")
                )
            ).isTrue
        }

        val openAPIYaml = openAPIToString(openAPI)
        portableComparisonAcrossBuildEnvironments(
            openAPIYaml,
            """
            ---
            openapi: "3.0.1"
            info:
              title: "Person API"
              version: "1"
            paths:
              /person:
                post:
                  summary: "Get person by id"
                  parameters: []
                  requestBody:
                    content:
                      application/json:
                        schema:
                          required:
                          - "address"
                          - "id"
                          properties:
                            id:
                              type: "string"
                            address:
                              oneOf:
                              - properties: {}
                                nullable: true
                              - ${"$"}ref: '#/components/schemas/Address'
                  responses:
                    200:
                      description: "Get person by id"
                      content:
                        text/plain:
                          schema:
                            type: "string"
            components:
              schemas:
                Address:
                  required:
                  - "locality"
                  - "street"
                  properties:
                    street:
                      type: "string"
                    locality:
                      type: "string"
                      """.trimIndent()
        )
    }

    @Test
    fun `programmatically construct OpenAPI YAML for POST with JSON request body containing a nullable primitive`() {
        val feature = parseGherkinStringToFeature(
            """
            Feature: Person API
            
            Scenario: Get person by id
              When POST /person
              And request-body
              | id | (string?) |
              Then status 200
              And response-body (string)
            """.trimIndent()
        )
        val openAPI = feature.toOpenApi()

        with(OpenApiSpecification("/file.yaml", openAPI).toFeature()) {
            assertThat(
                this.matches(
                    HttpRequest(
                        "POST",
                        "/person",
                        body = parsedJSON("""{"id": null}""")
                    ), HttpResponse.OK("success")
                )
            ).isTrue
        }

        val openAPIYaml = openAPIToString(openAPI)
        portableComparisonAcrossBuildEnvironments(
            openAPIYaml,
            """
            ---
            openapi: "3.0.1"
            info:
              title: "Person API"
              version: "1"
            paths:
              /person:
                post:
                  summary: "Get person by id"
                  parameters: []
                  requestBody:
                    content:
                      application/json:
                        schema:
                          required:
                          - "id"
                          properties:
                            id:
                              type: "string"
                              nullable: true
                  responses:
                    200:
                      description: "Get person by id"
                      content:
                        text/plain:
                          schema:
                            type: "string"
                      """.trimIndent()
        )
    }

    @Test
    fun `programmatically construct OpenAPI YAML for POST with JSON request body containing a nullable primitive in string`() {
        val feature = parseGherkinStringToFeature(
            """
            Feature: Person API
            
            Scenario: Get person by id
              When POST /person
              And request-body
              | id | (number in string?) |
              Then status 200
              And response-body (string)
            """.trimIndent()
        )
        val openAPI = feature.toOpenApi()

        with(OpenApiSpecification("/file.yaml", openAPI).toFeature()) {
            assertThat(
                this.matches(
                    HttpRequest(
                        "POST",
                        "/person",
                        body = parsedJSON("""{"id": null}""")
                    ), HttpResponse.OK("success")
                )
            ).isTrue
            assertThat(
                this.matches(
                    HttpRequest(
                        "POST",
                        "/person",
                        body = parsedJSON("""{"id": "10"}""")
                    ), HttpResponse.OK("success")
                )
            ).isTrue
        }

        val openAPIYaml = openAPIToString(openAPI)
        portableComparisonAcrossBuildEnvironments(
            openAPIYaml,
            """
            ---
            openapi: "3.0.1"
            info:
              title: "Person API"
              version: "1"
            paths:
              /person:
                post:
                  summary: "Get person by id"
                  parameters: []
                  requestBody:
                    content:
                      application/json:
                        schema:
                          required:
                          - "id"
                          properties:
                            id:
                              type: "string"
                              nullable: true
                  responses:
                    200:
                      description: "Get person by id"
                      content:
                        text/plain:
                          schema:
                            type: "string"
                      """.trimIndent()
        )
    }

    @Test
    fun `programmatically construct OpenAPI YAML for POST with JSON request body containing a nullable array`() {
        val feature = parseGherkinStringToFeature(
            """
            Feature: Person API
            
            Scenario: Get person by id
              Given type Address
              | street | (string) |
              | locality | (string) |
              When POST /person
              And request-body
              | id | (string) |
              | address | (Address*?) |
              Then status 200
              And response-body (string)
            """.trimIndent()
        )
        val openAPI = feature.toOpenApi()

        with(OpenApiSpecification("/file.yaml", openAPI).toFeature()) {
            assertThat(
                this.matches(
                    HttpRequest(
                        "POST",
                        "/person",
                        body = parsedJSON("""{"id": "123", "address": [{"street": "baker street", "locality": "London"}, null]}""")
                    ), HttpResponse.OK("success")
                )
            ).isTrue
        }

        val openAPIYaml = openAPIToString(openAPI)
        portableComparisonAcrossBuildEnvironments(
            openAPIYaml,
            """
            ---
            openapi: "3.0.1"
            info:
              title: "Person API"
              version: "1"
            paths:
              /person:
                post:
                  summary: "Get person by id"
                  parameters: []
                  requestBody:
                    content:
                      application/json:
                        schema:
                          required:
                          - "address"
                          - "id"
                          properties:
                            id:
                              type: "string"
                            address:
                              type: "array"
                              nullable: true
                              items:
                                ${"$"}ref: '#/components/schemas/Address'
                  responses:
                    200:
                      description: "Get person by id"
                      content:
                        text/plain:
                          schema:
                            type: "string"
            components:
              schemas:
                Address:
                  required:
                  - "locality"
                  - "street"
                  properties:
                    street:
                      type: "string"
                    locality:
                      type: "string"
            """.trimIndent()
        )
    }

    @Test
    fun `programmatically construct OpenAPI YAML for POST with JSON request body containing an array of nullable values`() {
        val feature = parseGherkinStringToFeature(
            """
            Feature: Person API
            
            Scenario: Get person by id
              Given type Address
              | street | (string) |
              | locality | (string) |
              When POST /person
              And request-body
              | id | (string) |
              | address | (Address?*) |
              Then status 200
              And response-body (string)
            """.trimIndent()
        )
        val openAPI = feature.toOpenApi()

        with(OpenApiSpecification("/file.yaml", openAPI).toFeature()) {
            assertThat(
                this.matches(
                    HttpRequest(
                        "POST",
                        "/person",
                        body = parsedJSON("""{"id": "123", "address": [{"street": "baker street", "locality": "London"}, null]}""")
                    ), HttpResponse.OK("success")
                )
            ).isTrue
        }

        val openAPIYaml = openAPIToString(openAPI)
        portableComparisonAcrossBuildEnvironments(
            openAPIYaml,
            """
            ---
            openapi: "3.0.1"
            info:
              title: "Person API"
              version: "1"
            paths:
              /person:
                post:
                  summary: "Get person by id"
                  parameters: []
                  requestBody:
                    content:
                      application/json:
                        schema:
                          required:
                          - "address"
                          - "id"
                          properties:
                            id:
                              type: "string"
                            address:
                              type: "array"
                              items:
<<<<<<< HEAD
                                ${"$"}ref: '#/components/schemas/Address'
                                nullable: true
=======
                                oneOf:
                                - properties: {}
                                  nullable: true
                                - ${"$"}ref: "#/components/schemas/Address"
>>>>>>> 54f27300
                  responses:
                    200:
                      description: "Get person by id"
                      content:
                        text/plain:
                          schema:
                            type: "string"
            components:
              schemas:
                Address:
                  required:
                  - "locality"
                  - "street"
                  properties:
                    street:
                      type: "string"
                    locality:
                      type: "string"
            """.trimIndent()
        )
    }

    @Test
    fun `programmatically construct OpenAPI YAML for POST with www-urlencoded request body containing a json field`() {
        val feature = parseGherkinStringToFeature(
            """
            Feature: Person API
                Scenario: Add Person
                  Given type Address
                  | street | (string) |
                  | locality | (string) |
                  And type Person
                  | id | (string) |
                  | address | (Address) |
                  When POST /person
                  And form-field person (Person)
                  Then status 200
                  And response-body (string)
            """.trimIndent()
        )
        val openAPI = feature.toOpenApi()

        with(OpenApiSpecification("/file.yaml", openAPI).toFeature()) {
            this.matchingStub(
                HttpRequest(
                    "POST",
                    "/person",
                    formFields = mapOf("person" to """{"id": "123", "address": {"street": "baker street", "locality": "London"}}""")
                ), HttpResponse.OK("success")
            )
        }

        val openAPIYaml = openAPIToString(openAPI)
        portableComparisonAcrossBuildEnvironments(
            openAPIYaml,
            """
            ---
            openapi: "3.0.1"
            info:
              title: "Person API"
              version: "1"
            paths:
              /person:
                post:
                  summary: "Add Person"
                  parameters: []
                  requestBody:
                    content:
                      application/x-www-form-urlencoded:
                        schema:
                          required:
                          - "person"
                          properties:
                            person:
                              ${"$"}ref: '#/components/schemas/Person'
                        encoding:
                          person:
                            contentType: "application/json"
                  responses:
                    200:
                      description: "Add Person"
                      content:
                        text/plain:
                          schema:
                            type: "string"
            components:
              schemas:
                Address:
                  required:
                  - "locality"
                  - "street"
                  properties:
                    street:
                      type: "string"
                    locality:
                      type: "string"
                Person:
                  required:
                  - "address"
                  - "id"
                  properties:
                    id:
                      type: "string"
                    address:
                      ${"$"}ref: '#/components/schemas/Address'
            """.trimIndent()
        )
    }

    @Test
    fun `merge a POST request with www-urlencoded request body containing a primitive form field`() {
        val feature = parseGherkinStringToFeature(
            """
            Feature: API
                Scenario: Add Data
                  When POST /data
                  And form-field data (string)
                  Then status 200

                Scenario: Add Data
                  When POST /data
                  And form-field data (string)
                  Then status 200
            """.trimIndent()
        )
        val openAPI = feature.toOpenApi()

        with(OpenApiSpecification("/file.yaml", openAPI).toFeature()) {
            this.matchingStub(
                HttpRequest(
                    "POST",
                    "/data",
                    formFields = mapOf("data" to "hello world")
                ), HttpResponse.OK
            )
        }

        val openAPIYaml = openAPIToString(openAPI)
        portableComparisonAcrossBuildEnvironments(
            openAPIYaml,
            """
            ---
            openapi: "3.0.1"
            info:
              title: "API"
              version: "1"
            paths:
              /data:
                post:
                  summary: "Add Data"
                  parameters: []
                  requestBody:
                    content:
                      application/x-www-form-urlencoded:
                        schema:
                          required:
                          - "data"
                          properties:
                            data:
                              type: "string"
                  responses:
                    200:
                      description: "Add Data"
            """.trimIndent()
        )
    }

    @Test
    fun `programmatically construct OpenAPI YAML for POST and merge JSON request bodies structures with common names`() {
        val feature = parseGherkinStringToFeature(
            """
            Feature: Person API
            
            Scenario: Add Person
              Given type Person
              | address | (string) |
              When POST /person
              And request-body (Person)
              Then status 200
              And response-body (string)

            Scenario: Add Person Details
              Given type Person
              | id | (string) |
              | address | (string) |
              When POST /person
              And request-body (Person)
              Then status 200
              And response-body (string)
            """.trimIndent()
        )
        val openAPI = feature.toOpenApi()

        with(OpenApiSpecification("/file.yaml", openAPI).toFeature()) {
            assertThat(
                this.matches(
                    HttpRequest(
                        "POST",
                        "/person",
                        body = parsedJSON("""{"id": "10", "address": "Baker street"}""")
                    ), HttpResponse.OK("success")
                )
            ).isTrue
        }

        val openAPIYaml = openAPIToString(openAPI)
        portableComparisonAcrossBuildEnvironments(
            openAPIYaml,
            """
            ---
            openapi: "3.0.1"
            info:
              title: "Person API"
              version: "1"
            paths:
              /person:
                post:
                  summary: "Add Person"
                  parameters: []
                  requestBody:
                    content:
                      application/json:
                        schema:
                          ${"$"}ref: '#/components/schemas/Person'
                  responses:
                    200:
                      description: "Add Person"
                      content:
                        text/plain:
                          schema:
                            type: "string"
            components:
              schemas:
                Person:
                  required:
                  - "address"
                  properties:
                    address:
                      type: "string"
                    id:
                      type: "string"
            """.trimIndent()
        )
    }

    @Test
    fun `programmatically construct OpenAPI YAML for GET and merge JSON response bodies structures with common names`() {
        val feature = parseGherkinStringToFeature(
            """
            Feature: Person API
            
            Scenario: Add Person
              Given type Person
              | address | (string) |
              When GET /person1
              Then status 200
              And response-body (Person)

            Scenario: Add Person Details
              Given type Person
              | id | (string) |
              | address | (string) |
              When GET /person2
              Then status 200
              And response-body (Person)
            """.trimIndent()
        )
        val openAPI = feature.toOpenApi()

        with(OpenApiSpecification("/file.yaml", openAPI).toFeature()) {
            assertThat(
                this.matches(
                    HttpRequest(
                        "GET",
                        "/person1"
                    ), HttpResponse.OK(body = parsedJSON("""{"id": "10", "address": "Baker street"}"""))
                )
            ).isTrue
            assertThat(
                this.matches(
                    HttpRequest(
                        "GET",
                        "/person2"
                    ), HttpResponse.OK(body = parsedJSON("""{"id": "10", "address": "Baker street"}"""))
                )
            ).isTrue
            assertThat(
                this.matches(
                    HttpRequest(
                        "GET",
                        "/person1"
                    ), HttpResponse.OK(body = parsedJSON("""{"address": "Baker street"}"""))
                )
            ).isTrue
            assertThat(
                this.matches(
                    HttpRequest(
                        "GET",
                        "/person2"
                    ), HttpResponse.OK(body = parsedJSON("""{"address": "Baker street"}"""))
                )
            ).isTrue
        }

        val openAPIYaml = openAPIToString(openAPI)
        portableComparisonAcrossBuildEnvironments(
            openAPIYaml,
            """
            ---
            openapi: "3.0.1"
            info:
              title: "Person API"
              version: "1"
            paths:
              /person1:
                get:
                  summary: "Add Person"
                  parameters: []
                  responses:
                    200:
                      description: "Add Person"
                      content:
                        application/json:
                          schema:
                            ${"$"}ref: '#/components/schemas/Person'
              /person2:
                get:
                  summary: "Add Person Details"
                  parameters: []
                  responses:
                    200:
                      description: "Add Person Details"
                      content:
                        application/json:
                          schema:
                            ${"$"}ref: '#/components/schemas/Person'
            components:
              schemas:
                Person:
                  required:
                  - "address"
                  properties:
                    address:
                      type: "string"
                    id:
                      type: "string"
            """.trimIndent()
        )
    }

    @Test
    fun `programmatically construct OpenAPI YAML for POST with request type string`() {
        val feature = parseGherkinStringToFeature(
            """
            Feature: Person API
            
            Scenario: Add Person
              When POST /person
              And request-body (string)
              Then status 200
            """
        )
        val openAPI = feature.toOpenApi()

        with(OpenApiSpecification("/file.yaml", openAPI).toFeature()) {
            this.matchingStub(
                HttpRequest(
                    "POST",
                    "/person",
                    body = StringValue("test")
                ), HttpResponse.OK
            )
        }

        val openAPIYaml = openAPIToString(openAPI)
        portableComparisonAcrossBuildEnvironments(
            openAPIYaml,
            """
            ---
            openapi: "3.0.1"
            info:
              title: "Person API"
              version: "1"
            paths:
              /person:
                post:
                  summary: "Add Person"
                  parameters: []
                  requestBody:
                    content:
                      text/plain:
                        schema:
                          type: "string"
                  responses:
                    200:
                      description: "Add Person"
            """.trimIndent()
        )
    }

    @Test
    fun `programmatically construct OpenAPI YAML for POST with request body with exact value`() {
        val feature = parseGherkinStringToFeature(
            """
            Feature: Person API
            
            Scenario: Add Person
              When POST /person
              And request-body hello
              Then status 200
            """
        )
        val openAPI = feature.toOpenApi()

        with(OpenApiSpecification("/file.yaml", openAPI).toFeature()) {
            this.matchingStub(
                HttpRequest(
                    "POST",
                    "/person",
                    body = StringValue("hello")
                ), HttpResponse.OK
            )
        }

        val openAPIYaml = openAPIToString(openAPI)
        portableComparisonAcrossBuildEnvironments(
            openAPIYaml,
            """
            ---
            openapi: "3.0.1"
            info:
              title: "Person API"
              version: "1"
            paths:
              /person:
                post:
                  summary: "Add Person"
                  parameters: []
                  requestBody:
                    content:
                      text/plain:
                        schema:
                          type: "string"
                          enum:
                          - "hello"
                  responses:
                    200:
                      description: "Add Person"
            """.trimIndent()
        )
    }

    @Test
    fun `programmatically construct OpenAPI YAML for POST with header with exact value`() {
        val feature = parseGherkinStringToFeature(
            """
            Feature: Person API
            
            Scenario: Add Person
              When POST /person
              And request-header X-Exact-Value hello
              Then status 200
            """
        )
        val openAPI = feature.toOpenApi()

        with(OpenApiSpecification("/file.yaml", openAPI).toFeature()) {
            this.matchingStub(
                HttpRequest(
                    "POST",
                    "/person",
                    headers = mapOf("X-Exact-Value" to "hello")
                ), HttpResponse.OK
            )
        }

        val openAPIYaml = openAPIToString(openAPI)
        portableComparisonAcrossBuildEnvironments(
            openAPIYaml,
            """
            ---
            openapi: "3.0.1"
            info:
              title: "Person API"
              version: "1"
            paths:
              /person:
                post:
                  summary: "Add Person"
                  parameters:
                  - name: "X-Exact-Value"
                    in: "header"
                    required: true
                    schema:
                      type: "string"
                      enum:
                      - "hello"
                  responses:
                    200:
                      description: "Add Person"
            """.trimIndent()
        )
    }

    @Test
    fun `programmatically construct OpenAPI YAML for POST with request type number`() {
        val feature = parseGherkinStringToFeature(
            """
            Feature: Person API
            
            Scenario: Add Person
              When POST /person
              And request-body (number)
              Then status 200
            """.trimIndent()
        )
        val openAPI = feature.toOpenApi()

        with(OpenApiSpecification("/file.yaml", openAPI).toFeature()) {
            this.matchingStub(
                HttpRequest(
                    "POST",
                    "/person",
                    body = NumberValue(10)
                ), HttpResponse.OK
            )
        }

        val openAPIYaml = openAPIToString(openAPI)
        portableComparisonAcrossBuildEnvironments(
            openAPIYaml,
            """
            ---
            openapi: "3.0.1"
            info:
              title: "Person API"
              version: "1"
            paths:
              /person:
                post:
                  summary: "Add Person"
                  parameters: []
                  requestBody:
                    content:
                      text/plain:
                        schema:
                          type: "number"
                  responses:
                    200:
                      description: "Add Person"
            """.trimIndent()
        )
    }

    @Test
    fun `programmatically construct OpenAPI YAML for POST with type number in string`() {
        val feature = parseGherkinStringToFeature(
            """
            Feature: Person API
            
            Scenario: Add Person
              When POST /person
              And request-body
              | id | (number in string) |
              Then status 200
            """.trimIndent()
        )
        val openAPI = feature.toOpenApi()

        with(OpenApiSpecification("/file.yaml", openAPI).toFeature()) {
            this.matchingStub(
                HttpRequest(
                    "POST",
                    "/person",
                    body = parsedValue("""{"id": "10"}""")
                ), HttpResponse.OK
            )
        }

        val openAPIYaml = openAPIToString(openAPI)
        portableComparisonAcrossBuildEnvironments(
            openAPIYaml,
            """
            ---
            openapi: "3.0.1"
            info:
              title: "Person API"
              version: "1"
            paths:
              /person:
                post:
                  summary: "Add Person"
                  parameters: []
                  requestBody:
                    content:
                      application/json:
                        schema:
                          required:
                          - "id"
                          properties:
                            id:
                              type: "string"
                  responses:
                    200:
                      description: "Add Person"
            """.trimIndent()
        )
    }

    @Test
    fun `programmatically construct OpenAPI YAML for PUT`() {
        val feature = parseGherkinStringToFeature(
            """
            Feature: Person API
            
            Scenario: Add Person
              When PUT /person
              And request-body
              | id | (number in string) |
              Then status 200
            """.trimIndent()
        )
        val openAPI = feature.toOpenApi()

        with(OpenApiSpecification("/file.yaml", openAPI).toFeature()) {
            this.matchingStub(
                HttpRequest(
                    "PUT",
                    "/person",
                    body = parsedValue("""{"id": "10"}""")
                ), HttpResponse.OK
            )
        }

        val openAPIYaml = openAPIToString(openAPI)
        portableComparisonAcrossBuildEnvironments(
            openAPIYaml,
            """
            ---
            openapi: "3.0.1"
            info:
              title: "Person API"
              version: "1"
            paths:
              /person:
                put:
                  summary: "Add Person"
                  parameters: []
                  requestBody:
                    content:
                      application/json:
                        schema:
                          required:
                          - "id"
                          properties:
                            id:
                              type: "string"
                  responses:
                    200:
                      description: "Add Person"
            """.trimIndent()
        )
    }

    @Test
    fun `programmatically construct OpenAPI YAML for POST and merge JSON request bodies structures with request type string`() {
        val feature = parseGherkinStringToFeature(
            """
            Feature: Person API
            
            Scenario: Add Person
              When POST /person
              And request-body (string)
              Then status 200

            Scenario: Add Person Details
              When POST /person
              And request-body (string)
              Then status 200
            """.trimIndent()
        )
        val openAPI = feature.toOpenApi()

        with(OpenApiSpecification("/file.yaml", openAPI).toFeature()) {
            this.matchingStub(
                HttpRequest(
                    "POST",
                    "/person",
                    body = StringValue("test")
                ), HttpResponse.OK
            )
        }

        val openAPIYaml = openAPIToString(openAPI)
        portableComparisonAcrossBuildEnvironments(
            openAPIYaml,
            """
            ---
            openapi: "3.0.1"
            info:
              title: "Person API"
              version: "1"
            paths:
              /person:
                post:
                  summary: "Add Person"
                  parameters: []
                  requestBody:
                    content:
                      text/plain:
                        schema:
                          type: "string"
                  responses:
                    200:
                      description: "Add Person"
            """.trimIndent()
        )
    }

    @Test
    fun `programmatically construct OpenAPI YAML for POST and merge JSON response bodies structures with response type number`() {
        val feature = parseGherkinStringToFeature(
            """
            Feature: Person API
            
            Scenario: Add Person
              When POST /person
              Then status 200
              And response-body (number)

            Scenario: Add Person Details
              When POST /person
              Then status 200
              And response-body (number)
            """.trimIndent()
        )
        val openAPI = feature.toOpenApi()

        with(OpenApiSpecification("/file.yaml", openAPI).toFeature()) {
            this.matchingStub(
                HttpRequest(
                    "POST",
                    "/person"
                ), HttpResponse.OK(NumberValue(10))
            )
        }

        val openAPIYaml = openAPIToString(openAPI)
        portableComparisonAcrossBuildEnvironments(
            openAPIYaml,
            """
            ---
            openapi: "3.0.1"
            info:
              title: "Person API"
              version: "1"
            paths:
              /person:
                post:
                  summary: "Add Person"
                  parameters: []
                  responses:
                    200:
                      description: "Add Person"
                      content:
                        text/plain:
                          schema:
                            type: "number"
            """.trimIndent()
        )
    }

    @Test
    fun `response headers in gherkin are converted to response headers in OpenAIP`() {
        val feature = parseGherkinStringToFeature(
            """
            Feature: Person API
            
            Scenario: Get Person
              Given type Person
              | address | (string) |
              When GET /person
              Then status 200
              And response-header X-Hello-World (string)
              And response-body (Person)
            """.trimIndent()
        )
        val openAPI = feature.toOpenApi()

        with(OpenApiSpecification("/file.yaml", openAPI).toFeature()) {
            assertThat(
                this.matches(
                    HttpRequest(
                        "GET",
                        "/person"
                    ),
                    HttpResponse.OK(parsedJSON("""{"address": "Baker Street"}"""))
                        .copy(headers = mapOf("X-Hello-World" to "hello"))
                )
            ).isTrue
        }

        val openAPIYaml = openAPIToString(openAPI)
        portableComparisonAcrossBuildEnvironments(
            openAPIYaml,
            """
            ---
            openapi: "3.0.1"
            info:
              title: "Person API"
              version: "1"
            paths:
              /person:
                get:
                  summary: "Get Person"
                  parameters: []
                  responses:
                    200:
                      description: "Get Person"
                      headers:
                        X-Hello-World:
                          required: true
                          schema:
                            type: "string"
                      content:
                        application/json:
                          schema:
                            ${"$"}ref: '#/components/schemas/Person'
            components:
              schemas:
                Person:
                  required:
                  - "address"
                  properties:
                    address:
                      type: "string"
            """.trimIndent()
        )
    }

    @Test
    fun `JSON response in gherkin is converted to JSON response in OpenAIP`() {
        val feature = parseGherkinStringToFeature(
            """
            Feature: Person API
            
            Scenario: Get Person
              Given type Person
              | address | (string) |
              When GET /person
              Then status 200
              And response-body (Person)
            """.trimIndent()
        )
        val openAPI = feature.toOpenApi()

        with(OpenApiSpecification("/file.yaml", openAPI).toFeature()) {
            assertThat(
                this.matches(
                    HttpRequest(
                        "GET",
                        "/person"
                    ), HttpResponse.OK(parsedJSON("""{"address": "Baker Street"}"""))
                )
            ).isTrue
        }

        val openAPIYaml = openAPIToString(openAPI)
        portableComparisonAcrossBuildEnvironments(
            openAPIYaml,
            """
            ---
            openapi: "3.0.1"
            info:
              title: "Person API"
              version: "1"
            paths:
              /person:
                get:
                  summary: "Get Person"
                  parameters: []
                  responses:
                    200:
                      description: "Get Person"
                      content:
                        application/json:
                          schema:
                            ${"$"}ref: '#/components/schemas/Person'
            components:
              schemas:
                Person:
                  required:
                  - "address"
                  properties:
                    address:
                      type: "string"
            """.trimIndent()
        )
    }

    @Test
    fun `defaults to nullable string for null type in gherkin`() {
        val feature = parseGherkinStringToFeature(
            """
            Feature: Person API
            
            Scenario: Add Person
              Given type Person
              | address | (null) |
              When POST /person
              And request-body (Person)
              Then status 200
              And response-body (string)
            """.trimIndent()
        )
        val openAPI = feature.toOpenApi()

        with(OpenApiSpecification("/file.yaml", openAPI).toFeature()) {
            assertThat(
                this.matches(
                    HttpRequest(
                        "POST",
                        "/person",
                        body = parsedJSON("""{"address": null}""")
                    ), HttpResponse.OK("success")
                )
            ).isTrue
        }

        val openAPIYaml = openAPIToString(openAPI)
        portableComparisonAcrossBuildEnvironments(
            openAPIYaml,
            """
            ---
            openapi: "3.0.1"
            info:
              title: "Person API"
              version: "1"
            paths:
              /person:
                post:
                  summary: "Add Person"
                  parameters: []
                  requestBody:
                    content:
                      application/json:
                        schema:
                          ${"$"}ref: '#/components/schemas/Person'
                  responses:
                    200:
                      description: "Add Person"
                      content:
                        text/plain:
                          schema:
                            type: "string"
            components:
              schemas:
                Person:
                  required:
                  - "address"
                  properties:
                    address:
                      nullable: true
            """.trimIndent()
        )
    }

    @Test
    fun `converts empty json array in gherkin to string array in openapi`() {
        val feature = parseGherkinStringToFeature(
            """
            Feature: Person API
            
            Scenario: Add Person
              Given type Person
              | address | [] |
              When POST /person
              And request-body (Person)
              Then status 200
              And response-body (string)
            """.trimIndent()
        )
        val openAPI = feature.toOpenApi()

        with(OpenApiSpecification("/file.yaml", openAPI).toFeature()) {
            assertThat(
                this.matches(
                    HttpRequest(
                        "POST",
                        "/person",
                        body = parsedJSON("""{"address": []}""")
                    ), HttpResponse.OK("success")
                )
            ).isTrue
        }

        val openAPIYaml = openAPIToString(openAPI)
        portableComparisonAcrossBuildEnvironments(
            openAPIYaml,
            """
            ---
            openapi: "3.0.1"
            info:
              title: "Person API"
              version: "1"
            paths:
              /person:
                post:
                  summary: "Add Person"
                  parameters: []
                  requestBody:
                    content:
                      application/json:
                        schema:
                          ${"$"}ref: '#/components/schemas/Person'
                  responses:
                    200:
                      description: "Add Person"
                      content:
                        text/plain:
                          schema:
                            type: "string"
            components:
              schemas:
                Person:
                  required:
                  - "address"
                  properties:
                    address:
                      type: "array"
                      items:
                        type: "string"
            """.trimIndent()
        )
    }

    @Test
    fun `payload is a list of nullables`() {
        val feature = parseGherkinStringToFeature(
            """
            Feature: Person API
            
            Scenario: Add Person
              Given type Person
              | address | (string?*) |
              When POST /person
              And request-body (Person)
              Then status 200
              And response-body (string)
            """.trimIndent()
        )
        val openAPI = feature.toOpenApi()

        with(OpenApiSpecification("/file.yaml", openAPI).toFeature()) {
            assertThat(
                this.matches(
                    HttpRequest(
                        "POST",
                        "/person",
                        body = parsedJSON("""{"address": [null, "Baker Street"]}""")
                    ), HttpResponse.OK("success")
                )
            ).isTrue
        }

        val openAPIYaml = openAPIToString(openAPI)
        portableComparisonAcrossBuildEnvironments(
            openAPIYaml,
            """
            ---
            openapi: "3.0.1"
            info:
              title: "Person API"
              version: "1"
            paths:
              /person:
                post:
                  summary: "Add Person"
                  parameters: []
                  requestBody:
                    content:
                      application/json:
                        schema:
                          ${"$"}ref: '#/components/schemas/Person'
                  responses:
                    200:
                      description: "Add Person"
                      content:
                        text/plain:
                          schema:
                            type: "string"
            components:
              schemas:
                Person:
                  required:
                  - "address"
                  properties:
                    address:
                      type: "array"
                      items:
                        oneOf:
                        - properties: {}
                          nullable: true
                        - type: "string"
            """.trimIndent()
        )
    }

    @Test
    fun `same request headers from multiple scenarios`() {
        val feature = parseGherkinStringToFeature(
            """
            Feature: API
            
            Scenario: Get details
              When GET /data
              And request-header X-Data (string)
              Then status 200
              And response-body (string)

            Scenario: Get details
              When GET /data
              And request-header X-Data (string)
              Then status 200
              And response-body (string)
            """.trimIndent()
        )
        val openAPI = feature.toOpenApi()

        with(OpenApiSpecification("/file.yaml", openAPI).toFeature()) {
            assertThat(
                this.matches(
                    HttpRequest(
                        "GET",
                        "/data",
                        headers = mapOf("X-Data" to "data")
                    ), HttpResponse.OK("success")
                )
            ).isTrue
        }

        val openAPIYaml = openAPIToString(openAPI)
        portableComparisonAcrossBuildEnvironments(
            openAPIYaml,
            """
            ---
            openapi: "3.0.1"
            info:
              title: "API"
              version: "1"
            paths:
              /data:
                get:
                  summary: "Get details"
                  parameters:
                  - name: "X-Data"
                    in: "header"
                    required: true
                    schema:
                      type: "string"
                  responses:
                    200:
                      description: "Get details"
                      content:
                        text/plain:
                          schema:
                            type: "string"
            """.trimIndent()
        )
    }

    @Test
    fun `same response headers from multiple scenarios`() {
        val feature = parseGherkinStringToFeature(
            """
            Feature: API
            
            Scenario: Get details
              When GET /data
              Then status 200
              And response-header X-Data (string)
              And response-body (string)

            Scenario: Get details
              When GET /data
              Then status 200
              And response-header X-Data (string)
              And response-body (string)
            """.trimIndent()
        )
        val openAPI = feature.toOpenApi()

        with(OpenApiSpecification("/file.yaml", openAPI).toFeature()) {
            assertThat(
                this.matches(
                    HttpRequest(
                        "GET",
                        "/data"
                    ), HttpResponse.OK("success").copy(headers = mapOf("X-Data" to "data"))
                )
            ).isTrue
        }

        val openAPIYaml = openAPIToString(openAPI)
        portableComparisonAcrossBuildEnvironments(
            openAPIYaml,
            """
            ---
            openapi: "3.0.1"
            info:
              title: "API"
              version: "1"
            paths:
              /data:
                get:
                  summary: "Get details"
                  parameters: []
                  responses:
                    200:
                      description: "Get details"
                      headers:
                        X-Data:
                          required: true
                          schema:
                            type: "string"
                      content:
                        text/plain:
                          schema:
                            type: "string"
            """.trimIndent()
        )
    }

    @Test
    fun `different response headers from multiple scenarios with the same method and path`() {
        val feature = parseGherkinStringToFeature(
            """
            Feature: API
            
            Scenario: Get details
              When GET /data
              Then status 200
              And response-header X-Data-One (string)
              And response-body (string)

            Scenario: Get details
              When GET /data
              Then status 200
              And response-header X-Data-Two (string)
              And response-body (string)
            """.trimIndent()
        )
        val openAPI = feature.toOpenApi()

        with(OpenApiSpecification("/file.yaml", openAPI).toFeature()) {
            assertThat(
                this.matches(
                    HttpRequest(
                        "GET",
                        "/data"
                    ), HttpResponse.OK("success").copy(headers = mapOf("X-Data-One" to "data"))
                )
            ).isTrue
            assertThat(
                this.matches(
                    HttpRequest(
                        "GET",
                        "/data"
                    ), HttpResponse.OK("success").copy(headers = mapOf("X-Data-Two" to "data"))
                )
            ).isTrue
            assertThat(
                this.matches(
                    HttpRequest(
                        "GET",
                        "/data"
                    ), HttpResponse.OK("success")
                )
            ).isTrue
        }

        val openAPIYaml = openAPIToString(openAPI)
        portableComparisonAcrossBuildEnvironments(
            openAPIYaml,
            """
            ---
            openapi: "3.0.1"
            info:
              title: "API"
              version: "1"
            paths:
              /data:
                get:
                  summary: "Get details"
                  parameters: []
                  responses:
                    200:
                      description: "Get details"
                      headers:
                        X-Data-One:
                          required: false
                          schema:
                            type: "string"
                        X-Data-Two:
                          required: false
                          schema:
                            type: "string"
                      content:
                        text/plain:
                          schema:
                            type: "string"
            """.trimIndent()
        )
    }

    @Test
    fun `different request headers from multiple scenarios with the same method and path`() {
        val feature = parseGherkinStringToFeature(
            """
            Feature: API
            
            Scenario: Get details
              When GET /data
              And request-header X-Data-One (string)
              Then status 200
              And response-body (string)

            Scenario: Get details
              When GET /data
              And request-header X-Data-Two (string)
              Then status 200
              And response-body (string)
            """.trimIndent()
        )
        val openAPI = feature.toOpenApi()

        with(OpenApiSpecification("/file.yaml", openAPI).toFeature()) {
            assertThat(
                this.matches(
                    HttpRequest(
                        "GET",
                        "/data",
                        headers = mapOf("X-Data-One" to "data")
                    ), HttpResponse.OK("success")
                )
            ).isTrue
            assertThat(
                this.matches(
                    HttpRequest(
                        "GET",
                        "/data",
                        headers = mapOf("X-Data-One" to "data")
                    ), HttpResponse.OK("success")
                )
            ).isTrue
            assertThat(
                this.matches(
                    HttpRequest(
                        "GET",
                        "/data",
                        headers = mapOf("X-Data-One" to "data")
                    ), HttpResponse.OK("success")
                )
            ).isTrue
        }

        val openAPIYaml = openAPIToString(openAPI)
        portableComparisonAcrossBuildEnvironments(
            openAPIYaml,
            """
            ---
            openapi: "3.0.1"
            info:
              title: "API"
              version: "1"
            paths:
              /data:
                get:
                  summary: "Get details"
                  parameters:
                  - name: "X-Data-One"
                    in: "header"
                    required: false
                    schema:
                      type: "string"
                  - name: "X-Data-Two"
                    in: "header"
                    required: false
                    schema:
                      type: "string"
                  responses:
                    200:
                      description: "Get details"
                      content:
                        text/plain:
                          schema:
                            type: "string"
            """.trimIndent()
        )
    }

    @Test
    fun `multiple scenarios with the same query parameters`() {
        val feature = parseGherkinStringToFeature(
            """
            Feature: API
            
            Scenario: Get details
              When GET /data?param=(string)
              Then status 200
              And response-body (string)

            Scenario: Get details
              When GET /data?param=(string)
              Then status 200
              And response-body (string)
            """.trimIndent()
        )
        val openAPI = feature.toOpenApi()

        with(OpenApiSpecification("/file.yaml", openAPI).toFeature()) {
            assertThat(
                this.matches(
                    HttpRequest(
                        "GET",
                        "/data"
                    ), HttpResponse.OK.copy(body = StringValue("success"))
                )
            ).isTrue
            assertThat(
                this.matches(
                    HttpRequest(
                        "GET",
                        "/data",
                        queryParams = mapOf("param" to "data")
                    ), HttpResponse.OK.copy(body = StringValue("success"))
                )
            ).isTrue
        }

        val openAPIYaml = openAPIToString(openAPI)
        portableComparisonAcrossBuildEnvironments(
            openAPIYaml,
            """
            ---
            openapi: "3.0.1"
            info:
              title: "API"
              version: "1"
            paths:
              /data:
                get:
                  summary: "Get details"
                  parameters:
                  - name: "param"
                    in: "query"
                    schema:
                      type: "string"
                  responses:
                    200:
                      description: "Get details"
                      content:
                        text/plain:
                          schema:
                            type: "string"
            """.trimIndent()
        )
    }

    @Test
    fun `multiple scenarios with the different query parameters`() {
        val feature = parseGherkinStringToFeature(
            """
            Feature: API
            
            Scenario: Get details
              When GET /data?param1=(string)
              Then status 200
              And response-body (string)

            Scenario: Get details
              When GET /data?param2=(string)
              Then status 200
              And response-body (string)
            """.trimIndent()
        )
        val openAPI = feature.toOpenApi()

        with(OpenApiSpecification("/file.yaml", openAPI).toFeature()) {
            assertThat(
                this.matches(
                    HttpRequest(
                        "GET",
                        "/data"
                    ), HttpResponse.OK.copy(body = StringValue("success"))
                )
            ).isTrue
            assertThat(
                this.matches(
                    HttpRequest(
                        "GET",
                        "/data",
                        queryParams = mapOf("param1" to "data")
                    ), HttpResponse.OK.copy(body = StringValue("success"))
                )
            ).isTrue
            assertThat(
                this.matches(
                    HttpRequest(
                        "GET",
                        "/data",
                        queryParams = mapOf("param2" to "data")
                    ), HttpResponse.OK.copy(body = StringValue("success"))
                )
            ).isTrue
            assertThat(
                this.matches(
                    HttpRequest(
                        "GET",
                        "/data",
                        queryParams = mapOf("param1" to "data", "param2" to "data")
                    ), HttpResponse.OK.copy(body = StringValue("success"))
                )
            ).isTrue
        }

        val openAPIYaml = openAPIToString(openAPI)
        portableComparisonAcrossBuildEnvironments(
            openAPIYaml,
            """
            ---
            openapi: "3.0.1"
            info:
              title: "API"
              version: "1"
            paths:
              /data:
                get:
                  summary: "Get details"
                  parameters:
                  - name: "param1"
                    in: "query"
                    schema:
                      type: "string"
                  - name: "param2"
                    in: "query"
                    schema:
                      type: "string"
                  responses:
                    200:
                      description: "Get details"
                      content:
                        text/plain:
                          schema:
                            type: "string"
            """.trimIndent()
        )
    }

    @Test
    fun `multiple scenarios with the same form fields containing JSON`() {
        val feature = parseGherkinStringToFeature(
            """
            Feature: API
            
            Scenario: Get details
              Given type Record
              | id | (number) |
              When POST /data
              And form-field Data (Record)
              Then status 200
              And response-body (string)

            Scenario: Get details
              Given type Record
              | id | (number) |
              When POST /data
              And form-field Data (Record)
              Then status 200
              And response-body (string)
            """.trimIndent()
        )
        val openAPI = feature.toOpenApi()

        with(OpenApiSpecification("/file.yaml", openAPI).toFeature()) {
            assertThat(
                this.matches(
                    HttpRequest(
                        "POST",
                        "/data",
                        formFields = mapOf("Data" to """{"id": 10}""")
                    ), HttpResponse.OK.copy(body = StringValue("success"))
                )
            ).isTrue
        }

        val openAPIYaml = openAPIToString(openAPI)
        portableComparisonAcrossBuildEnvironments(
            openAPIYaml,
            """
            ---
            openapi: "3.0.1"
            info:
              title: "API"
              version: "1"
            paths:
              /data:
                post:
                  summary: "Get details"
                  parameters: []
                  requestBody:
                    content:
                      application/x-www-form-urlencoded:
                        schema:
                          required:
                          - "Data"
                          properties:
                            Data:
                              ${"$"}ref: '#/components/schemas/Record'
                        encoding:
                          Data:
                            contentType: "application/json"
                  responses:
                    200:
                      description: "Get details"
                      content:
                        text/plain:
                          schema:
                            type: "string"
            components:
              schemas:
                Record:
                  required:
                  - "id"
                  properties:
                    id:
                      type: "number"
            """.trimIndent()
        )
    }

    @Test
    fun `merge multiple scenarios with the different status codes during gherkin-openapi conversion`() {
        val feature = parseGherkinStringToFeature(
            """
            Feature: API
            
            Scenario: Get details
              When POST /data
              Then status 200

            Scenario: Get details error
              When POST /data
              Then status 500
            """.trimIndent()
        )
        val openAPI = feature.toOpenApi()

        with(OpenApiSpecification("/file.yaml", openAPI).toFeature()) {
            assertThat(
                this.matches(
                    HttpRequest(
                        "POST",
                        "/data"
                    ), HttpResponse.OK
                )
            ).isTrue

            assertThat(
                matches(
                    HttpRequest(
                        "POST",
                        "/data"
                    ), HttpResponse(500)
                )
            ).isTrue
        }

        val openAPIYaml = openAPIToString(openAPI)
        portableComparisonAcrossBuildEnvironments(
            openAPIYaml,
            """
            ---
            openapi: "3.0.1"
            info:
              title: "API"
              version: "1"
            paths:
              /data:
                post:
                  summary: "Get details"
                  parameters: []
                  responses:
                    200:
                      description: "Get details"
                    500:
                      description: "Get details error"
            """.trimIndent()
        )
    }

    @Test
    fun `empty request and response body should not result in string body when converting from gherkin to OpenAPI `() {
        val feature = parseGherkinStringToFeature(
            """
            Feature: API
            
            Scenario: Get details
              When GET /data
              Then status 200
            """.trimIndent()
        )
        val openAPI = feature.toOpenApi()

        with(OpenApiSpecification("/file.yaml", openAPI).toFeature()) {
            assertThat(
                this.matches(
                    HttpRequest(
                        "GET",
                        "/data"
                    ), HttpResponse.OK
                )
            ).isTrue
        }

        val openAPIYaml = openAPIToString(openAPI)
        portableComparisonAcrossBuildEnvironments(
            openAPIYaml,
            """
            ---
            openapi: "3.0.1"
            info:
              title: "API"
              version: "1"
            paths:
              /data:
                get:
                  summary: "Get details"
                  parameters: []
                  responses:
                    200:
                      description: "Get details"
            """.trimIndent()
        )
    }

    @Test
    fun `payload type conversion when there are multiple request bodies named RequestBody should add prefixes to the type name and keep the request bodies separate`() {
        val feature = parseGherkinStringToFeature(
            """
            Feature: API
            
            Scenario: API 1
              Given type RequestBody
              | hello | (string) |
              When POST /data1
              And request-body (RequestBody)
              Then status 200

            Scenario: API 2
              Given type RequestBody
              | world | (string) |
              When POST /data2
              And request-body (RequestBody)
              Then status 200
            """.trimIndent()
        )
        val openAPI = feature.toOpenApi()

        with(OpenApiSpecification("/file.yaml", openAPI).toFeature()) {
            assertThat(
                this.matches(
                    HttpRequest(
                        "POST",
                        "/data1",
                        body = parsedJSON("""{"hello": "Jill"}""")
                    ), HttpResponse.OK
                )
            ).isTrue
            assertThat(
                this.matches(
                    HttpRequest(
                        "POST",
                        "/data2",
                        body = parsedJSON("""{"world": "Jack"}""")
                    ), HttpResponse.OK
                )
            ).isTrue
        }

        val openAPIYaml = openAPIToString(openAPI)
        portableComparisonAcrossBuildEnvironments(
            openAPIYaml,
            """
            ---
            openapi: 3.0.1
            info:
              title: API
              version: 1
            paths:
              /data1:
                post:
                  summary: API 1
                  parameters: []
                  requestBody:
                    content:
                      application/json:
                        schema:
                          ${"$"}ref: '#/components/schemas/Data1_RequestBody'
                  responses:
                    200:
                      description: API 1
              /data2:
                post:
                  summary: API 2
                  parameters: []
                  requestBody:
                    content:
                      application/json:
                        schema:
                          ${"$"}ref: '#/components/schemas/Data2_RequestBody'
                  responses:
                    200:
                      description: API 2
            components:
              schemas:
                Data1_RequestBody:
                  required:
                  - hello
                  properties:
                    hello:
                      type: string
                Data2_RequestBody:
                  required:
                  - world
                  properties:
                    world:
                      type: string
              """.trimIndent()
        )
    }

    @Test
    fun `scenario 1 has string and scenario 2 has null and the paths are the same`() {
        val feature = parseGherkinStringToFeature(
            """
            Feature: API
            
            Scenario: API 1
              Given type RequestBody
              | hello | (string) |
              When POST /data
              And request-body (RequestBody)
              Then status 200

            Scenario: API 2
              Given type RequestBody
              | hello | (null) |
              When POST /data
              And request-body (RequestBody)
              Then status 200
            """.trimIndent()
        )
        val openAPI = feature.toOpenApi()

        with(OpenApiSpecification("/file.yaml", openAPI).toFeature()) {
            assertThat(
                this.matches(
                    HttpRequest(
                        "POST",
                        "/data",
                        body = parsedJSON("""{"hello": "Jill"}""")
                    ), HttpResponse.OK
                )
            ).isTrue
            assertThat(
                this.matches(
                    HttpRequest(
                        "POST",
                        "/data",
                        body = parsedJSON("""{"hello": null}""")
                    ), HttpResponse.OK
                )
            ).isTrue
        }

        val openAPIYaml = openAPIToString(openAPI)
        portableComparisonAcrossBuildEnvironments(
            openAPIYaml,
            """
            ---
            openapi: 3.0.1
            info:
              title: API
              version: 1
            paths:
              /data:
                post:
                  summary: API 1
                  parameters: []
                  requestBody:
                    content:
                      application/json:
                        schema:
                          ${"$"}ref: '#/components/schemas/Data_RequestBody'
                  responses:
                    200:
                      description: API 1
            components:
              schemas:
                Data_RequestBody:
                  required:
                  - hello
                  properties:
                    hello:
                      type: string
                      nullable: true
              """.trimIndent()
        )
    }

    @Test
    fun `scenario 1 has an object and scenario 2 has null but the paths are the same`() {
        val feature = parseGherkinStringToFeature(
            """
            Feature: API
            
            Scenario: API 1
              Given type RequestBody
              | hello | (Hello) |
              And type Hello
              | world | (string) |
              When POST /data
              And request-body (RequestBody)
              Then status 200

            Scenario: API 2
              Given type RequestBody
              | hello | (null) |
              When POST /data
              And request-body (RequestBody)
              Then status 200
            """.trimIndent()
        )
        val openAPI = feature.toOpenApi()

        with(OpenApiSpecification("/file.yaml", openAPI).toFeature()) {
            assertThat(
                this.matches(
                    HttpRequest(
                        "POST",
                        "/data",
                        body = parsedJSON("""{"hello": {"world": "jill"}}""")
                    ), HttpResponse.OK
                )
            ).isTrue
            assertThat(
                this.matches(
                    HttpRequest(
                        "POST",
                        "/data",
                        body = parsedJSON("""{"hello": null}""")
                    ), HttpResponse.OK
                )
            ).isTrue
        }

        val openAPIYaml = openAPIToString(openAPI)
        portableComparisonAcrossBuildEnvironments(
            openAPIYaml,
            """
            ---
            openapi: 3.0.1
            info:
              title: API
              version: 1
            paths:
              /data:
                post:
                  summary: API 1
                  parameters: []
                  requestBody:
                    content:
                      application/json:
                        schema:
                          ${"$"}ref: '#/components/schemas/Data_RequestBody'
                  responses:
                    200:
                      description: API 1
            components:
              schemas:
                Hello:
                  required:
                  - world
                  properties:
                    world:
                      type: string
                Data_RequestBody:
                  required:
                  - hello
                  properties:
                    hello:
                      oneOf:
                      - properties: {}
                        nullable: true
                      - ${"$"}ref: '#/components/schemas/Hello'
            """.trimIndent()
        )
    }

    @Test
    fun `scenario 1 has an object and scenario two has a nullable object of the same type but the paths are the same`() {
        val feature = parseGherkinStringToFeature(
            """
            Feature: API
            
            Scenario: API 1
              Given type RequestBody
              | hello | (Hello) |
              And type Hello
              | world | (string) |
              When POST /data
              And request-body (RequestBody)
              Then status 200

            Scenario: API 2
              Given type RequestBody
              | hello | (Hello?) |
              When POST /data
              And request-body (RequestBody)
              Then status 200
            """.trimIndent()
        )
        val openAPI = feature.toOpenApi()

        with(OpenApiSpecification("/file.yaml", openAPI).toFeature()) {
            assertThat(
                this.matches(
                    HttpRequest(
                        "POST",
                        "/data",
                        body = parsedJSON("""{"hello": {"world": "jill"}}""")
                    ), HttpResponse.OK
                )
            ).isTrue
            assertThat(
                this.matches(
                    HttpRequest(
                        "POST",
                        "/data",
                        body = parsedJSON("""{"hello": null}""")
                    ), HttpResponse.OK
                )
            ).isTrue
        }

        val openAPIYaml = openAPIToString(openAPI)
        portableComparisonAcrossBuildEnvironments(
            openAPIYaml,
            """
            ---
            openapi: 3.0.1
            info:
              title: API
              version: 1
            paths:
              /data:
                post:
                  summary: API 1
                  parameters: []
                  requestBody:
                    content:
                      application/json:
                        schema:
                          ${"$"}ref: '#/components/schemas/Data_RequestBody'
                  responses:
                    200:
                      description: API 1
            components:
              schemas:
                Hello:
                  required:
                  - world
                  properties:
                    world:
                      type: string
                Data_RequestBody:
                  required:
                  - hello
                  properties:
                    hello:
                      oneOf:
                      - properties: {}
                        nullable: true
                      - ${"$"}ref: '#/components/schemas/Hello'
            """.trimIndent()
        )
    }

    @Test
    fun `scenario 1 has an object and scenario 2 has the same object with underscores and it is nullable`() {
        val feature = parseGherkinStringToFeature(
            """
            Feature: API
            
            Scenario: API 1
              Given type RequestBody
              | hello | (Hello) |
              And type Hello
              | world | (string) |
              When POST /data
              And request-body (RequestBody)
              Then status 200

            Scenario: API 2
              Given type RequestBody
              | hello | (Hello__?) |
              When POST /data
              And request-body (RequestBody)
              Then status 200
            """.trimIndent()
        )
        val openAPI = feature.toOpenApi()

        with(OpenApiSpecification("/file.yaml", openAPI).toFeature()) {
            assertThat(
                this.matches(
                    HttpRequest(
                        "POST",
                        "/data",
                        body = parsedJSON("""{"hello": {"world": "jill"}}""")
                    ), HttpResponse.OK
                )
            ).isTrue
            assertThat(
                this.matches(
                    HttpRequest(
                        "POST",
                        "/data",
                        body = parsedJSON("""{"hello": null}""")
                    ), HttpResponse.OK
                )
            ).isTrue
        }

        val openAPIYaml = openAPIToString(openAPI)
        portableComparisonAcrossBuildEnvironments(
            openAPIYaml,
            """
            ---
            openapi: 3.0.1
            info:
              title: API
              version: 1
            paths:
              /data:
                post:
                  summary: API 1
                  parameters: []
                  requestBody:
                    content:
                      application/json:
                        schema:
                          ${"$"}ref: '#/components/schemas/Data_RequestBody'
                  responses:
                    200:
                      description: API 1
            components:
              schemas:
                Hello:
                  required:
                  - world
                  properties:
                    world:
                      type: string
                Data_RequestBody:
                  required:
                  - hello
                  properties:
                    hello:
                      oneOf:
                      - properties: {}
                        nullable: true
                      - ${"$"}ref: '#/components/schemas/Hello'
            """.trimIndent()
        )
    }

    @Test
    fun `lookup string value in gherkin should result in a string type in yaml`() {
        val feature = parseGherkinStringToFeature(
            """
            Feature: API
            
            Scenario: API
              When POST /data
              And request-body (RequestBody: string)
              Then status 200
            """.trimIndent()
        )
        val openAPI = feature.toOpenApi()

        with(OpenApiSpecification("/file.yaml", openAPI).toFeature()) {
            assertThat(
                this.matches(
                    HttpRequest(
                        "POST",
                        "/data",
                        body = StringValue("Hello world")
                    ), HttpResponse.OK
                )
            ).isTrue
        }

        val openAPIYaml = openAPIToString(openAPI)
        portableComparisonAcrossBuildEnvironments(
            openAPIYaml,
            """
            ---
            openapi: 3.0.1
            info:
              title: API
              version: 1
            paths:
              /data:
                post:
                  summary: API
                  parameters: []
                  requestBody:
                    content:
                      text/plain:
                        schema:
                          type: string
                  responses:
                    200:
                      description: API
            """.trimIndent()
        )
    }

    @Test
    fun `recursive array ref`() {
        val feature = parseGherkinStringToFeature(
            """
            Feature: API
            
            Scenario: API
              Given type Data
              | id | (number) |
              | data? | (Data*) |
              When POST /data
              And request-body (Data)
              Then status 200
            """.trimIndent()
        )
        val openAPI = feature.toOpenApi()

        with(OpenApiSpecification("/file.yaml", openAPI).toFeature()) {
            assertThat(
                this.matches(
                    HttpRequest(
                        "POST",
                        "/data",
                        body = parsedJSON("""{"id": 10}""")
                    ), HttpResponse.OK
                )
            ).isTrue
        }

        val openAPIYaml = openAPIToString(openAPI)
        portableComparisonAcrossBuildEnvironments(
            openAPIYaml,
            """
            ---
            openapi: 3.0.1
            info:
              title: API
              version: 1
            paths:
              /data:
                post:
                  summary: API
                  parameters: []
                  requestBody:
                    content:
                      application/json:
                        schema:
                          ${"$"}ref: '#/components/schemas/Data'
                  responses:
                    200:
                      description: API
            components:
              schemas:
                Data:
                  required:
                  - id
                  properties:
                    id:
                      type: number
                    data:
                      type: array
                      items:
                        ${"$"}ref: '#/components/schemas/Data'
            """.trimIndent()
        )
    }

    @Test
    fun `clone request pattern with example of body type should pick up the example`() {
        val openAPI = openAPIToString(
            parseGherkinStringToFeature(
                """
            Feature: API
            
            Scenario: API
              Given type Data
              | id | (number) |
              When POST /data
              And request-body (Data)
              Then status 200
            """.trimIndent()
            ).toOpenApi()
        )

        val feature = OpenApiSpecification.fromYAML(openAPI, "").toFeature()

        val data = """{"id": 10}"""
        val row = Row(columnNames = listOf("(Data)"), values = listOf(data))
        val resolver = feature.scenarios.single().resolver

        val newPatterns = feature.scenarios.single().httpRequestPattern.newBasedOn(row, resolver)

        assertThat((newPatterns.single().body as ExactValuePattern).pattern as JSONObjectValue).isEqualTo(
            parsedValue(
                data
            )
        )
    }

    @Test
    fun `handle object inside array inside object correctly`() {
        val openAPI =
            """
---
openapi: 3.0.1
info:
  title: API
  version: 1
paths:
  /data:
    post:
      summary: API
      parameters: []
      requestBody:
        content:
          application/json:
            schema:
              ${"$"}ref: '#/components/schemas/Data'
      responses:
        200:
          description: API
components:
  schemas:
    Data:
      properties:
        data:
          type: array
          items:
            type: object
            properties:
              id:
                type: integer
""".trimIndent()

        println(openAPI)
        val feature = OpenApiSpecification.fromYAML(openAPI, "").toFeature()

        val request = HttpRequest("POST", "/data", body = parsedValue("""{"data": [{"id": 10}]}"""))
        val response = HttpResponse.OK

        val stub: HttpStubData = feature.matchingStub(request, response)

        println(stub.requestType)

        assertThat(stub.requestType.method).isEqualTo("POST")

    }

    @Test
    fun `support dictionary object type in request body with data structure as reference`() {
        val openAPI =
            """
---
openapi: 3.0.1
info:
  title: API
  version: 1
paths:
  /data:
    post:
      summary: API
      parameters: []
      requestBody:
        content:
          application/json:
            schema:
              type: object
              additionalProperties:
                ${"$"}ref: Data
      responses:
        200:
          description: API
components:
  schemas:
    Data:
      type: object
      properties:
        name:
          type: string
""".trimIndent()

        println(openAPI)
        val feature = OpenApiSpecification.fromYAML(openAPI, "").toFeature()

        val request =
            HttpRequest("POST", "/data", body = parsedValue("""{"10": {"name": "Jill"}, "20": {"name": "Jack"}}"""))
        val response = HttpResponse.OK

        val stub: HttpStubData = feature.matchingStub(request, response)

        println(stub.requestType)

        assertThat(stub.requestType.method).isEqualTo("POST")
        assertThat(stub.response.status).isEqualTo(200)
    }

    @Test
    fun `support dictionary object type as JSON value`() {
        val openAPI =
            """
---
openapi: 3.0.1
info:
  title: API
  version: 1
paths:
  /data:
    post:
      summary: API
      parameters: []
      requestBody:
        content:
          application/json:
            schema:
              type: object
              properties:
                Data:
                  type: object
                  additionalProperties:
                    ${"$"}ref: Person
      responses:
        200:
          description: API
components:
  schemas:
    Person:
      type: object
      properties:
        name:
          type: string
""".trimIndent()

        println(openAPI)
        val feature = OpenApiSpecification.fromYAML(openAPI, "").toFeature()

        val request = HttpRequest(
            "POST",
            "/data",
            body = parsedValue("""{"Data": {"10": {"name": "Jill"}, "20": {"name": "Jack"}}}""")
        )
        val response = HttpResponse.OK

        val stub: HttpStubData = feature.matchingStub(request, response)

        println(stub.requestType)

        assertThat(stub.requestType.method).isEqualTo("POST")
        assertThat(stub.response.status).isEqualTo(200)

    }

    @Test
    fun `conversion supports dictionary type`() {
        val gherkin = """
            Feature: Test
              Scenario: Test
                Given type Data
                | name | (string) |
                When GET /
                Then status 200
                And response-body (dictionary string Data)
        """.trimIndent()

        val feature = parseGherkinStringToFeature(gherkin)
        val openAPI = feature.toOpenApi()

        val openAPIYaml = openAPIToString(openAPI)

        println(openAPIYaml)

        with(OpenApiSpecification("/file.yaml", openAPI).toFeature()) {
            assertThat(
                this.matches(
                    HttpRequest(
                        "GET",
                        "/"
                    ),
                    HttpResponse.OK(
                        body = parsedJSON("""{"10": {"name": "Jane"}}""")
                    )
                )
            ).isTrue
        }

    }

    @Test
    fun `should resolve ref to another file`() {
        val openApiSpecification = OpenApiSpecification.fromFile(OPENAPI_FILE_WITH_REFERENCE)
        assertThat(openApiSpecification.toScenarioInfos().size).isEqualTo(1)
        assertThat(openApiSpecification.patterns["(Pet)"]).isNotNull
    }

    private fun assertNotFoundInHeaders(header: String, headersPattern: HttpHeadersPattern) {
        assertThat(headersPattern.pattern.keys.map { it.lowercase() }).doesNotContain(header.lowercase())
    }

    @Nested
    inner class XML {
        @Test
        fun `basic xml contract`() {
            val xmlContract = """
            openapi: 3.0.3
            info:
              title: test-xml
              version: '1.0'
            paths:
              '/users':
                post:
                  responses:
                    '200':
                      description: OK
                  requestBody:
                    content:
                      application/xml:
                        schema:
                          type: object
                          xml:
                            name: user
                          properties:
                            id:
                              type: integer
                          required:
                            - id
        """.trimIndent()

            val xmlFeature = OpenApiSpecification.fromYAML(xmlContract, "").toFeature()

            val xmlSnippet = """<user><id>10</id></user>"""

            assertMatchesSnippet(xmlSnippet, xmlFeature)
        }

        @Test
        fun `xml contract with attributes`() {
            val xmlContract = """
            openapi: 3.0.3
            info:
              title: test-xml
              version: '1.0'
            paths:
              '/users':
                post:
                  responses:
                    '200':
                      description: OK
                  requestBody:
                    content:
                      application/xml:
                        schema:
                          type: object
                          xml:
                            name: user
                          properties:
                            id:
                              type: integer
                            name:
                              type: string
                              xml:
                                attribute: true
                          required:
                            - id
        """.trimIndent()

            val xmlFeature = OpenApiSpecification.fromYAML(xmlContract, "").toFeature()

            val xmlSnippet = """<user name="John Doe"><id>10</id></user>"""

            assertMatchesSnippet(xmlSnippet, xmlFeature)
        }

        @Test
        fun `xml contract shows error when compulsory node is not available`() {
            val xmlContract = """
            openapi: 3.0.3
            info:
              title: test-xml
              version: '1.0'
            paths:
              '/users':
                post:
                  responses:
                    '200':
                      description: OK
                  requestBody:
                    content:
                      application/xml:
                        schema:
                          type: object
                          xml:
                            name: user
                          properties:
                            id:
                              type: integer
                            name:
                              type: string
                          required:
                            - id
                            - name
        """.trimIndent()

            val xmlFeature = OpenApiSpecification.fromYAML(xmlContract, "").toFeature()

            val xmlSnippet = """<user><id>10</id></user>"""

            assertDoesNotMatchesSnippet(xmlSnippet, xmlFeature)
        }

        @Test
        fun `xml contract with optional node`() {
            val xmlContract = """
            openapi: 3.0.3
            info:
              title: test-xml
              version: '1.0'
            paths:
              '/users':
                post:
                  responses:
                    '200':
                      description: OK
                  requestBody:
                    content:
                      application/xml:
                        schema:
                          type: object
                          xml:
                            name: user
                          properties:
                            id:
                              type: integer
                            name:
                              type: string
                          required:
                            - id
        """.trimIndent()

            val xmlFeature = OpenApiSpecification.fromYAML(xmlContract, "").toFeature()

            val xmlSnippet = """<user><id>10</id></user>"""

            assertMatchesSnippet(xmlSnippet, xmlFeature)
        }

        @Test
        fun `xml contract with attributes in child node`() {
            val xmlContract = """
            openapi: 3.0.3
            info:
              title: test-xml
              version: '1.0'
            paths:
              '/users':
                post:
                  responses:
                    '200':
                      description: OK
                  requestBody:
                    content:
                      application/xml:
                        schema:
                          type: object
                          xml:
                            name: user
                          properties:
                            id:
                              type: integer
                            address:
                              type: object
                              properties:
                                street:
                                  type: string
                                pincode:
                                  type: string
                                  xml:
                                    attribute: true
                              required:
                                - street
                                - pincode
                          required:
                            - id
                            - address
        """.trimIndent()

            val xmlFeature = OpenApiSpecification.fromYAML(xmlContract, "").toFeature()

            val xmlSnippet = """<user><id>10</id><address pincode="101010"><street>Baker street</street></address></user>"""

            assertMatchesSnippet(xmlSnippet, xmlFeature)
        }

        @Test
        fun `xml contract with unwrapped xml node array marked required`() {
            val xmlContract = """
            openapi: 3.0.3
            info:
              title: test-xml
              version: '1.0'
            paths:
              '/cart':
                post:
                  responses:
                    '200':
                      description: OK
                  requestBody:
                    content:
                      application/xml:
                        schema:
                          type: object
                          xml:
                            name: products
                          properties:
                            id:
                              type: array
                              items:
                                type: number
                          required:
                            - id
        """.trimIndent()

            val xmlFeature = OpenApiSpecification.fromYAML(xmlContract, "").toFeature()

            val xmlSnippet = """<products><id>10</id><id>10</id></products>"""

            assertMatchesSnippet("/cart", xmlSnippet, xmlFeature)
        }

        @Test
        fun `xml contract with unwrapped xml node array which is not marked required`() {
            val xmlContract = """
            openapi: 3.0.3
            info:
              title: test-xml
              version: '1.0'
            paths:
              '/cart':
                post:
                  responses:
                    '200':
                      description: OK
                  requestBody:
                    content:
                      application/xml:
                        schema:
                          type: object
                          xml:
                            name: products
                          properties:
                            id:
                              type: array
                              items:
                                type: number
        """.trimIndent()

            val xmlFeature = OpenApiSpecification.fromYAML(xmlContract, "").toFeature()

            val xmlSnippet = """<products><id>10</id><id>10</id></products>"""

            assertMatchesSnippet("/cart", xmlSnippet, xmlFeature)
        }

        @Test
        fun `xml contract with unwrapped xml node array that specifies it's own name`() {
            val xmlContract = """
            openapi: 3.0.3
            info:
              title: test-xml
              version: '1.0'
            paths:
              '/cart':
                post:
                  responses:
                    '200':
                      description: OK
                  requestBody:
                    content:
                      application/xml:
                        schema:
                          type: object
                          xml:
                            name: products
                          properties:
                            id:
                              type: array
                              items:
                                type: number
                                xml:
                                  name: productid
                          required:
                            - id
        """.trimIndent()

            val xmlFeature = OpenApiSpecification.fromYAML(xmlContract, "").toFeature()

            val xmlSnippet = """<products><productid>10</productid><productid>10</productid></products>"""

            assertMatchesSnippet("/cart", xmlSnippet, xmlFeature)
        }

        @Test
        fun `xml contract with wrapped xml node array that specifies wrapper name`() {
            val xmlContract = """
            openapi: 3.0.3
            info:
              title: test-xml
              version: '1.0'
            paths:
              '/cart':
                post:
                  responses:
                    '200':
                      description: OK
                  requestBody:
                    content:
                      application/xml:
                        schema:
                          type: array
                          items:
                            type: number
                          xml:
                            wrapped: true
                            name: products
        """.trimIndent()

            val xmlFeature = OpenApiSpecification.fromYAML(xmlContract, "").toFeature()

            val xmlSnippet = """<products><products>10</products><products>10</products></products>"""

            assertMatchesSnippet("/cart", xmlSnippet, xmlFeature)
        }

        @Test
        fun `xml contract with wrapped xml node array that does not specify wrapper name`() {
            val xmlContract = """
            openapi: 3.0.3
            info:
              title: test-xml
              version: '1.0'
            paths:
              '/cart':
                post:
                  responses:
                    '200':
                      description: OK
                  requestBody:
                    content:
                      application/xml:
                        schema:
                          ${'$'}ref: '#/components/schemas/products'
            components:
              schemas:
                products:
                  type: array
                  items:
                    type: number
                    xml:
                      name: id
                  xml:
                    wrapped: true
        """.trimIndent()

            val xmlFeature = OpenApiSpecification.fromYAML(xmlContract, "").toFeature()

            val xmlSnippet = """<products><id>10</id><id>10</id></products>"""

            assertMatchesSnippet("/cart", xmlSnippet, xmlFeature)
        }

        @Test
        fun `xml contract with wrapped xml node array that changes wrapper name but not member element name`() {
            val xmlContract = """
            openapi: 3.0.3
            info:
              title: test-xml
              version: '1.0'
            paths:
              '/cart':
                post:
                  responses:
                    '200':
                      description: OK
                  requestBody:
                    content:
                      application/xml:
                        schema:
                          ${'$'}ref: '#/components/schemas/product'
            components:
              schemas:
                product:
                  type: array
                  items:
                    type: number
                  xml:
                    wrapped: true
                    name: products
        """.trimIndent()

            val xmlFeature = OpenApiSpecification.fromYAML(xmlContract, "").toFeature()

            val xmlSnippet = """<products><products>10</products><products>10</products></products>"""

            assertMatchesSnippet("/cart", xmlSnippet, xmlFeature)
        }

        @Test
        fun `xml contract with wrapped xml node array that sets the array name without setting wrapper to true`() {
            val xmlContract = """
            openapi: 3.0.3
            info:
              title: test-xml
              version: '1.0'
            paths:
              '/cart':
                post:
                  responses:
                    '200':
                      description: OK
                  requestBody:
                    content:
                      application/xml:
                        schema:
                          ${'$'}ref: '#/components/schemas/product'
            components:
              schemas:
                product:
                  type: object
                  properties:
                    productdata:
                      type: array
                      items:
                        type: number
                      xml:
                        name: products
        """.trimIndent()

            val xmlFeature = OpenApiSpecification.fromYAML(xmlContract, "").toFeature()

            val xmlSnippet = """<product><productdata>10</productdata><productdata>10</productdata></product>"""

            assertMatchesSnippet("/cart", xmlSnippet, xmlFeature)
        }

        @Test
        fun `xml contract with wrapped xml node array defined in an object that sets the array name and sets wrapper to true`() {
            val xmlContract = """
            openapi: 3.0.3
            info:
              title: test-xml
              version: '1.0'
            paths:
              '/cart':
                post:
                  responses:
                    '200':
                      description: OK
                  requestBody:
                    content:
                      application/xml:
                        schema:
                          ${'$'}ref: '#/components/schemas/productdata'
            components:
              schemas:
                productdata:
                  type: object
                  properties:
                    productinner:
                      type: array
                      items:
                        type: number
                      xml:
                        name: products
                        wrapped: true
        """.trimIndent()

            val xmlFeature = OpenApiSpecification.fromYAML(xmlContract, "").toFeature()

            val xmlSnippet = """<productdata><products><products>10</products><products>10</products></products></productdata>"""

            assertMatchesSnippet("/cart", xmlSnippet, xmlFeature)
        }

        @Test
        fun `xml contract with body defined by ref having xml name`() {
            val xmlContract = """
            openapi: 3.0.3
            info:
              title: test-xml
              version: '1.0'
            paths:
              '/cart':
                post:
                  responses:
                    '200':
                      description: OK
                  requestBody:
                    content:
                      application/xml:
                        schema:
                          ${'$'}ref: '#/components/schemas/RequestBody'
            components:
              schemas:
                RequestBody:
                  type: object
                  xml:
                    name: products
                  properties:
                    id:
                      type: number
        """.trimIndent()

            val xmlFeature = OpenApiSpecification.fromYAML(xmlContract, "").toFeature()

            val xmlSnippet = """<products><id>10</id></products>"""

            assertMatchesSnippet("/cart", xmlSnippet, xmlFeature)
        }

        @Test
        fun `xml contract with body defined by ref having no xml name`() {
            val xmlContract = """
            openapi: 3.0.3
            info:
              title: test-xml
              version: '1.0'
            paths:
              '/cart':
                post:
                  responses:
                    '200':
                      description: OK
                  requestBody:
                    content:
                      application/xml:
                        schema:
                          ${'$'}ref: '#/components/schemas/products'
            components:
              schemas:
                products:
                  type: object
                  properties:
                    id:
                      type: number
        """.trimIndent()

            val xmlFeature = OpenApiSpecification.fromYAML(xmlContract, "").toFeature()

            val xmlSnippet = """<products><id>10</id></products>"""

            assertMatchesSnippet("/cart", xmlSnippet, xmlFeature)
        }

        @Test
        fun `xml contract with xml response body`() {
            val xmlContract = """
            openapi: 3.0.3
            info:
              title: test-xml
              version: '1.0'
            paths:
              '/cart':
                get:
                  responses:
                    '200':
                      description: OK
                      content:
                        application/xml:
                          schema:
                            ${'$'}ref: '#/components/schemas/products'
            components:
                  schemas:
                    products:
                      type: object
                      properties:
                        id:
                          type: number
        """.trimIndent()

            val xmlFeature = OpenApiSpecification.fromYAML(xmlContract, "").toFeature()

            val xmlSnippet = """<products><id>10</id></products>"""

            assertMatchesResponseSnippet("/cart", xmlSnippet, xmlFeature)
        }

        @Test
        fun `xml contract with xml ref within an xml payload`() {
            val xmlContract = """
            openapi: 3.0.3
            info:
              title: test-xml
              version: '1.0'
            paths:
              '/user':
                get:
                  responses:
                    '200':
                      description: OK
                      content:
                        application/xml:
                          schema:
                            type: object
                            xml:
                              name: user
                            properties:
                              id:
                                type: number
                              company:
                                type: object
                                properties:
                                  id:
                                    type: number
                                  address:
                                    ${"$"}ref: '#/components/schemas/AddressData' 
            components:
                  schemas:
                    AddressData:
                      type: object
                      properties:
                        flat:
                          type: string
                        street:
                          type: string
        """.trimIndent()

            val xmlFeature = OpenApiSpecification.fromYAML(xmlContract, "").toFeature()

            val xmlSnippet = """<user><id>10</id><company><id>100</id><address><flat>221B</flat><street>Baker Street</street></address></company></user>"""

            assertMatchesResponseSnippet("/user", xmlSnippet, xmlFeature)
        }

        @Test
        fun `xml contract with xml ref within an xml payload nested at the second level`() {
            val xmlContract = """
            openapi: 3.0.3
            info:
              title: test-xml
              version: '1.0'
            paths:
              '/user':
                get:
                  responses:
                    '200':
                      description: OK
                      content:
                        application/xml:
                          schema:
                            type: object
                            xml:
                              name: user
                            properties:
                              id:
                                type: number
                              address:
                                ${"$"}ref: '#/components/schemas/AddressData' 
            components:
                  schemas:
                    AddressData:
                      type: object
                      properties:
                        flat:
                          type: string
                        street:
                          type: string
        """.trimIndent()

            val xmlFeature = OpenApiSpecification.fromYAML(xmlContract, "").toFeature()

            val xmlSnippet = """<user><id>10</id><address><flat>221B</flat><street>Baker Street</street></address></user>"""

            assertMatchesResponseSnippet("/user", xmlSnippet, xmlFeature)
        }

        @Test
        fun `xml contract with array items specified as ref`() {
            val xmlContract = """
            openapi: 3.0.3
            info:
              title: test-xml
              version: '1.0'
            paths:
              '/user':
                post:
                  responses:
                    '200':
                      description: OK
                  requestBody:
                    content:
                      application/xml:
                        schema:
                          type: object
                          xml:
                            name: users
                          properties:
                            productid:
                              type: array
                              xml:
                                name: user
                              items:
                                ${"$"}ref: '#/components/schemas/UserData'
            components:
              schemas:
                UserData:
                  type: object
                  properties:
                    id:
                      type: number
                    name:
                      type: string
        """.trimIndent()

            val xmlFeature = OpenApiSpecification.fromYAML(xmlContract, "").toFeature()

            val xmlSnippet = """<users><user><id>10</id><name>John Doe</name></user><user><id>20</id><name>Jane Doe</name></user></users>"""

            assertMatchesSnippet("/user", xmlSnippet, xmlFeature)
        }

        @Test
        fun `xml contract with value specified as ref pointing to an array type`() {
            val xmlContract1 = """
            openapi: 3.0.3
            info:
              title: test-xml
              version: '1.0'
            paths:
              '/user':
                post:
                  responses:
                    '200':
                      description: OK
                  requestBody:
                    content:
                      application/xml:
                        schema:
                          type: object
                          xml:
                            name: users
                          properties:
                            user:
                              ${'$'}ref: '#/components/schemas/UserArray'
                              type: array
                              items:
                                ${"$"}ref: '#/components/schemas/UserData'
            components:
              schemas:
                UserData:
                  type: object
                  properties:
                    id:
                      type: number
                    name:
                      type: string
                UserArray:
                  type: array
                  items:
                    ${"$"}ref: '#/components/schemas/UserData'
                  xml:
                    name: user
        """.trimIndent()

        val xmlContract2 = """
            openapi: 3.0.3
            info:
              title: test-xml
              version: '1.0'
            paths:
              '/user':
                post:
                  responses:
                    '200':
                      description: OK
                  requestBody:
                    content:
                      application/xml:
                        schema:
                          type: object
                          xml:
                            name: users
                          properties:
                            user:
                              ${'$'}ref: '#/components/schemas/UserArray'
                              type: array
                              xml:
                                name: user
                              items:
                                ${"$"}ref: '#/components/schemas/UserData'
            components:
              schemas:
                UserData:
                  type: object
                  properties:
                    id:
                      type: number
                    name:
                      type: string
                UserArray:
                  type: array
                  items:
                    ${"$"}ref: '#/components/schemas/UserData'
        """.trimIndent()

            for(xmlContract in listOf(xmlContract1, xmlContract2)) {
                val xmlFeature = OpenApiSpecification.fromYAML(xmlContract, "").toFeature()

                val xmlSnippet =
                    """<users><user><id>10</id><name>John Doe</name></user><user><id>20</id><name>Jane Doe</name></user></users>"""

                assertMatchesSnippet("/user", xmlSnippet, xmlFeature)
            }
        }

        @Test
        fun `xml contract with recursive type definition`() {
            val xmlContract = """
            openapi: 3.0.3
            info:
              title: test-xml
              version: '1.0'
            paths:
              '/user':
                post:
                  responses:
                    '200':
                      description: OK
                  requestBody:
                    content:
                      application/xml:
                        schema:
                          ${'$'}ref: '#/components/schemas/user'
            components:
              schemas:
                user:
                  type: object
                  properties:
                    id:
                      type: number
                    name:
                      type: string
                    next:
                      ${'$'}ref: '#/components/schemas/user'
        """.trimIndent()

            val xmlFeature = OpenApiSpecification.fromYAML(xmlContract, "").toFeature()

            val xmlSnippet = """<user><id>10</id><name>John Doe</name><next><id>20</id><name>Jane Doe</name></next></user>"""

            assertMatchesSnippet("/user", xmlSnippet, xmlFeature)
        }

        @Test
        fun `xml contract with prefix`() {
            val xmlContract = """
            openapi: 3.0.3
            info:
              title: test-xml
              version: '1.0'
            paths:
              '/user':
                post:
                  responses:
                    '200':
                      description: OK
                  requestBody:
                    content:
                      application/xml:
                        schema:
                          type: object
                          xml:
                            name: user
                            prefix: test
                          properties:
                            id:
                              type: number
                            name:
                              type: string
        """.trimIndent()

            val xmlFeature = OpenApiSpecification.fromYAML(xmlContract, "").toFeature()

            val xmlSnippet = """<test:user><id>10</id><name>John Doe</name></test:user>"""

            assertMatchesSnippet("/user", xmlSnippet, xmlFeature)

            val body = xmlFeature.scenarios.first().httpRequestPattern.body as XMLPattern
            assertThat(body.pattern.realName).isEqualTo("test:user")
        }

        @Test
        fun `xml contract with prefix and namespace`() {
            val xmlContract = """
            openapi: 3.0.3
            info:
              title: test-xml
              version: '1.0'
            paths:
              '/user':
                post:
                  responses:
                    '200':
                      description: OK
                  requestBody:
                    content:
                      application/xml:
                        schema:
                          type: object
                          xml:
                            name: user
                            prefix: test
                            namespace: 'http://helloworld.com'
                          properties:
                            id:
                              type: number
                            name:
                              type: string
        """.trimIndent()

            val xmlFeature = OpenApiSpecification.fromYAML(xmlContract, "").toFeature()

            val xmlSnippet = """<test:user xmlns:test="http://helloworld.com"><id>10</id><name>John Doe</name></test:user>"""

            assertMatchesSnippet("/user", xmlSnippet, xmlFeature)

            val body = xmlFeature.scenarios.first().httpRequestPattern.body as XMLPattern
            assertThat(body.pattern.realName).isEqualTo("test:user")
            val testNamespaceAttribute = body.pattern.attributes.getValue("xmlns:test") as ExactValuePattern
            assertThat(testNamespaceAttribute.pattern.toStringLiteral()).isEqualTo("http://helloworld.com")
        }

        @Test
        fun `run contract tests from an OpenAPI XML spec`(@TempDir dir: File) {
            val contractString = """
                openapi: 3.0.3
                info:
                  title: test-xml
                  version: '1.0'
                paths:
                  '/users':
                    post:
                      responses:
                        '200':
                          description: OK
                      requestBody:
                        content:
                          application/xml:
                            schema:
                              ${'$'}ref: '#/components/schemas/user'
                components:
                  schemas:
                    user:
                      type: object
                      properties:
                        id:
                          type: integer
                      required:
                        - id
            """.trimIndent()

            val contractFile = dir.canonicalFile.resolve("contract.yaml")
            contractFile.writeText(contractString)

            val wrapperSpecString = """
                Feature: Test
                  Background:
                    Given openapi ./contract.yaml
                    
                  Scenario Outline: Test
                    When POST /users
                    Then status 200
                    
                    Examples:
                    | (user)                   |
                    | <user><id>10</id></user> |
            """.trimIndent()

            val wrapperSpecFile = dir.canonicalFile.resolve("contract.spec")
            wrapperSpecFile.writeText(wrapperSpecString)

            val feature: Feature = parseContractFileToFeature(wrapperSpecFile.path)
            var state = "not_called"

            val result: Results = feature.executeTests(object: TestExecutor {
                override fun execute(request: HttpRequest): HttpResponse {
                    println(request.body.toStringLiteral())
                    assertThat(request.body.toStringLiteral()).isEqualTo("""<user><id>10</id></user>""")
                    state = "called"
                    return HttpResponse.OK
                }

                override fun setServerState(serverState: Map<String, Value>) {
                }
            })

            println(result.report())

            assertThat(result.success()).isTrue()

            assertThat(state).isEqualTo("called")
        }

        private fun assertMatchesSnippet(xmlSnippet: String, xmlFeature: Feature) {
            assertMatchesSnippet("/users", xmlSnippet, xmlFeature)
        }

        private fun assertMatchesSnippet(path: String, xmlSnippet: String, xmlFeature: Feature) {
            val request = HttpRequest("POST", path, body = parsedValue(xmlSnippet))
            val stubData = xmlFeature.matchingStub(request, HttpResponse.OK)

            val stubMatchResult = stubData.requestType.body.matches(parsedValue(xmlSnippet), xmlFeature.scenarios.first().resolver)

            assertThat(stubMatchResult).isInstanceOf(Result.Success::class.java)
        }

        private fun assertMatchesResponseSnippet(path: String, xmlSnippet: String, xmlFeature: Feature) {
            val request = HttpRequest("GET", path)
            val stubData = xmlFeature.matchingStub(request, HttpResponse.OK(body = parsedValue(xmlSnippet)))

            val stubMatchResult = stubData.responsePattern.body.matches(parsedValue(xmlSnippet), xmlFeature.scenarios.first().resolver)

            assertThat(stubMatchResult).isInstanceOf(Result.Success::class.java)
        }

        private fun assertDoesNotMatchesSnippet(xmlSnippet: String, xmlFeature: Feature) {
            val request = HttpRequest("POST", "/users", body = parsedValue(xmlSnippet))

            try {
                val stubData = xmlFeature.matchingStub(request, HttpResponse.OK)

                val stubMatchResult = stubData.requestType.body.matches(parsedValue(xmlSnippet), Resolver())

                assertThat(stubMatchResult).isInstanceOf(Result.Failure::class.java)
            } catch(e: Throwable) {
                assertThat(e).isInstanceOf(NoMatchingScenario::class.java)
            }
        }
    }

    @Test
    fun `support for exporting values from a wrapper spec file`(@TempDir tempDir: File) {
        val openAPI = """
            ---
            openapi: "3.0.1"
            info:
              title: "Person API"
              version: "1"
            paths:
              /person:
                post:
                  summary: "Get person by id"
                  parameters: []
                  requestBody:
                    content:
                      application/json:
                        schema:
                          required:
                          - "id"
                          properties:
                            id:
                              type: "string"
                  responses:
                    200:
                      description: "Get person by id"
                      content:
                        application/json:
                          schema:
                            type: object
                            required:
                              - id
                            properties:
                              id:
                                type: integer
            """.trimIndent()

        val openAPIFile = tempDir.resolve("person.yaml")
        openAPIFile.writeText(openAPI)

        val spec = """
            Feature: Person API
            
              Background:
                Given openapi ./person.yaml
                
              Scenario Outline: Person API
                When POST /person
                Then status 200
                And export id = response-body.id
                
                Examples:
                | id |
                | 10 |
        """.trimIndent()

        val specFile = tempDir.resolve("person.spec")
        specFile.writeText(spec)

        val feature = parseContractFileToFeature(specFile)

        val testScenario = feature.generateContractTestScenarios(emptyList()).single()

        assertThat(testScenario.bindings).containsEntry("id", "response-body.id")
    }

    @Test
    fun `support for multipart form data tests`(@TempDir tempDir: File) {
        val openAPI = """
            ---
            openapi: "3.0.1"
            info:
              title: "Data API"
              version: "1"
            paths:
              /data_csv:
                post:
                  summary: "Save data"
                  parameters: []
                  requestBody:
                    content:
                      multipart/form-data:
                        encoding:
                          csv:
                            contentType: text/csv
                        schema:
                          required:
                          - "csv"
                          properties:
                            csv:
                              type: "string"
                  responses:
                    200:
                      description: "Get product by id"
                      content:
                        text/plain:
                          schema:
                            type: "string"
            """.trimIndent()

        val openAPIFile = tempDir.resolve("data.yaml")
        openAPIFile.writeText(openAPI)

        val csvFile = tempDir.resolve("data.csv")
        val csvFileContent = "1,2,3"
        csvFile.writeText(csvFileContent)

        val spec = """
            Feature: Data API
            
              Background:
                Given openapi data.yaml
                
              Scenario Outline: Save data
                When POST /data_csv
                Then status 200
                
                Examples:
                | csv         |
                | (@${csvFile.canonicalPath}) |
        """.trimIndent()

        val specFile = tempDir.resolve("data.spec")
        specFile.writeText(spec)

        val feature = parseContractFileToFeature(specFile)

        val testScenario = feature.generateContractTestScenarios(emptyList()).single()

        val requestPattern = testScenario.httpRequestPattern
        assertThat(requestPattern.multiPartFormDataPattern.single().name).isEqualTo("csv")
        assertThat(requestPattern.multiPartFormDataPattern.single().contentType).isEqualTo("text/csv")

        val generatedValue: MultiPartContentValue = requestPattern.multiPartFormDataPattern.single().generate(Resolver()) as MultiPartContentValue
        assertThat(generatedValue.content.toStringLiteral()).isEqualTo(csvFileContent)
    }

    @Nested
    inner class MultiPartRequestBody {
        private val openAPI = """
            ---
            openapi: "3.0.1"
            info:
              title: "Data API"
              version: "1"
            paths:
              /data_csv:
                post:
                  summary: "Save data"
                  parameters: []
                  requestBody:
                    content:
                      multipart/form-data:
                        encoding:
                          csv:
                            contentType: text/csv
                        schema:
                          required:
                          -  csv
                          properties:
                            csv:
                              type: "string"
                  responses:
                    200:
                      description: "Get product by id"
                      content:
                        text/plain:
                          schema:
                            type: "string"
            """.trimIndent()

        @Test
        fun `should make multipart type optional or non-optional as per the schema`() {
            val openAPINonOptional = """
            ---
            openapi: "3.0.1"
            info:
              title: "Data API"
              version: "1"
            paths:
              /data_csv:
                post:
                  summary: "Save data"
                  parameters: []
                  requestBody:
                    content:
                      multipart/form-data:
                        encoding:
                          csv:
                            contentType: text/csv
                        schema:
                          required:
                          -  csv
                          properties:
                            csv:
                              type: "string"
                  responses:
                    200:
                      description: "Get product by id"
                      content:
                        text/plain:
                          schema:
                            type: "string"
            """.trimIndent()

            OpenApiSpecification.fromYAML(openAPINonOptional, "").toFeature().let {
                assertThat(it.scenarios.single().httpRequestPattern.multiPartFormDataPattern.single().name).doesNotEndWith("?")
            }

            val openAPIOptional = """
            ---
            openapi: "3.0.1"
            info:
              title: "Data API"
              version: "1"
            paths:
              /data_csv:
                post:
                  summary: "Save data"
                  parameters: []
                  requestBody:
                    content:
                      multipart/form-data:
                        encoding:
                          csv:
                            contentType: text/csv
                        schema:
                          properties:
                            csv:
                              type: "string"
                  responses:
                    200:
                      description: "Get product by id"
                      content:
                        text/plain:
                          schema:
                            type: "string"
            """.trimIndent()

            OpenApiSpecification.fromYAML(openAPIOptional, "").toFeature().let {
                assertThat(it.scenarios.single().httpRequestPattern.multiPartFormDataPattern.single().name).endsWith("?")
            }
        }

        @Test
        fun `support for multipart form data file stub`(@TempDir tempDir: File) {
            val openAPIFile = tempDir.resolve("data.yaml")
            openAPIFile.writeText(openAPI)

            val csvFile = tempDir.resolve("data.csv")
            val csvFileContent = "1,2,3"
            csvFile.writeText(csvFileContent)

            val stubContent = """
            {
              "http-request": {
                "method": "POST",
                "path": "/data_csv",
                "multipart-formdata": [{
                  "name": "csv",
                  "content": "(string)",
                  "contentType": "text/csv"
                }]
              },
              "http-response": {
                "status": 200,
                "body": "success"
              }
            }
        """.trimIndent()

            val stubDir = tempDir.resolve("data_data")
            stubDir.mkdirs()
            val stubFile = stubDir.resolve("stub.json")
            stubFile.writeText(stubContent)

            var testStatus: String = "Did not run"

            createStubFromContracts(listOf(openAPIFile.canonicalPath), "localhost", 9000).use {
                testStatus = "test ran"

                val request = HttpRequest(
                    method = "POST",
                    path = "/data_csv",
                    multiPartFormData = listOf(
                        MultiPartFileValue("csv", csvFile.canonicalPath, "text/csv")
                    )
                )

                val response = it.client.execute(request)

                assertThat(response.status).isEqualTo(200)
                assertThat(response.body.toStringLiteral()).isEqualTo("success")
            }

            assertThat(testStatus).isEqualTo("test ran")
        }

        @Test
        fun `support for multipart form data stub and validate contentType`(@TempDir tempDir: File) {
            val openAPIFile = tempDir.resolve("data.yaml")
            openAPIFile.writeText(openAPI)

            val csvFile = tempDir.resolve("data.csv")
            val csvFileContent = "1,2,3"
            csvFile.writeText(csvFileContent)

            val stubContent = """
            {
              "http-request": {
                "method": "POST",
                "path": "/data_csv",
                "multipart-formdata": [{
                  "name": "csv",
                  "content": "(string)",
                  "contentType": "text/csv"
                }]
              },
              "http-response": {
                "status": 200,
                "body": "success"
              }
            }
        """.trimIndent()

            val stubDir = tempDir.resolve("data_data")
            stubDir.mkdirs()
            val stubFile = stubDir.resolve("stub.json")
            stubFile.writeText(stubContent)

            var testStatus: String = "Did not run"

            createStubFromContracts(listOf(openAPIFile.canonicalPath), "localhost", 9000).use {
                testStatus = "test ran"

                val request = HttpRequest(
                    method = "POST",
                    path = "/data_csv",
                    multiPartFormData = listOf(
                        MultiPartFileValue("csv", csvFile.canonicalPath, "text/plain")
                    )
                )

                val response = it.client.execute(request)

                assertThat(response.status).isEqualTo(400)
            }

            assertThat(testStatus).isEqualTo("test ran")
        }

        @Test
        fun `support for multipart form data file stub and validate content`(@TempDir tempDir: File) {
            val openAPIFile = tempDir.resolve("data.yaml")
            openAPIFile.writeText(openAPI)

            val csvFile = tempDir.resolve("data.csv")
            val csvFileContent = "1,2,3"
            csvFile.writeText(csvFileContent)

            val stubContent = """
            {
              "http-request": {
                "method": "POST",
                "path": "/data_csv",
                "multipart-formdata": [
                  {
                    "name": "csv",
                    "content": "1,2,3",
                    "contentType": "text/csv"
                  }
                ]
              },
              "http-response": {
                "status": 200,
                "body": "success"
              }
            }
        """.trimIndent()

            val stubDir = tempDir.resolve("data_data")
            stubDir.mkdirs()
            val stubFile = stubDir.resolve("stub.json")
            stubFile.writeText(stubContent)

            var testStatus: String = "Did not run"

            createStubFromContracts(listOf(openAPIFile.canonicalPath), "localhost", 9000).use {
                testStatus = "test ran"

                val request = HttpRequest(
                    method = "POST",
                    path = "/data_csv",
                    multiPartFormData = listOf(
                        MultiPartFileValue("csv", csvFile.canonicalPath, "text/csv")
                    )
                )

                val response = it.client.execute(request)

                assertThat(response.status).isEqualTo(200)
                println(response.body.toStringLiteral())
            }

            assertThat(testStatus).isEqualTo("test ran")
        }

        @Test
        fun `support for multipart form data non-file stub and validate content type`(@TempDir tempDir: File) {
            val openAPIFile = tempDir.resolve("data.yaml")
            openAPIFile.writeText(openAPI)

            val csvFile = tempDir.resolve("data.csv")
            val csvFileContent = "1,2,3"
            csvFile.writeText(csvFileContent)

            val stubContent = """
            {
              "http-request": {
                "method": "POST",
                "path": "/data_csv",
                "multipart-formdata": [
                  {
                    "name": "csv",
                    "content": "1,2,3",
                    "contentType": "text/csv"
                  }
                ]
              },
              "http-response": {
                "status": 200,
                "body": "success"
              }
            }
        """.trimIndent()

            val stubDir = tempDir.resolve("data_data")
            stubDir.mkdirs()
            val stubFile = stubDir.resolve("stub.json")
            stubFile.writeText(stubContent)

            var testStatus: String = "Did not run"

            createStubFromContracts(listOf(openAPIFile.canonicalPath), "localhost", 9000).use {
                testStatus = "test ran"

                val request = HttpRequest(
                    method = "POST",
                    path = "/data_csv",
                    multiPartFormData = listOf(
                        MultiPartContentValue("csv", StringValue("1,2,3"), specifiedContentType = "text/plain")
                    )
                )

                val response = it.client.execute(request)

                assertThat(response.status).isEqualTo(400)
                println(response.body.toStringLiteral())
            }

            assertThat(testStatus).isEqualTo("test ran")
        }

        @Test
        fun `support for multipart form data non-file stub and validate content`(@TempDir tempDir: File) {
            val openAPIFile = tempDir.resolve("data.yaml")
            openAPIFile.writeText(openAPI)

            val csvFile = tempDir.resolve("data.csv")
            val csvFileContent = "1,2,3"
            csvFile.writeText(csvFileContent)

            val stubContent = """
            {
              "http-request": {
                "method": "POST",
                "path": "/data_csv",
                "multipart-formdata": [
                  {
                    "name": "csv",
                    "content": "1,2,3",
                    "contentType": "text/csv"
                  }
                ]
              },
              "http-response": {
                "status": 200,
                "body": "success"
              }
            }
        """.trimIndent()

            val stubDir = tempDir.resolve("data_data")
            stubDir.mkdirs()
            val stubFile = stubDir.resolve("stub.json")
            stubFile.writeText(stubContent)

            var testStatus: String = "Did not run"

            createStubFromContracts(listOf(openAPIFile.canonicalPath), "localhost", 9000).use {
                testStatus = "test ran"

                val request = HttpRequest(
                    method = "POST",
                    path = "/data_csv",
                    multiPartFormData = listOf(
                        MultiPartContentValue("csv", StringValue("1,2,3"), specifiedContentType = "text/csv")
                    )
                )

                val response = it.client.execute(request)

                assertThat(response.status).isEqualTo(200)
                println(response.body.toStringLiteral())
            }

            assertThat(testStatus).isEqualTo("test ran")
        }
    }

    @Test
    fun `recognizes null value`() {
        val contractString = """
                openapi: 3.0.3
                info:
                  title: test
                  version: '1.0'
                paths:
                  '/users':
                    post:
                      responses:
                        '200':
                          description: OK
                      requestBody:
                        content:
                          application/json:
                            schema:
                              ${'$'}ref: '#/components/schemas/user'
                components:
                  schemas:
                    user:
                      type: object
                      properties:
                        id:
                          nullable: true
                      required:
                        - id
            """.trimIndent()

        val contract: Feature = OpenApiSpecification.fromYAML(contractString, "").toFeature()

        val scenario = contract.scenarios.single()
        val resolver = scenario.resolver

        val requestPattern = scenario.httpRequestPattern

        val matchingRequest = HttpRequest("POST", "/users", body = parsedJSON("""{"id": null}"""))
        assertThat(requestPattern.matches(matchingRequest, resolver)).isInstanceOf(Result.Success::class.java)

        val nonMatchingRequest = HttpRequest("POST", "/users", body = parsedJSON("""{"id": 10}"""))
        assertThat(requestPattern.matches(nonMatchingRequest, resolver)).isInstanceOf(Result.Failure::class.java)
    }

    @Test
    fun `should generate tests for inline payload definitions with examples`() {
        val contractString = """
                openapi: 3.0.3
                info:
                  title: test
                  version: '1.0'
                paths:
                  '/users':
                    post:
                      responses:
                        '200':
                          description: OK
                          content:
                            text/plain:
                              schema:
                                type: string
                              examples:
                                200_OK:
                                  value:
                      requestBody:
                        content:
                          application/json:
                            examples:
                              200_OK:
                                value:
                                    id: abc123
                            schema:
                              type: object
                              properties:
                                id:
                                  type: string
                              required:
                                - id
            """.trimIndent()

        val feature = OpenApiSpecification.fromYAML(contractString, "").toFeature()

        val results: List<Result> = feature.generateContractTestScenarios(emptyList()).map {
            executeTest(it, object : TestExecutor {
                override fun execute(request: HttpRequest): HttpResponse {
                    assertThat(request.body).isInstanceOf(JSONObjectValue::class.java)

                    val body = request.body as JSONObjectValue
                    assertThat(body.jsonObject).hasSize(1)
                    assertThat(body.jsonObject).containsEntry("id", StringValue("abc123"))
                    return HttpResponse.OK
                }

                override fun setServerState(serverState: Map<String, Value>) {
                }
            })
        }

        assertThat(results).hasSize(1)

        assertThat(results[0]).isInstanceOf(Result.Success::class.java)
    }

    @Test
    fun `should generate tests for form fields with examples`() {
        val contractString = """
                openapi: 3.0.3
                info:
                  title: test
                  version: '1.0'
                paths:
                  '/users':
                    post:
                      responses:
                        '200':
                          description: OK
                          content:
                            text/plain:
                              schema:
                                type: string
                              examples:
                                200_OK:
                                  value:
                      requestBody:
                        content:
                          application/x-www-form-urlencoded:
                             examples:
                               200_OK:
                                 value:
                                     Data:
                                       id: abc123
                             encoding:
                               Data:
                                 contentType: application/json
                             schema:
                               type: object
                               properties:
                                 Data:
                                   type: object
                                   properties:
                                     id:
                                       type: string
                                   required:
                                     - id
            """.trimIndent()

        val feature = OpenApiSpecification.fromYAML(contractString, "").toFeature()

        val results: List<Result> = feature.generateContractTestScenarios(emptyList()).map {
            executeTest(it, object : TestExecutor {
                override fun execute(request: HttpRequest): HttpResponse {
                    assertThat(request.formFields).containsKey("Data")

                    var parsedValue: Value = JSONObjectValue()
                    assertThatCode { parsedValue = parsedJSON(request.formFields["Data"]!!) }.doesNotThrowAnyException()

                    assertThat((parsedValue as JSONObjectValue).jsonObject).containsEntry("id", StringValue("abc123"))
                    assertThat(request.formFields).hasSize(1)
                    return HttpResponse.OK
                }

                override fun setServerState(serverState: Map<String, Value>) {
                }
            })
        }

        assertThat(results).hasSize(1)
        println(results.single().reportString())

        assertThat(results.single()).isInstanceOf(Result.Success::class.java)
    }

    @Test
    fun `should generate tests for multipart fields with examples`() {
        val contractString = """
                openapi: 3.0.3
                info:
                  title: test
                  version: '1.0'
                paths:
                  '/users':
                    post:
                      responses:
                        '200':
                          description: OK
                          content:
                            text/plain:
                              schema:
                                type: string
                              examples:
                                200_OK:
                                  value:
                      requestBody:
                        content:
                          multipart/form-data:
                             examples:
                               200_OK:
                                 value:
                                   Data: abc123
                             schema:
                               type: object
                               properties:
                                 Data:
                                   type: string
                               required:
                                 - Data
            """.trimIndent()

        val feature = OpenApiSpecification.fromYAML(contractString, "").toFeature()

        val results: List<Result> = feature.generateContractTestScenarios(emptyList()).map {
            executeTest(it, object : TestExecutor {
                override fun execute(request: HttpRequest): HttpResponse {
                    assertThat(request.multiPartFormData.first().name).isEqualTo("Data")

                    val content = request.multiPartFormData.first() as MultiPartContentValue
                    assertThat(content.content.toStringLiteral()).isEqualTo("abc123")

                    assertThat(request.multiPartFormData).hasSize(1)
                    return HttpResponse.OK
                }

                override fun setServerState(serverState: Map<String, Value>) {
                }
            })
        }

        assertThat(results).hasSize(1)
        println(results.single().reportString())

        assertThat(results.single()).isInstanceOf(Result.Success::class.java)
    }

    @Test
    fun `nullable ref in yaml`() {
        val openAPIText = """
            ---
            openapi: "3.0.1"
            info:
              title: "Test"
              version: "1"
            paths:
              /user:
                post:
                  summary: "Test"
                  parameters: []
                  requestBody:
                    content:
                      application/json:
                        schema:
                          required:
                          - "address"
                          properties:
                            address:
                              oneOf:
                              - nullable: true
                              - ${'$'}ref: '#/components/schemas/Address'
                  responses:
                    "200":
                      description: "Test"
                      content:
                        text/plain:
                          schema:
                            type: "string"
            components:
              schemas:
                Address:
                  required:
                  - "street"
                  properties:
                    street:
                      type: "string"
        """.trimIndent()

        val feature = OpenApiSpecification.fromYAML(openAPIText, "").toFeature()

        assertThat(
            feature.matchingStub(
                HttpRequest(
                    "POST",
                    "/user",
                    body = parsedJSON("""{"address": {"street": "Baker Street"}}""")
                ), HttpResponse.OK("success")
            ).response.headers["X-Specmatic-Result"]
        ).isEqualTo("success")

        assertThat(
            feature.matchingStub(
                HttpRequest(
                    "POST",
                    "/user",
                    body = parsedJSON("""{"address": null}""")
                ), HttpResponse.OK("success")
            ).response.headers["X-Specmatic-Result"]
        ).isEqualTo("success")
    }

    @Test
    fun `should read WIP tag in OpenAPI paths`() {
        val contractString = """
                openapi: 3.0.3
                info:
                  title: test
                  version: '1.0'
                paths:
                  '/users':
                    post:
                      tags:
                        - WIP
                      responses:
                        '200':
                          description: OK
                          content:
                            text/plain:
                              schema:
                                type: string
                      requestBody:
                        content:
                          application/json:
                            schema:
                              type: object
                              properties:
                                id:
                                  type: string
                              required:
                                - id
            """.trimIndent()

        val feature = OpenApiSpecification.fromYAML(contractString, "").toFeature()

        assertThat(feature.scenarios.first().ignoreFailure).isTrue()
    }

    @Test
    fun `should not break when there are no tags in OpenAPI paths`() {
        val contractString = """
                openapi: 3.0.3
                info:
                  title: test
                  version: '1.0'
                paths:
                  '/users':
                    post:
                      responses:
                        '200':
                          description: OK
                          content:
                            text/plain:
                              schema:
                                type: string
                      requestBody:
                        content:
                          application/json:
                            schema:
                              type: object
                              properties:
                                id:
                                  type: string
                              required:
                                - id
            """.trimIndent()

        val feature = OpenApiSpecification.fromYAML(contractString, "").toFeature()

        assertThat(feature.scenarios.first().ignoreFailure).isFalse()
    }

    @Test
    fun `should be able to accept expectations when examples are provided and should not hardcode the request to the specific examples`() {
        val contractString = """
                openapi: 3.0.3
                info:
                  title: test
                  version: '1.0'
                paths:
                  '/users':
                    post:
                      responses:
                        '200':
                          description: OK
                          content:
                            text/plain:
                              schema:
                                type: string
                              examples:
                                200_OK:
                                  value: success
                      requestBody:
                        content:
                          application/json:
                            examples:
                                200_OK:
                                  value:
                                    id: "abc123"
                            schema:
                              type: object
                              properties:
                                id:
                                  type: string
                              required:
                                - id
            """.trimIndent()

        val feature = OpenApiSpecification.fromYAML(contractString, "").toFeature()
        val match: List<Pair<Scenario, Result>> = feature.lookupScenariosWithDeepMatch(
            HttpRequest(
                "POST",
                "/users",
                body = parsedJSONObject("""{"id": "xyz789"}""")
            )
        )

        val result = match.single().second
        println(result.reportString())

        assertThat(result).isInstanceOf(Result.Success::class.java)
    }
}<|MERGE_RESOLUTION|>--- conflicted
+++ resolved
@@ -1020,15 +1020,10 @@
                             address:
                               type: "array"
                               items:
-<<<<<<< HEAD
-                                ${"$"}ref: '#/components/schemas/Address'
-                                nullable: true
-=======
                                 oneOf:
                                 - properties: {}
                                   nullable: true
                                 - ${"$"}ref: "#/components/schemas/Address"
->>>>>>> 54f27300
                   responses:
                     200:
                       description: "Get person by id"
