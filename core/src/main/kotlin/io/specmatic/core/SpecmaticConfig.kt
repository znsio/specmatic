--- conflicted
+++ resolved
@@ -127,13 +127,8 @@
     val additionalExampleParamsFilePath: String? = getStringValue(Flags.ADDITIONAL_EXAMPLE_PARAMS_FILE),
     val attributeSelectionPattern: AttributeSelectionPattern = AttributeSelectionPattern(),
     val allPatternsMandatory: Boolean? = null,
-<<<<<<< HEAD
     private val defaultPatternValues: Map<String, Any> = emptyMap(),
-    val version: SpecmaticConfigVersion? = null
-=======
-    val defaultPatternValues: Map<String, Any> = emptyMap(),
     private val version: SpecmaticConfigVersion? = null
->>>>>>> 3433fdde
 ) {
     @JsonIgnore
     fun attributeSelectionQueryParamKey(): String {
@@ -191,13 +186,12 @@
     }
 
     @JsonIgnore
-<<<<<<< HEAD
     fun getDefaultPatternValues(): Map<String, Any> {
         return defaultPatternValues
-=======
+    }
+    
     fun getVersion(): SpecmaticConfigVersion {
         return this.version ?: VERSION_1
->>>>>>> 3433fdde
     }
 }
 
