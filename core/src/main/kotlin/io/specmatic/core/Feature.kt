--- conflicted
+++ resolved
@@ -506,17 +506,10 @@
                     matchingScenario.resolver,
                     responsePattern = responseTypeWithAncestors,
                     scenario = matchingScenario,
-<<<<<<< HEAD
-                    partial = scenarioStub.partial.copy(response = scenarioStub.partial.response.substituteDictionaryValues(dictionary)),
-                    data = scenarioStub.data,
-                    dictionary = scenarioStub.dictionary,
-                    examplePath = scenarioStub.filePath
-=======
                     partial = scenarioStubWithDictionary.partial.copy(response = scenarioStubWithDictionary.partial.response.substituteDictionaryValues(scenarioStubWithDictionary.dictionary)),
                     data = scenarioStubWithDictionary.data,
                     dictionary = scenarioStubWithDictionary.dictionary,
                     examplePath = scenarioStubWithDictionary.filePath
->>>>>>> 4940bac4
                 )
             }
             else {
