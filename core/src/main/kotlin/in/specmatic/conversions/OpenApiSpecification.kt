--- conflicted
+++ resolved
@@ -1032,6 +1032,7 @@
                     toJsonObjectPattern(schema, patternName, typeStack)
                 }
             }
+            is ByteArraySchema -> Base64StringPattern()
 
             is ArraySchema -> {
                 if (schema.xml?.name != null) {
@@ -1105,11 +1106,7 @@
                     throw UnsupportedOperationException("Unsupported composed schema: $schema")
                 }
             }
-<<<<<<< HEAD
-            is ByteArraySchema -> Base64StringPattern()
-=======
-
->>>>>>> c2802209
+
             else -> {
                 if (schema.nullable == true && schema.additionalProperties == null && schema.`$ref` == null) {
                     NullPattern
