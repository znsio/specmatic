package io.specmatic.core

import io.mockk.every
import io.mockk.mockk
import io.specmatic.DefaultStrategies
import io.specmatic.conversions.OpenApiSpecification
import io.specmatic.core.pattern.*
import io.specmatic.core.value.EmptyString
import io.specmatic.core.value.StringValue
import io.specmatic.core.value.True
import io.specmatic.core.value.Value
import io.specmatic.mock.ScenarioStub
<<<<<<< HEAD
import io.specmatic.test.ScenarioAsTest
import io.specmatic.test.TestExecutor
=======
import io.specmatic.test.TestExecutor
import io.mockk.every
import io.mockk.mockk
import io.specmatic.conversions.APIKeyInHeaderSecurityScheme
import io.specmatic.conversions.APIKeyInQueryParamSecurityScheme
import io.specmatic.conversions.OpenAPISecurityScheme
import io.specmatic.test.ScenarioAsTest
import org.apache.http.HttpHeaders.AUTHORIZATION
>>>>>>> 7fc309e5
import org.assertj.core.api.Assertions.assertThat
import org.junit.jupiter.api.Assertions.assertDoesNotThrow
import org.junit.jupiter.api.Test
import org.junit.jupiter.params.ParameterizedTest
import org.junit.jupiter.params.provider.MethodSource
import java.util.*
import java.util.function.Consumer

internal class RunContractTestsUsingScenario {
    @Test
    fun `should generate one test scenario when there are no examples`() {
        val scenario = Scenario(
            "test",
            HttpRequestPattern(),
            HttpResponsePattern(),
            HashMap(),
            LinkedList(),
            HashMap(),
            HashMap(),
        )
        scenario.generateTestScenarios(DefaultStrategies).map { it.value }.let {
            assertThat(it.toList().size).isEqualTo(1)
        }
    }

    @Test
    fun `should generate two test scenarios when there are two rows in examples`() {
        val patterns = Examples(emptyList(), listOf(Row(), Row()))
        val scenario = Scenario(
            "test",
            HttpRequestPattern(),
            HttpResponsePattern(),
            HashMap(),
            listOf(patterns),
            HashMap(),
            HashMap(),
        )
        scenario.generateTestScenarios(DefaultStrategies).map { it.value }.let {
            assertThat(it.toList().size).isEqualTo(2)
        }
    }

    @Test
    fun `should not match when there is an Exception`() {
        val httpResponsePattern = mockk<HttpResponsePattern>(relaxed = true)
        every { httpResponsePattern.matchesResponse(any(), any()) }.throws(ContractException("message"))
        val scenario = Scenario(
            "test",
            HttpRequestPattern(),
            httpResponsePattern,
            HashMap(),
            LinkedList(),
            HashMap(),
            HashMap(),
        )
        scenario.matches(HttpResponse.EMPTY).let {
            assertThat(it is Result.Failure).isTrue()
            assertThat((it as Result.Failure).toMatchFailureDetails()).isEqualTo(MatchFailureDetails(listOf(), listOf("Exception: message")))
        }
    }

    @Test
    fun `given a pattern in an example, facts declare without a value should pick up the pattern`() {
        val row = Row(listOf("id"), listOf("(string)"))

        val newState = newExpectedServerStateBasedOn(row, mapOf("id" to True), HashMap(), Resolver())

        assertThat(newState.getValue("id").toStringLiteral()).isNotEqualTo("(string)")
        assertThat(newState.getValue("id").toStringLiteral().trim().length).isGreaterThan(0)
    }

    @Test
    fun `given a pattern in an example in a scenario generated based on a row, facts declare without a value should pick up the pattern`() {
        val row = Row(listOf("id"), listOf("(string)"))
        val example = Examples(listOf("id"), listOf(row))

        val state = HashMap(mapOf<String, Value>("id" to True))
        val scenario = Scenario(
            "Test",
            HttpRequestPattern(httpPathPattern = HttpPathPattern(emptyList(), path = "/")),
            HttpResponsePattern(status = 200),
            state,
            listOf(example),
            HashMap(),
            HashMap(),
        )

        val testScenarios = scenario.generateTestScenarios(DefaultStrategies).map { it.value }
        val newState = testScenarios.first().expectedFacts

        assertThat(newState.getValue("id").toStringLiteral()).isNotEqualTo("(string)")
        assertThat(newState.getValue("id").toStringLiteral().trim().length).isGreaterThan(0)
    }

    @Test
    fun `will not match a mock http request with unexpected request headers`() {
        val scenario = Scenario(
            "Test",
            HttpRequestPattern(method="GET", httpPathPattern = HttpPathPattern(emptyList(), "/"), headersPattern = HttpHeadersPattern(mapOf("X-Expected" to StringPattern()))),
            HttpResponsePattern(status = 200),
            emptyMap(),
            emptyList(),
            emptyMap(),
            emptyMap(),
        )
        val mockRequest = HttpRequest(method = "GET", path = "/", headers = mapOf("X-Expected" to "value", "X-Unexpected" to "value"))
        val mockResponse = HttpResponse.OK

        assertThat(scenario.matchesMock(mockRequest, mockResponse)).isInstanceOf(Result.Failure::class.java)
    }

    @Test
    fun `will not match a mock http request with unexpected response headers`() {
        val scenario = Scenario(
            "Test",
            HttpRequestPattern(method="GET", httpPathPattern = HttpPathPattern(emptyList(), "/"), headersPattern = HttpHeadersPattern(emptyMap())),
            HttpResponsePattern(status = 200, headersPattern = HttpHeadersPattern(mapOf("X-Expected" to StringPattern()))),
            emptyMap(),
            emptyList(),
            emptyMap(),
            emptyMap(),
        )
        val mockRequest = HttpRequest(method = "GET", path = "/")
        val mockResponse = HttpResponse.OK.copy(headers = mapOf("X-Expected" to "value", "X-Unexpected" to "value"))

        assertThat(scenario.matchesMock(mockRequest, mockResponse)).isInstanceOf(Result.Failure::class.java)
    }

    @Test
    fun `will not match a mock http request with unexpected query params`() {
        val scenario = Scenario(
            "Test",
            HttpRequestPattern(method="GET", httpPathPattern = HttpPathPattern(emptyList(), "/"), httpQueryParamPattern = HttpQueryParamPattern(mapOf("expected" to StringPattern())), headersPattern = HttpHeadersPattern(emptyMap(), null)),
            HttpResponsePattern(status = 200),
            emptyMap(),
            emptyList(),
            emptyMap(),
            emptyMap(),
        )
        val mockRequest = HttpRequest(method = "GET", path = "/", queryParametersMap = mapOf("expected" to "value", "unexpected" to "value"))
        val mockResponse = HttpResponse.OK

        assertThat(scenario.matchesMock(mockRequest, mockResponse)).isInstanceOf(Result.Failure::class.java)
    }

    @Test
    fun `will not match a mock json body with unexpected keys`() {
        val scenario = Scenario(
            "Test",
            HttpRequestPattern(method="POST", httpPathPattern = HttpPathPattern(emptyList(), "/"), httpQueryParamPattern = HttpQueryParamPattern(mapOf("expected" to StringPattern())), headersPattern = HttpHeadersPattern(emptyMap(), null), body = parsedPattern("""{"expected": "value"}""")),
            HttpResponsePattern(status = 200),
            emptyMap(),
            emptyList(),
            emptyMap(),
            emptyMap(),
        )
        val mockRequest = HttpRequest(method = "POST", path = "/", body = parsedValue("""{"unexpected": "value"}"""))
        val mockResponse = HttpResponse.OK

        assertThat(scenario.matchesMock(mockRequest, mockResponse)).isInstanceOf(Result.Failure::class.java)
    }

    @Test
    fun `should mock a header with a pattern value`() {
        val gherkin = """Feature: Test API
Scenario: Test Scenario
When GET /resource
And request-header X-RequestKey (number)
Then status 200
And response-header X-ResponseKey (number)
        """.trim()

        val request = HttpRequest("GET", "/resource", mapOf("X-RequestKey" to "(number)"), EmptyString)
        val response = HttpResponse(200, "", mapOf("X-ResponseKey" to "(number)"))
        val stub = ScenarioStub(request, response)

        val feature = parseGherkinStringToFeature(gherkin)

        val requestPattern = request.toPattern()
        assertThat(requestPattern.matches(HttpRequest("GET", "/resource", mapOf("X-RequestKey" to "10")), Resolver())).isInstanceOf(Result.Success::class.java)

        val matchingResponse = feature.matchingStub(stub)
        assertDoesNotThrow { matchingResponse.response.headers.getValue("X-ResponseKey").toInt() }
    }

    @Test
    fun `should mock a header with a primitive number`() {
        val gherkin = """Feature: Test API
Scenario: Test Scenario
When GET /resource
And request-header X-RequestKey (number)
Then status 200
And response-header X-ResponseKey (number)
        """.trim()

        val request = HttpRequest("GET", "/resource", mapOf("X-RequestKey" to "10"), EmptyString)
        val response = HttpResponse(200, "", mapOf("X-ResponseKey" to "20"))
        val stub = ScenarioStub(request, response)

        val feature = parseGherkinStringToFeature(gherkin)

        val requestPattern = request.toPattern()
        assertThat(requestPattern.matches(HttpRequest("GET", "/resource", mapOf("X-RequestKey" to "10")), Resolver())).isInstanceOf(Result.Success::class.java)

        val matchingResponse = feature.matchingStub(stub)
        assertThat(matchingResponse.response.headers.getValue("X-ResponseKey")).isEqualTo("20")
    }

    @Test
    fun `should mock a query with a number type`() {
        val gherkin = """Feature: Test API
Scenario: Test Scenario
When GET /resource?query=(number)
Then status 200
        """.trim()

        val request = HttpRequest("GET", "/resource", queryParametersMap = mapOf("query" to "(number)"))
        val stub = ScenarioStub(request, HttpResponse.OK)

        val feature = parseGherkinStringToFeature(gherkin)

        val requestPattern = request.toPattern()
        assertThat(requestPattern.matches(HttpRequest("GET", "/resource", queryParametersMap = mapOf("query" to "10")), Resolver())).isInstanceOf(Result.Success::class.java)

        val matchingResponse = feature.matchingStub(stub)
        assertThat(matchingResponse.response.status).isEqualTo(200)
    }

    @Test
    fun `should mock a query with a primitive number`() {
        val gherkin = """Feature: Test API
Scenario: Test Scenario
When GET /resource?query=(number)
Then status 200
        """.trim()

        val request = HttpRequest("GET", "/resource", queryParametersMap = mapOf("query" to "10"))
        val stub = ScenarioStub(request, HttpResponse.OK)

        val feature = parseGherkinStringToFeature(gherkin)

        val requestPattern = request.toPattern()
        assertThat(requestPattern.matches(HttpRequest("GET", "/resource", queryParametersMap = mapOf("query" to "10")), Resolver())).isInstanceOf(Result.Success::class.java)

        val matchingResponse = feature.matchingStub(stub)
        assertThat(matchingResponse.response.status).isEqualTo(200)
    }

    @Test
    fun `should mock a query with a boolean type`() {
        val gherkin = """Feature: Test API
Scenario: Test Scenario
When GET /resource?query=(boolean)
Then status 200
        """.trim()

        val request = HttpRequest("GET", "/resource", queryParametersMap = mapOf("query" to "(boolean)"))
        val stub = ScenarioStub(request, HttpResponse.OK)

        val feature = parseGherkinStringToFeature(gherkin)

        val requestPattern = request.toPattern()
        val result = requestPattern.matches(
            HttpRequest("GET", "/resource", queryParametersMap = mapOf("query" to "true")),
            Resolver()
        )
        assertThat(result).withFailMessage(result.reportString()).isInstanceOf(Result.Success::class.java)

        val matchingResponse = feature.matchingStub(stub)
        assertThat(matchingResponse.response.status).isEqualTo(200)
    }

    @Test
    fun `should mock a query with a primitive boolean`() {
        val gherkin = """Feature: Test API
Scenario: Test Scenario
When GET /resource?query=(boolean)
Then status 200
        """.trim()

        val request = HttpRequest("GET", "/resource", queryParametersMap = mapOf("query" to "true"))
        val stub = ScenarioStub(request, HttpResponse.OK)

        val feature = parseGherkinStringToFeature(gherkin)

        val requestPattern = request.toPattern()
        assertThat(requestPattern.matches(HttpRequest("GET", "/resource", queryParametersMap = mapOf("query" to "true")), Resolver())).isInstanceOf(Result.Success::class.java)

        val matchingResponse = feature.matchingStub(stub)
        assertThat(matchingResponse.response.status).isEqualTo(200)
    }

    @Test
    fun `should mock a form field with a pattern value`() {
        val gherkin = """Feature: Test API
Scenario: Test Scenario
When POST /resource
And form-field value (number)
Then status 200
        """.trim()

        val request = HttpRequest("POST", "/resource", formFields = mapOf("value" to "(number)"))
        val stub = ScenarioStub(request, HttpResponse.OK)

        val feature = parseGherkinStringToFeature(gherkin)

        val requestPattern = request.toPattern()
        assertThat(requestPattern.matches(HttpRequest("POST", "/resource", formFields = mapOf("value" to "10")), Resolver())).isInstanceOf(Result.Success::class.java)

        val matchingResponse = feature.matchingStub(stub)
        assertThat(matchingResponse.response.status).isEqualTo(200)
    }

    @Test
    fun `should mock a form field with a primitive value`() {
        val gherkin = """Feature: Test API
Scenario: Test Scenario
When POST /resource
And form-field value (number)
Then status 200
        """.trim()

        val request = HttpRequest("POST", "/resource", formFields = mapOf("value" to "10"))
        val stub = ScenarioStub(request, HttpResponse.OK)

        val feature = parseGherkinStringToFeature(gherkin)

        val requestPattern = request.toPattern()
        assertThat(requestPattern.matches(HttpRequest("POST", "/resource", formFields = mapOf("value" to "10")), Resolver())).isInstanceOf(Result.Success::class.java)

        val matchingResponse = feature.matchingStub(stub)
        assertThat(matchingResponse.response.status).isEqualTo(200)
    }

    @Test
    fun `should mock a multipart part with a pattern value`() {
        val gherkin = """Feature: Test API
Scenario: Test Scenario
When POST /resource
And request-part value (number)
Then status 200
        """.trim()

        val request = HttpRequest("POST", "/resource", multiPartFormData = listOf(MultiPartContentValue("value", StringValue("(number)"))))
        val stub = ScenarioStub(request, HttpResponse.OK)

        val feature = parseGherkinStringToFeature(gherkin)

        val requestPattern = request.toPattern()
        assertThat(requestPattern.matches(HttpRequest("POST", "/resource", multiPartFormData = listOf(MultiPartContentValue("value", StringValue("10")))), Resolver())).isInstanceOf(Result.Success::class.java)

        val matchingResponse = feature.matchingStub(stub)
        assertThat(matchingResponse.response.status).isEqualTo(200)
    }

    @Test
    fun `should mock a multipart part with a primitive value`() {
        val gherkin = """Feature: Test API
Scenario: Test Scenario
When POST /resource
And request-part value (number)
Then status 200
        """.trim()

        val request = HttpRequest("POST", "/resource", multiPartFormData = listOf(MultiPartContentValue("value", StringValue("10"))))
        val stub = ScenarioStub(request, HttpResponse.OK)

        val feature = parseGherkinStringToFeature(gherkin)

        val requestPattern = request.toPattern()
        assertThat(requestPattern.matches(HttpRequest("POST", "/resource", multiPartFormData = listOf(MultiPartContentValue("value", StringValue("10")))), Resolver())).isInstanceOf(Result.Success::class.java)

        val matchingResponse = feature.matchingStub(stub)
        assertThat(matchingResponse.response.status).isEqualTo(200)
    }

    @Test
    fun `should mock a body with a primitive pattern`() {
        val gherkin = """Feature: Test API
Scenario: Test Scenario
When POST /resource
And request-body (number)
Then status 200
And response-body (number)
        """.trim()

        val request = HttpRequest("POST", "/resource", body = StringValue("(number)"))
        val response = HttpResponse(200, body = StringValue("(number)"))
        val stub = ScenarioStub(request, response)

        val feature = parseGherkinStringToFeature(gherkin)

        val requestPattern = request.toPattern()
        assertThat(requestPattern.matches(HttpRequest("POST", "/resource", body = StringValue("10")), Resolver())).isInstanceOf(Result.Success::class.java)

        val matchingResponse = feature.matchingStub(stub)
        assertDoesNotThrow { matchingResponse.response.body.toStringLiteral().toInt() }
    }

    @Test
    fun `should add bindings and variables if passed when generating test scenarios`() {
        val gherkin = """Feature: Test API
            Background:
                Given value auth from auth.spec

            Scenario: Test Scenario
                When GET /
                And request-header X-Header1 (string)
                And request-header X-Header2 (string)
                Then status 200
                And response-header X-Data (string)
                And export data = response-header.X-Data
                
                Examples:
                | X-Header1                   | X-Header2                         |
                | (${DEREFERENCE_PREFIX}data) | (${DEREFERENCE_PREFIX}auth.token) | 
                """.trim()

        val feature = parseGherkinStringToFeature(gherkin, "original.spec").copy(testVariables = mapOf("data" to "10"), testBaseURLs = mapOf("auth.spec" to "http://baseurl"))

        val mockCache = mockk<ContractCache>()
        every {
            mockCache.lookup(any())
        }.returns(mapOf("token" to "20"))

        val testScenarios = feature.scenarios.map { scenario ->
            val updatedReferences = scenario.references.mapValues {
                it.value.copy(contractCache = mockCache)
            }

            scenario.copy(references = updatedReferences).generateTestScenarios(
                DefaultStrategies,
                variables = mapOf("data" to "10"),
                testBaseURLs = mapOf("auth.spec" to "http://baseurl")
            ).map { it.value }.toList()
        }.flatten()

        assertThat(testScenarios).allSatisfy(Consumer {
            assertThat(it.bindings).isEqualTo(mapOf("data" to "response-header.X-Data"))

            assertThat((it.httpRequestPattern.headersPattern.pattern["X-Header1"] as ExactValuePattern).pattern.toStringLiteral()).isEqualTo("10")
            assertThat((it.httpRequestPattern.headersPattern.pattern["X-Header2"] as ExactValuePattern).pattern.toStringLiteral()).isEqualTo("20")
        })
    }

    @Test
    fun `mock should return match errors across both request and response`() {
        val requestType = HttpRequestPattern(method = "POST", httpPathPattern = buildHttpPathPattern("http://localhost/data"), body = JSONObjectPattern(mapOf("id" to NumberPattern())))
        val responseType = HttpResponsePattern(status = 200, body = JSONObjectPattern(mapOf("id" to NumberPattern())))

        val scenario = Scenario(ScenarioInfo("name", requestType, responseType))

        val result = scenario.matchesMock(
            HttpRequest("POST", "/data", body = parsedJSON("""{"id": "abc123"}""")),
            HttpResponse.ok(parsedJSON("""{"id": "abc123"}"""))
        )

        assertThat(result).isInstanceOf(Result.Failure::class.java)

        result as Result.Failure

        assertThat(result.toMatchFailureDetailList()).hasSize(2)

        assertThat(result.reportString()).contains("REQUEST.BODY.id")
        assertThat(result.reportString()).contains("RESPONSE.BODY.id")
    }

    @Test
    fun `test erroneous contract test response should return customized error`() {
        val contract = OpenApiSpecification.fromYAML(
            """
openapi: 3.0.0
info:
  title: Sample API
  version: 0.1.9
paths:
  /data:
    post:
      summary: hello world
      description: test
      requestBody:
        content:
          application/json:
            examples:
              200_OK:
                value:
                  data: 10
            schema:
              type: object
              properties:
                data:
                  type: number
              required:
                - data
      responses:
        '200':
          description: Says hello
          content:
            text/plain:
              examples:
                200_OK:
                  value: 10
              schema:
                type: number
""".trimIndent(), ""
        ).toFeature()

        val contractTestScenarios = contract.generateContractTests(emptyList())

        val result: Result =
            contractTestScenarios.first().runTest(object : TestExecutor {
                        override fun execute(request: HttpRequest): HttpResponse {
                            return HttpResponse.ok("abc")
                        }

                        override fun setServerState(serverState: Map<String, Value>) {
                        }
                    }).first as Result.Failure

        assertThat(result.reportString()).contains("Contract expected")
        assertThat(result.reportString()).contains("response contained")
    }

    @Test
    fun `should follow the monitor link in the response header on accepted status code`() {
        val postScenario = Scenario(ScenarioInfo(
            httpRequestPattern = HttpRequestPattern(httpPathPattern = buildHttpPathPattern("/"), method = "POST"),
            httpResponsePattern = HttpResponsePattern(
                status = 201,
                body = JSONObjectPattern(mapOf("name" to StringPattern(), "age" to NumberPattern()))
            )
        ))
        val acceptedScenario = Scenario(ScenarioInfo(
            httpRequestPattern = HttpRequestPattern(httpPathPattern = buildHttpPathPattern("/"), method = "POST"),
            httpResponsePattern = HttpResponsePattern(
                status = 202,
                headersPattern = HttpHeadersPattern(mapOf("Link" to StringPattern()))
            )
        ))
        val monitorScenario = Scenario(ScenarioInfo(
            httpRequestPattern = HttpRequestPattern(httpPathPattern = buildHttpPathPattern("/monitor/(id:number)"), method = "GET"),
            httpResponsePattern = HttpResponsePattern(
                status = 200,
                body = JSONObjectPattern(mapOf("request" to AnyNonNullJSONValue(), "response?" to AnyNonNullJSONValue()))
            )
        ))

        val feature = Feature(name = "", scenarios = listOf(postScenario, acceptedScenario, monitorScenario))
        val contractTest =
            ScenarioAsTest(postScenario, feature, feature.flagsBased, originalScenario = postScenario, baseURL = "")

        val (result, response) = contractTest.runTest(object : TestExecutor {
            override fun execute(request: HttpRequest): HttpResponse {
                if (request.method == "POST") {
                    return HttpResponse(202, headers = mapOf("Link" to "</monitor/123>;rel=related;title=monitor"))
                }

                return HttpResponse(
                    200,
                    body = parsedJSONObject("""
                        {
                            "request": {
                                "method": "POST",
                                "header": [
                                    { "name": "Content-Type", "value": "application/json" }
                                ]
                            },
                            "response": {
                                "statusCode": 201,
                                "header": [
                                    { "name": "Content-Type", "value": "application/json" }
                                ],
                                "body": { "name": "John", "age": 20 }
                            }
                        }
                        """.trimIndent())
                )
            }
        })

        assertThat(result).isInstanceOf(Result.Success::class.java)
    }

    @Test
    fun `should return failure when the monitor link returns invalid response`() {
        val postScenario = Scenario(ScenarioInfo(
            httpRequestPattern = HttpRequestPattern(httpPathPattern = buildHttpPathPattern("/"), method = "POST"),
            httpResponsePattern = HttpResponsePattern(
                status = 201,
                body = JSONObjectPattern(mapOf("name" to StringPattern(), "age" to NumberPattern()))
            )
        ))
        val acceptedScenario = Scenario(ScenarioInfo(
            httpRequestPattern = HttpRequestPattern(httpPathPattern = buildHttpPathPattern("/"), method = "POST"),
            httpResponsePattern = HttpResponsePattern(
                status = 202,
                headersPattern = HttpHeadersPattern(mapOf("Link" to StringPattern()))
            )
        ))
        val monitorScenario = Scenario(ScenarioInfo(
            httpRequestPattern = HttpRequestPattern(httpPathPattern = buildHttpPathPattern("/monitor/(id:number)"), method = "GET"),
            httpResponsePattern = HttpResponsePattern(
                status = 200,
                body = JSONObjectPattern(mapOf("request" to AnyNonNullJSONValue(), "response?" to AnyNonNullJSONValue()))
            )
        ))

        val feature = Feature(name = "", scenarios = listOf(postScenario, acceptedScenario, monitorScenario))
        val contractTest =
            ScenarioAsTest(postScenario, feature, feature.flagsBased, originalScenario = postScenario, baseURL = "")

        val (result, response) = contractTest.runTest(object : TestExecutor {
            override fun execute(request: HttpRequest): HttpResponse {
                if (request.method == "POST") {
                    return HttpResponse(202, headers = mapOf("Link" to "</monitor/123>;rel=related;title=monitor"))
                }

                return HttpResponse(
                    200,
                    body = parsedJSONObject("""
                        {
                            "request": {
                                "method": "POST",
                                "header": [
                                    { "name": "Content-Type", "value": "application/json" }
                                ]
                            },
                            "response": {
                                "statusCode": 201,
                                "header": [
                                    { "name": "Content-Type", "value": "application/json" }
                                ],
                                "body": { "name": 20, "age": "John" }
                            }
                        }
                        """.trimIndent())
                )
            }
        })
        println(result.reportString())

        assertThat(result).isInstanceOf(Result.Failure::class.java)
        assertThat(result.reportString()).isEqualToNormalizingWhitespace("""
        In scenario ""
        API: POST / -> 201
        >> MONITOR.RESPONSE.BODY.name
        Expected string, actual was 20 (number)
        >> MONITOR.RESPONSE.BODY.age
        Expected number, actual was "John"
        """.trimIndent())
    }

    @Test
    fun `should return failure when the monitor scenario doesn't exist`() {
        val postScenario = Scenario(ScenarioInfo(
            httpRequestPattern = HttpRequestPattern(httpPathPattern = buildHttpPathPattern("/"), method = "POST"),
            httpResponsePattern = HttpResponsePattern(
                status = 201,
                body = JSONObjectPattern(mapOf("name" to StringPattern(), "age" to NumberPattern()))
            )
        ))
        val acceptedScenario = Scenario(ScenarioInfo(
            httpRequestPattern = HttpRequestPattern(httpPathPattern = buildHttpPathPattern("/"), method = "POST"),
            httpResponsePattern = HttpResponsePattern(
                status = 202,
                headersPattern = HttpHeadersPattern(mapOf("Link" to StringPattern()))
            )
        ))

        val feature = Feature(name = "", scenarios = listOf(postScenario, acceptedScenario))
        val contractTest =
            ScenarioAsTest(postScenario, feature, feature.flagsBased, originalScenario = postScenario, baseURL = "")

        val (result, response) = contractTest.runTest(object : TestExecutor {
            override fun execute(request: HttpRequest): HttpResponse {
                return HttpResponse(202, headers = mapOf("Link" to "</monitor/123>;rel=related;title=monitor"))
            }
        })
        println(result.reportString())

        assertThat(result).isInstanceOf(Result.Failure::class.java)
        assertThat(result.reportString()).isEqualToNormalizingWhitespace("""
        In scenario ""
        API: POST / -> 201
        No monitor scenario found matching link: Link(url=/monitor/123, rel=related, title=monitor)
        """.trimIndent())
    }

    @Test
    fun `should return the original failure when no monitor link is provided in the response headers`() {
        val postScenario = Scenario(ScenarioInfo(
            httpRequestPattern = HttpRequestPattern(httpPathPattern = buildHttpPathPattern("/"), method = "POST"),
            httpResponsePattern = HttpResponsePattern(
                status = 201,
                body = JSONObjectPattern(mapOf("name" to StringPattern(), "age" to NumberPattern()))
            )
        ))
        val acceptedScenario = Scenario(ScenarioInfo(
            httpRequestPattern = HttpRequestPattern(httpPathPattern = buildHttpPathPattern("/"), method = "POST"),
            httpResponsePattern = HttpResponsePattern(status = 202)
        ))

        val feature = Feature(name = "", scenarios = listOf(postScenario, acceptedScenario))
        val contractTest =
            ScenarioAsTest(postScenario, feature, feature.flagsBased, originalScenario = postScenario, baseURL = "")

        val (result, response) = contractTest.runTest(object : TestExecutor {
            override fun execute(request: HttpRequest): HttpResponse {
                return HttpResponse(202)
            }
        })
        println(result.reportString())

        assertThat(result).isInstanceOf(Result.Failure::class.java)
        assertThat(result.reportString()).isEqualToNormalizingWhitespace("""
        In scenario ""
        API: POST / -> 201
        >> RESPONSE.STATUS
        Expected status 201, actual was status 202
        """.trimIndent())
    }

    @ParameterizedTest
    @MethodSource("io.specmatic.core.ScenarioTest#securitySchemaProvider")
    fun `should use security schema values from examples when provided`(securitySchema: OpenAPISecurityScheme) {
        val request = securitySchema.addTo(HttpRequest("POST", "/"))
        val scenario = Scenario(
            name = "SIMPLE POST",
            httpRequestPattern = HttpRequestPattern(
                httpPathPattern = buildHttpPathPattern("/"), method = "POST",
                securitySchemes = listOf(securitySchema)
            ),
            httpResponsePattern = HttpResponsePattern(status = 200),
            examples = listOf(
                Examples(
                    emptyList(),
                    listOf(Row(requestExample = request))
                )
            )
        )
        val feature = Feature(name = "", scenarios = listOf(scenario))

        val extractValue: (HttpRequest) -> String = { it ->
            when(securitySchema) {
                is APIKeyInHeaderSecurityScheme -> it.headers.getValue(securitySchema.name)
                is APIKeyInQueryParamSecurityScheme -> it.queryParams.getValues(securitySchema.name).first()
                else -> it.headers.getValue(AUTHORIZATION)
            }
        }

        val results = feature.executeTests(object : TestExecutor {
            override fun execute(request: HttpRequest): HttpResponse {
                return HttpResponse.OK.also {
                    val logs = listOf(request.toLogString(), it.toLogString())
                    println(logs.joinToString(separator = "\n\n"))

                    val result = securitySchema.matches(request, Resolver())
                    assertThat(result).isInstanceOf(Result.Success::class.java)

                    val actualValue = extractValue(request)
                    val expectedValue = extractValue(request)
                    assertThat(actualValue).isEqualTo(expectedValue)
                }
            }
        })

        assertThat(results.results).allSatisfy { assertThat(it).isInstanceOf(Result.Success::class.java) }
    }

    @ParameterizedTest
    @MethodSource("io.specmatic.core.ScenarioTest#securitySchemaProvider")
    fun `should generate security schema values if missing from examples`(securitySchema: OpenAPISecurityScheme) {
        val scenario = Scenario(
            name = "SIMPLE POST",
            httpRequestPattern = HttpRequestPattern(
                httpPathPattern = buildHttpPathPattern("/"), method = "POST",
                securitySchemes = listOf(securitySchema)
            ),
            httpResponsePattern = HttpResponsePattern(status = 200),
            examples = listOf(
                Examples(
                    emptyList(),
                    listOf(Row(requestExample = HttpRequest("POST", "/")))
                )
            )
        )
        val feature = Feature(name = "", scenarios = listOf(scenario))

        val extractValue: (HttpRequest) -> String = { it ->
            when(securitySchema) {
                is APIKeyInHeaderSecurityScheme -> it.headers.getValue(securitySchema.name)
                is APIKeyInQueryParamSecurityScheme -> it.queryParams.getValues(securitySchema.name).first()
                else -> it.headers.getValue(AUTHORIZATION)
            }
        }

        val results = feature.executeTests(object : TestExecutor {
            override fun execute(request: HttpRequest): HttpResponse {
                return HttpResponse.OK.also {
                    val logs = listOf(request.toLogString(), it.toLogString())
                    println(logs.joinToString(separator = "\n\n"))

                    val result = securitySchema.matches(request, Resolver())
                    assertThat(result).isInstanceOf(Result.Success::class.java)

                    val actualValue = extractValue(request)
                    assertThat(actualValue).isNotEmpty()
                }
            }
        })

        assertThat(results.results).allSatisfy { assertThat(it).isInstanceOf(Result.Success::class.java) }
    }
}<|MERGE_RESOLUTION|>--- conflicted
+++ resolved
@@ -1,7 +1,5 @@
 package io.specmatic.core
 
-import io.mockk.every
-import io.mockk.mockk
 import io.specmatic.DefaultStrategies
 import io.specmatic.conversions.OpenApiSpecification
 import io.specmatic.core.pattern.*
@@ -10,10 +8,6 @@
 import io.specmatic.core.value.True
 import io.specmatic.core.value.Value
 import io.specmatic.mock.ScenarioStub
-<<<<<<< HEAD
-import io.specmatic.test.ScenarioAsTest
-import io.specmatic.test.TestExecutor
-=======
 import io.specmatic.test.TestExecutor
 import io.mockk.every
 import io.mockk.mockk
@@ -22,7 +16,6 @@
 import io.specmatic.conversions.OpenAPISecurityScheme
 import io.specmatic.test.ScenarioAsTest
 import org.apache.http.HttpHeaders.AUTHORIZATION
->>>>>>> 7fc309e5
 import org.assertj.core.api.Assertions.assertThat
 import org.junit.jupiter.api.Assertions.assertDoesNotThrow
 import org.junit.jupiter.api.Test
@@ -571,8 +564,7 @@
         ))
 
         val feature = Feature(name = "", scenarios = listOf(postScenario, acceptedScenario, monitorScenario))
-        val contractTest =
-            ScenarioAsTest(postScenario, feature, feature.flagsBased, originalScenario = postScenario, baseURL = "")
+        val contractTest = ScenarioAsTest(postScenario, feature, feature.flagsBased, originalScenario = postScenario, baseURL = "")
 
         val (result, response) = contractTest.runTest(object : TestExecutor {
             override fun execute(request: HttpRequest): HttpResponse {
@@ -631,8 +623,7 @@
         ))
 
         val feature = Feature(name = "", scenarios = listOf(postScenario, acceptedScenario, monitorScenario))
-        val contractTest =
-            ScenarioAsTest(postScenario, feature, feature.flagsBased, originalScenario = postScenario, baseURL = "")
+        val contractTest = ScenarioAsTest(postScenario, feature, feature.flagsBased, originalScenario = postScenario, baseURL = "")
 
         val (result, response) = contractTest.runTest(object : TestExecutor {
             override fun execute(request: HttpRequest): HttpResponse {
@@ -693,8 +684,7 @@
         ))
 
         val feature = Feature(name = "", scenarios = listOf(postScenario, acceptedScenario))
-        val contractTest =
-            ScenarioAsTest(postScenario, feature, feature.flagsBased, originalScenario = postScenario, baseURL = "")
+        val contractTest = ScenarioAsTest(postScenario, feature, feature.flagsBased, originalScenario = postScenario, baseURL = "")
 
         val (result, response) = contractTest.runTest(object : TestExecutor {
             override fun execute(request: HttpRequest): HttpResponse {
@@ -726,8 +716,7 @@
         ))
 
         val feature = Feature(name = "", scenarios = listOf(postScenario, acceptedScenario))
-        val contractTest =
-            ScenarioAsTest(postScenario, feature, feature.flagsBased, originalScenario = postScenario, baseURL = "")
+        val contractTest = ScenarioAsTest(postScenario, feature, feature.flagsBased, originalScenario = postScenario, baseURL = "")
 
         val (result, response) = contractTest.runTest(object : TestExecutor {
             override fun execute(request: HttpRequest): HttpResponse {
