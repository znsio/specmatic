--- conflicted
+++ resolved
@@ -21,14 +21,12 @@
     override val example: String? = null,
     val isDoubleFormat: Boolean = true
 ) : Pattern, ScalarType, HasDefaultExample {
-<<<<<<< HEAD
-=======
-    companion object {
+
+  companion object {
         val BIG_DECIMAL_INC: BigDecimal = BigDecimal(Double.MIN_VALUE)
         val LOWEST_DECIMAL = BigDecimal("-1E+1000")
         val HIGHEST_DECIMAL = BigDecimal("1E+1000")
     }
->>>>>>> 64865dc2
 
     init {
         if (minLength <= 0) throw IllegalArgumentException("minLength cannot be less than 1")
