package io.specmatic.stub

import com.fasterxml.jackson.databind.ObjectMapper
import io.ktor.http.*
import io.ktor.http.content.*
import io.ktor.server.application.*
import io.ktor.server.engine.*
import io.ktor.server.netty.*
import io.ktor.server.plugins.cors.*
import io.ktor.server.plugins.cors.CORS
import io.ktor.server.plugins.doublereceive.*
import io.ktor.server.request.*
import io.ktor.server.response.*
import io.ktor.util.*
import io.ktor.util.pipeline.*
import io.specmatic.core.*
import io.specmatic.core.loadSpecmaticConfig
import io.specmatic.core.log.*
import io.specmatic.core.pattern.ContractException
import io.specmatic.core.pattern.parsedValue
import io.specmatic.core.route.modules.HealthCheckModule.Companion.configureHealthCheckModule
import io.specmatic.core.route.modules.HealthCheckModule.Companion.isHealthCheckRequest
import io.specmatic.core.utilities.*
import io.specmatic.core.value.EmptyString
import io.specmatic.core.value.JSONArrayValue
import io.specmatic.core.value.JSONObjectValue
import io.specmatic.core.value.StringValue
import io.specmatic.core.value.Value
import io.specmatic.core.value.toXMLNode
import io.specmatic.mock.NoMatchingScenario
import io.specmatic.mock.ScenarioStub
import io.specmatic.mock.TRANSIENT_MOCK
import io.specmatic.mock.mockFromJSON
import io.specmatic.mock.validateMock
import io.specmatic.stub.report.StubEndpoint
import io.specmatic.stub.report.StubUsageReport
import io.specmatic.stub.report.StubUsageReportJson
import io.specmatic.test.HttpClient
import kotlinx.coroutines.Dispatchers
import kotlinx.coroutines.channels.BroadcastChannel
import kotlinx.coroutines.channels.BufferOverflow
import kotlinx.coroutines.channels.Channel
import kotlinx.coroutines.channels.ReceiveChannel
import kotlinx.coroutines.channels.broadcast
import kotlinx.coroutines.delay
import kotlinx.coroutines.withContext
import kotlinx.serialization.SerializationException
import kotlinx.serialization.encodeToString
import kotlinx.serialization.json.Json
import java.io.ByteArrayOutputStream
import java.io.File
import java.io.Writer
import java.net.InetAddress
import java.net.URI
import java.nio.charset.Charset
import java.util.*
import kotlin.text.toCharArray

const val SPECMATIC_RESPONSE_CODE_HEADER = "Specmatic-Response-Code"
const val HTTP_PORT = 80
const val HTTPS_PORT = 443

class HttpStub(
    private val features: List<Feature>,
    rawHttpStubs: List<HttpStubData> = emptyList(),
    val host: String = "127.0.0.1",
    private val port: Int = 9000,
    private val log: (event: LogMessage) -> Unit = dontPrintToConsole,
    private val strictMode: Boolean = false,
    val keyData: KeyData? = null,
    val passThroughTargetBase: String = "",
    val httpClientFactory: HttpClientFactory = HttpClientFactory(),
    val workingDirectory: WorkingDirectory? = null,
    val specmaticConfigPath: String? = null,
    private val timeoutMillis: Long = 0,
    private val specToStubBaseUrlMap: Map<String, String?> = features.associate {
        it.path to endPointFromHostAndPort(host, port, keyData)
    }
) : ContractStub {
    constructor(
        feature: Feature,
        scenarioStubs: List<ScenarioStub> = emptyList(),
        host: String = "localhost",
        port: Int = 9000,
        log: (event: LogMessage) -> Unit = dontPrintToConsole,
        specToStubBaseUrlMap: Map<String, String> = mapOf(
            feature.path to endPointFromHostAndPort(host, port, null)
        )
    ) : this(
        listOf(feature),
        contractInfoToHttpExpectations(listOf(Pair(feature, scenarioStubs))),
        host,
        port,
        log,
        specToStubBaseUrlMap = specToStubBaseUrlMap
    )

    constructor(
        gherkinData: String,
        scenarioStubs: List<ScenarioStub> = emptyList(),
        host: String = "localhost",
        port: Int = 9000,
        log: (event: LogMessage) -> Unit = dontPrintToConsole
    ) : this(
        parseGherkinStringToFeature(gherkinData),
        scenarioStubs,
        host,
        port,
        log,
        specToStubBaseUrlMap = mapOf(
            parseGherkinStringToFeature(gherkinData).path to endPointFromHostAndPort(host, port, null)
        )
    )

    companion object {
        const val JSON_REPORT_PATH = "./build/reports/specmatic"
        const val JSON_REPORT_FILE_NAME = "stub_usage_report.json"

        fun setExpectation(
            stub: ScenarioStub,
            feature: Feature,
            mismatchMessages: MismatchMessages = ContractAndStubMismatchMessages
        ): Pair<Pair<Result.Success, List<HttpStubData>>?, NoMatchingScenario?> {
            try {
                val tier1Match = feature.matchingStub(
                    stub,
                    mismatchMessages
                )

                val matchedScenario = tier1Match.scenario ?: throw ContractException("Expected scenario after stub matched for:${System.lineSeparator()}${stub.toJSON()}")

                val stubWithSubstitutionsResolved = stub.resolveDataSubstitutions().map { scenarioStub ->
                    feature.matchingStub(scenarioStub, ContractAndStubMismatchMessages)
                }

                val stubData: List<HttpStubData> = stubWithSubstitutionsResolved.map {
                    softCastResponseToXML(
                        it
                    )
                }

                return Pair(Pair(Result.Success(), stubData), null)
            } catch (e: NoMatchingScenario) {
                return Pair(null, e)
            }
        }
    }

    private val specmaticConfig: SpecmaticConfig =
        if(specmaticConfigPath != null && File(specmaticConfigPath).exists())
            loadSpecmaticConfig(specmaticConfigPath)
        else
            SpecmaticConfig()

    val specToBaseUrlMap: Map<String, String> = getValidatedBaseUrlsOrExit(
        features.associate {
            val baseUrl = specToStubBaseUrlMap[it.path] ?: endPointFromHostAndPort(host, port, keyData)
            it.path to baseUrl
        }
    )

    private val httpExpectations: HttpExpectations = HttpExpectations(
        static = staticHttpStubData(rawHttpStubs),
        transient = rawHttpStubs.filter { it.stubToken != null }.reversed().toMutableList(),
        specToBaseUrlMap = specToBaseUrlMap
    )

    private val requestHandlers: MutableList<RequestHandler> = mutableListOf()

    //used by graphql / plugins
    fun registerHandler(requestHandler: RequestHandler) {
        requestHandlers.add(requestHandler)
    }

    private fun staticHttpStubData(rawHttpStubs: List<HttpStubData>): MutableList<HttpStubData> {
        val staticStubs = rawHttpStubs.filter { it.stubToken == null }

        val stubsFromSpecificationExamples: List<HttpStubData> = features.map { feature ->
            feature.stubsFromExamples.entries.map { (exampleName, examples) ->
                examples.mapNotNull { (request, response) ->
                    try {
                        val stubData: HttpStubData =
                            feature.matchingStub(request, response, ExamplesAsExpectationsMismatch(exampleName))

                        if (stubData.matchFailure) {
                            logger.newLine()
                            logger.log(stubData.response.body.toStringLiteral())
                            null
                        } else {
                            stubData
                        }
                    } catch (e: Throwable) {
                        logger.newLine()

                        when (e) {
                            is ContractException -> {
                                logger.log(e)
                                null
                            }
                            is NoMatchingScenario -> {
                                logger.log(e, "[Example $exampleName]")
                                null
                            }
                            else -> {
                                logger.log(e, "[Example $exampleName]")
                                throw e
                            }
                        }
                    }
                }
            }
        }.flatten().flatten()

        return staticStubs.plus(stubsFromSpecificationExamples).toMutableList()
    }

    private val _logs: MutableList<StubEndpoint> = Collections.synchronizedList(ArrayList())
    private val _allEndpoints: List<StubEndpoint> = extractALlEndpoints()

    val logs: List<StubEndpoint> get() = _logs.toList()
    val allEndpoints: List<StubEndpoint> get() = _allEndpoints.toList()


    val stubCount: Int
        get() {
            return httpExpectations.stubCount
        }

    val transientStubCount: Int
        get() {
            return httpExpectations.transientStubCount
        }

    val endPoint = endPointFromHostAndPort(host, port, keyData)

    override val client = HttpClient(this.endPoint)

    private val sseBuffer: SSEBuffer = SSEBuffer()

    private val broadcastChannels: Vector<BroadcastChannel<SseEvent>> = Vector(50, 10)

    private val requestInterceptors: MutableList<RequestInterceptor> = mutableListOf()

    private val responseInterceptors: MutableList<ResponseInterceptor> = mutableListOf()

    fun registerRequestInterceptor(requestInterceptor: RequestInterceptor) {
        requestInterceptors.add(requestInterceptor)
    }

    fun registerResponseInterceptor(responseInterceptor: ResponseInterceptor) {
        responseInterceptors.add(responseInterceptor)
    }

    private val environment = applicationEngineEnvironment {
        module {
            install(DoubleReceive)
            configure(CORS)

            intercept(ApplicationCallPipeline.Call) {
                val httpLogMessage = HttpLogMessage(targetServer = "port '${call.request.local.localPort}'")

                try {
                    val rawHttpRequest = ktorHttpRequestToHttpRequest(call).also {
                        httpLogMessage.addRequest(it)
                        if (it.isHealthCheckRequest()) return@intercept
                    }

                    val httpRequest = requestInterceptors.fold(rawHttpRequest) { request, requestInterceptor ->
                        requestInterceptor.interceptRequest(request) ?: request
                    }

                    val responseFromRequestHandler =
                        requestHandlers.firstNotNullOfOrNull { it.handleRequest(httpRequest) }

                    val httpStubResponse: HttpStubResponse = when {
                        isFetchLogRequest(httpRequest) -> handleFetchLogRequest()
                        isFetchLoadLogRequest(httpRequest) -> handleFetchLoadLogRequest()
                        isFetchContractsRequest(httpRequest) -> handleFetchContractsRequest()
                        responseFromRequestHandler != null -> responseFromRequestHandler
                        isExpectationCreation(httpRequest) -> handleExpectationCreationRequest(httpRequest)
                        isSseExpectationCreation(httpRequest) -> handleSseExpectationCreationRequest(httpRequest)
                        isStateSetupRequest(httpRequest) -> handleStateSetupRequest(httpRequest)
                        isFlushTransientStubsRequest(httpRequest) -> handleFlushTransientStubsRequest(httpRequest)
                        else -> serveStubResponse(
                            httpRequest,
                            baseUrl = "${call.request.local.scheme}://${call.request.local.serverHost}:${call.request.local.localPort}",
                            defaultBaseUrl = endPointFromHostAndPort(host, port, keyData),
                            urlPath = call.request.path()
                        )
                    }

                    val httpResponse = responseInterceptors.fold(httpStubResponse.response) { response, responseInterceptor ->
                        responseInterceptor.interceptResponse(httpRequest, response) ?: response
                    }

                    if (httpRequest.path!!.startsWith("""/features/default""")) {
                        handleSse(httpRequest, this@HttpStub, this)
                    } else {
                        val updatedHttpStubResponse = httpStubResponse.copy(response = httpResponse)
                        respondToKtorHttpResponse(call, updatedHttpStubResponse.response, updatedHttpStubResponse.delayInMilliSeconds, specmaticConfig)
                        httpLogMessage.addResponse(updatedHttpStubResponse)
                    }
                } catch (e: ContractException) {
                    val response = badRequest(e.report())
                    httpLogMessage.addResponse(response)
                    respondToKtorHttpResponse(call, response)
                } catch (e: CouldNotParseRequest) {
                    httpLogMessage.addRequest(defensivelyExtractedRequestForLogging(call))

                    val response = badRequest("Could not parse request")
                    httpLogMessage.addResponse(response)

                    respondToKtorHttpResponse(call, response)
                } catch (e: Throwable) {
                    val response = internalServerError(exceptionCauseMessage(e) + "\n\n" + e.stackTraceToString())
                    httpLogMessage.addResponse(response)

                    respondToKtorHttpResponse(call, response)
                }

                log(httpLogMessage)
            }

            configureHealthCheckModule()
        }

        configureHostPorts()
    }

    private suspend fun handleSse(
        httpRequest: HttpRequest,
        httpStub: HttpStub,
        pipelineContext: PipelineContext<Unit, ApplicationCall>
    ) {
        logger.log("Incoming subscription on URL path ${httpRequest.path} ")
        val channel: Channel<SseEvent> = Channel(10, BufferOverflow.DROP_OLDEST)
        val broadcastChannel: BroadcastChannel<SseEvent> = channel.broadcast()
        httpStub.broadcastChannels.add(broadcastChannel)

        val events: ReceiveChannel<SseEvent> = broadcastChannel.openSubscription()

        try {
            pipelineContext.call.respondSse(events, sseBuffer, httpRequest)

            httpStub.broadcastChannels.remove(broadcastChannel)

            close(
                events,
                channel,
                "Events handle was already closed after handling all events",
                "Channel was already handled after handling all events"
            )
        } catch (e: Throwable) {
            logger.log(e, "Exception in the SSE module")

            httpStub.broadcastChannels.remove(broadcastChannel)

            close(
                events,
                channel,
                "Events handle threw an exception on closing",
                "Channel through an exception on closing"
            )
        }
    }

    private fun ApplicationEngineEnvironmentBuilder.configureHostPorts() {
        val portToHostMap = getHostAndPortList()

        when (keyData) {
            null -> connectors.addAll(
                portToHostMap.map { (port, host) ->
                    EngineConnectorBuilder().also {
                        it.host = host
                        it.port = port
                    }
                }
            )

            else -> connectors.addAll(
                portToHostMap.map { (port, host) ->
                    EngineSSLConnectorBuilder(
                        keyStore = keyData.keyStore,
                        keyAlias = keyData.keyAlias,
                        privateKeyPassword = { keyData.keyPassword.toCharArray() },
                        keyStorePassword = { keyData.keyPassword.toCharArray() }
                    ).also {
                        it.host = host
                        it.port = port
                    }
                }
            )
        }
    }

    private fun Application.configure(CORS: ApplicationPlugin<CORSConfig>) {
        install(CORS) {
            allowMethod(HttpMethod.Options)
            allowMethod(HttpMethod.Get)
            allowMethod(HttpMethod.Post)
            allowMethod(HttpMethod.Put)
            allowMethod(HttpMethod.Delete)
            allowMethod(HttpMethod.Patch)

            allowHeaders {
                true
            }

            allowCredentials = true
            allowNonSimpleContentTypes = true

            anyHost()
        }
    }

<<<<<<< HEAD
    private fun getHostAndPortList(): Map<Int, String> {
        val defaultBaseUrl = endPointFromHostAndPort(this.host, this.port, null)
=======
    private fun getHostAndPortList(): List<Pair<String, Int>> {
        val defaultBaseUrl = endPointFromHostAndPort(this.host, this.port, this.keyData)
>>>>>>> 79ffbf42
        val specsWithMultipleBaseUrls = specmaticConfig.stubToBaseUrlList(defaultBaseUrl).groupBy(
            keySelector = { it.first }, valueTransform = { it.second }
        ).filterValues { it.size > 1 }

        if (specsWithMultipleBaseUrls.isNotEmpty()) {
            logger.log("WARNING: The following specification are associated with multiple base URLs:")
            specsWithMultipleBaseUrls.forEach { (spec, baseUrls) ->
                logger.log("- $spec")
                baseUrls.forEach { baseUrl ->
                    logger.withIndentation(2) {
                        logger.log("- $baseUrl")
                    }
                }
            }
            logger.log("Note: The logs below indicate the selected base URL for each specification")
        }

        return specmaticConfig.stubBaseUrls(defaultBaseUrl).map { stubBaseUrl ->
            val host = extractHost(stubBaseUrl).let(::normalizeHost)
            val port = extractPort(stubBaseUrl)
            Pair(host, port)
        }.deDuplicateByHostAndPort().ifEmpty { mapOf(this.port to this.host) }
    }

    private fun serveStubResponse(
        httpRequest: HttpRequest,
        baseUrl: String,
        defaultBaseUrl: String,
        urlPath: String
    ): HttpStubResponse {
        val url = "$baseUrl$urlPath"
        val stubBaseUrlPath = specmaticConfig.stubBaseUrlPathAssociatedTo(url, defaultBaseUrl)

        return getHttpResponse(
            httpRequest = httpRequest.trimBaseUrlPath(stubBaseUrlPath),
            features = featuresAssociatedTo(baseUrl, features, specToBaseUrlMap, urlPath),
            httpExpectations.associatedTo(baseUrl, defaultBaseUrl, urlPath),
            strictMode = strictMode,
            passThroughTargetBase = passThroughTargetBase,
            httpClientFactory = httpClientFactory,
            specmaticConfig = specmaticConfig,
        ).also {
            if (it is FoundStubbedResponse) {
                it.response.mock?.let { mock -> httpExpectations.removeTransientMock(mock) }
            }
            it.log(_logs, httpRequest)
        }.response
    }

    internal fun featuresAssociatedTo(
        baseUrl: String,
        features: List<Feature>,
        specToBaseUrlMap: Map<String, String>,
        urlPath: String
    ): List<Feature> {
        val parsedBaseUrl = URI(baseUrl + urlPath)
        val specsForGivenBaseUrl = specToBaseUrlMap.mapValues { URI(it.value) }.filterValues { stubBaseUrl ->
            isSameBaseIgnoringHost(parsedBaseUrl, stubBaseUrl)
        }

        return features.filter { feature -> feature.path in specsForGivenBaseUrl }
    }

    private fun handleFlushTransientStubsRequest(httpRequest: HttpRequest): HttpStubResponse {
        val token = httpRequest.path?.removePrefix("/_specmatic/$TRANSIENT_MOCK/")

        httpExpectations.removeWithToken(token)

        return HttpStubResponse(HttpResponse.OK)
    }

    private fun isFlushTransientStubsRequest(httpRequest: HttpRequest): Boolean {
        return httpRequest.method?.toLowerCasePreservingASCIIRules() == "delete" && httpRequest.path?.startsWith("/_specmatic/$TRANSIENT_MOCK/") == true
    }

    private fun close(
        events: ReceiveChannel<SseEvent>,
        channel: Channel<SseEvent>,
        eventsError: String,
        channelError: String
    ) {
        try {
            events.cancel()
        } catch (e: Throwable) {
            logger.log("$eventsError (${exceptionCauseMessage(e)})")
        }

        try {
            channel.cancel()
        } catch (e: Throwable) {
            logger.log("$channelError (${exceptionCauseMessage(e)}")
        }
    }

    private suspend fun defensivelyExtractedRequestForLogging(call: ApplicationCall): HttpRequest {
        val request = HttpRequest().let {
            try {
                it.copy(method = call.request.httpMethod.toString())
            } catch (e: Throwable) {
                it
            }
        }.let {
            try {
                it.copy(path = call.request.path())
            } catch (e: Throwable) {
                it
            }
        }.let { request ->
            val requestHeaders = call.request.headers.toMap().mapValues { it.value[0] }
            request.copy(headers = requestHeaders)
        }.let {
            val queryParams = toParams(call.request.queryParameters)
            it.copy(queryParams = QueryParameters(paramPairs = queryParams))
        }.let {
            val bodyOrError = try {
                receiveText(call)
            } catch (e: Throwable) {
                "Could not get body. Got exception: ${exceptionCauseMessage(e)}\n\n${e.stackTraceToString()}"
            }

            it.copy(body = StringValue(bodyOrError))
        }
        return request
    }

    private val server: ApplicationEngine = embeddedServer(Netty, environment, configure = {
        this.callGroupSize = 20
    })

    private fun handleFetchLoadLogRequest(): HttpStubResponse =
        HttpStubResponse(HttpResponse.ok(StringValue(LogTail.getSnapshot())))

    private fun handleFetchContractsRequest(): HttpStubResponse =
        HttpStubResponse(HttpResponse.ok(StringValue(features.joinToString("\n") { it.name })))

    private fun handleFetchLogRequest(): HttpStubResponse =
        HttpStubResponse(HttpResponse.ok(StringValue(LogTail.getString())))

    private fun handleExpectationCreationRequest(httpRequest: HttpRequest): HttpStubResponse {
        return try {
            if (httpRequest.body.toStringLiteral().isEmpty())
                throw ContractException("Expectation payload was empty")

            val mock: ScenarioStub = stringToMockScenario(httpRequest.body)
            val stub: HttpStubData = setExpectation(mock).first()

            HttpStubResponse(HttpResponse.OK, contractPath = stub.contractPath)
        } catch (e: ContractException) {
            HttpStubResponse(
                HttpResponse(
                    status = 400,
                    headers = mapOf(SPECMATIC_RESULT_HEADER to "failure"),
                    body = StringValue(e.report())
                )
            )
        } catch (e: NoMatchingScenario) {
            HttpStubResponse(
                HttpResponse(
                    status = 400,
                    headers = mapOf(SPECMATIC_RESULT_HEADER to "failure"),
                    body = StringValue(e.report(httpRequest))
                )
            )
        } catch (e: Throwable) {
            HttpStubResponse(
                HttpResponse(
                    status = 400,
                    headers = mapOf(SPECMATIC_RESULT_HEADER to "failure"),
                    body = StringValue(e.localizedMessage ?: e.message ?: e.javaClass.name)
                )
            )
        }
    }

    private suspend fun handleSseExpectationCreationRequest(httpRequest: HttpRequest): HttpStubResponse {
        return try {
            val sseEvent: SseEvent? = ObjectMapper().readValue(httpRequest.bodyString, SseEvent::class.java)

            if (sseEvent == null) {
                logger.debug("No Sse Event was found in the request:\n${httpRequest.toLogString("  ")}")
            } else if (sseEvent.bufferIndex == null) {
                logger.debug("Broadcasting event: $sseEvent")

                for (channel in broadcastChannels) {
                    channel.send(sseEvent)
                }
            } else {
                logger.debug("Adding event to buffer: $sseEvent")
                sseBuffer.add(sseEvent)
            }

            HttpStubResponse(HttpResponse.OK, contractPath = "")
        } catch (e: ContractException) {
            HttpStubResponse(
                HttpResponse(
                    status = 400,
                    headers = mapOf(SPECMATIC_RESULT_HEADER to "failure"),
                    body = exceptionCauseMessage(e)
                )
            )
        } catch (e: Throwable) {
            HttpStubResponse(
                HttpResponse(
                    status = 500,
                    headers = mapOf(SPECMATIC_RESULT_HEADER to "failure"),
                    body = exceptionCauseMessage(e) + "\n\n" + e.stackTraceToString()
                )
            )
        }
    }

    // Java helper
    override fun setExpectation(json: String) {
        val mock = stringToMockScenario(StringValue(json))
        setExpectation(mock)
    }

    fun setExpectation(stub: ScenarioStub): List<HttpStubData> {
        val results = features.asSequence().map { feature -> setExpectation(stub, feature) }

        val result: Pair<Pair<Result.Success, List<HttpStubData>>?, NoMatchingScenario?>? = results.find { it.first != null }
        val firstResult: Pair<Result.Success, List<HttpStubData>>? = result?.first

        when (firstResult) {
            null -> {
                val failures = results.map {
                    it.second?.results?.withoutFluff()?.results ?: emptyList()
                }.flatten().toList()

                val failureResults = Results(failures).withoutFluff()
                throw NoMatchingScenario(failureResults, cachedMessage = failureResults.report(stub.request))
            }

            else -> {
                val requestBodyRegex = parseRegex(stub.requestBodyRegex)
                val stubData = firstResult.second.map { it.copy(requestBodyRegex = requestBodyRegex) }
                val resultWithRequestBodyRegex = stubData.map { Pair(firstResult.first, it) }

                if (stub.stubToken != null) {
                    resultWithRequestBodyRegex.forEach {
                        httpExpectations.addDynamicTransient(it, stub)
                    }

                } else {
                    resultWithRequestBodyRegex.forEach {
                        httpExpectations.addDynamic(it, stub)
                    }
                }
            }
        }

        return firstResult.second
    }

    private fun parseRegex(regex: String?): Regex? {
        return regex?.let {
            try {
                Regex(it)
            } catch (e: Throwable) {
                throw ContractException("Couldn't parse regex $regex", exceptionCause = e)
            }
        }
    }

    override fun close() {
        server.stop(gracePeriodMillis = timeoutMillis, timeoutMillis = timeoutMillis)
        printUsageReport()
    }

    private fun handleStateSetupRequest(httpRequest: HttpRequest): HttpStubResponse {
        val body = httpRequest.body
        val serverState = toMap(body)

        features.forEach { feature ->
            feature.setServerState(serverState)
        }

        return HttpStubResponse(HttpResponse.OK)
    }

    init {
        server.start()
    }

    private fun extractALlEndpoints(): List<StubEndpoint> {
        return features.map {
            it.scenarios.map { scenario ->
                if (scenario.isA2xxScenario()) {
                    StubEndpoint(
                        scenario.path,
                        scenario.method,
                        scenario.status,
                        scenario.sourceProvider,
                        scenario.sourceRepository,
                        scenario.sourceRepositoryBranch,
                        scenario.specification,
                        scenario.serviceType
                    )
                } else {
                    null
                }
            }
        }.flatten().filterNotNull()
    }

    private fun printUsageReport() {
        specmaticConfigPath?.let {
            val stubUsageReport = StubUsageReport(specmaticConfigPath, _allEndpoints, _logs)
            println("Saving Stub Usage Report json to $JSON_REPORT_PATH ...")
            val json = Json {
                encodeDefaults = false
            }
            val generatedReport = stubUsageReport.generate()
            val reportJson: String = File(JSON_REPORT_PATH).resolve(JSON_REPORT_FILE_NAME).let { reportFile ->
                if (reportFile.exists()) {
                    try {
                        val existingReport = Json.decodeFromString<StubUsageReportJson>(reportFile.readText())
                        json.encodeToString(generatedReport.merge(existingReport))
                    } catch (exception: SerializationException) {
                        logger.log("The existing report file is not a valid Stub Usage Report. ${exception.message}")
                        json.encodeToString(generatedReport)
                    }
                } else {
                    json.encodeToString(generatedReport)
                }
            }

            saveJsonFile(reportJson, JSON_REPORT_PATH, JSON_REPORT_FILE_NAME)
        }
    }

    private fun getValidatedBaseUrlsOrExit(specToBaseUrlMap: Map<String, String>): Map<String, String> {
        val validationResult = validateBaseUrls(specToBaseUrlMap)
        if (validationResult is Result.Failure) exitWithMessage(validationResult.reportString())
        return specToBaseUrlMap
    }

    fun printStartupMessage() {
        consoleLog(NewLineLogMessage)
        consoleLog(
            StringLog(
                serverStartupMessage(specToBaseUrlMap)
            )
        )
        consoleLog(StringLog("Press Ctrl + C to stop."))
    }

    private fun serverStartupMessage(specToStubBaseUrlMap: Map<String, String>): String {
        val baseUrlToSpecsMap = specToStubBaseUrlMap.entries.groupBy({ it.value }, { it.key })

        return buildString {
            appendLine("Stub server is running on the following URLs:")
            baseUrlToSpecsMap.entries.sortedBy { it.key }.forEachIndexed { urlIndex, (url, specs) ->
                appendLine("- $url serving endpoints from specs:")
                specs.sorted().forEachIndexed { index, spec ->
                    appendLine("\t${index + 1}. $spec")
                }
                if (urlIndex < baseUrlToSpecsMap.size - 1) appendLine()
            }
        }
    }

}

class CouldNotParseRequest(innerException: Throwable) : Exception(exceptionCauseMessage(innerException))

internal suspend fun ktorHttpRequestToHttpRequest(call: ApplicationCall): HttpRequest {
    try {
        val (body, formFields, multiPartFormData) = bodyFromCall(call)

        val requestHeaders = call.request.headers.toMap().mapValues { it.value[0] }

        return HttpRequest(
            method = call.request.httpMethod.value,
            path = urlDecodePathSegments(call.request.path()),
            headers = requestHeaders,
            body = body,
            queryParams = QueryParameters(paramPairs = toParams(call.request.queryParameters)),
            formFields = formFields,
            multiPartFormData = multiPartFormData
        )
    } catch (e: Throwable) {
        throw CouldNotParseRequest(e)
    }
}

private suspend fun bodyFromCall(call: ApplicationCall): Triple<Value, Map<String, String>, List<MultiPartFormDataValue>> {
    return when {
        call.request.httpMethod == HttpMethod.Get -> if(call.request.headers.contains("Content-Type")) {
            Triple(parsedValue(receiveText(call)), emptyMap(), emptyList())
        } else {
            Triple(NoBodyValue, emptyMap(), emptyList())
        }

        call.request.contentType().match(ContentType.Application.FormUrlEncoded) -> Triple(
            EmptyString,
            call.receiveParameters().toMap().mapValues { (_, values) -> values.first() },
            emptyList()
        )

        call.request.isMultipart() -> {
            val multiPartData = call.receiveMultipart()
            val boundary = call.request.contentType().parameter("boundary") ?: "boundary"

            val parts = multiPartData.readAllParts().map {
                when (it) {
                    is PartData.FileItem -> {
                        val content = it.provider().asStream().use { inputStream ->
                            MultiPartContent(inputStream.readBytes())
                        }
                        MultiPartFileValue(
                            it.name ?: "",
                            it.originalFileName ?: "",
                            it.contentType?.let { contentType -> "${contentType.contentType}/${contentType.contentSubtype}" },
                            null,
                            content,
                            boundary
                        )
                    }

                    is PartData.FormItem -> {
                        MultiPartContentValue(
                            it.name ?: "",
                            StringValue(it.value),
                            boundary,
                            specifiedContentType = it.contentType?.let { contentType -> "${contentType.contentType}/${contentType.contentSubtype}" }
                        )
                    }

                    is PartData.BinaryItem -> {
                        val content = it.provider().asStream().use { input ->
                            val output = ByteArrayOutputStream()
                            input.copyTo(output)
                            output.toString()
                        }

                        MultiPartContentValue(
                            it.name ?: "",
                            StringValue(content),
                            boundary,
                            specifiedContentType = it.contentType?.let { contentType -> "${contentType.contentType}/${contentType.contentSubtype}" }
                        )
                    }

                    else -> {
                        throw UnsupportedOperationException("Unhandled PartData")
                    }
                }
            }

            Triple(EmptyString, emptyMap(), parts)
        }

        else -> {
            if(call.request.headers.contains("Content-Type"))
                Triple(parsedValue(receiveText(call)), emptyMap(), emptyList())
            else
                Triple(NoBodyValue, emptyMap(), emptyList())
        }
    }
}

suspend fun receiveText(call: ApplicationCall): String {
    return if (call.request.contentCharset() == null) {
        val byteArray: ByteArray = call.receive()
        String(byteArray, Charset.forName("UTF-8"))
    } else {
        call.receiveText()
    }
}

//internal fun toParams(queryParameters: Parameters) = queryParameters.toMap().mapValues { it.value.first() }

internal fun toParams(queryParameters: Parameters): List<Pair<String, String>> =
    queryParameters.toMap().flatMap { (parameterName, parameterValues) ->
        parameterValues.map {
            parameterName to it
        }
    }

internal suspend fun respondToKtorHttpResponse(
    call: ApplicationCall,
    httpResponse: HttpResponse,
    delayInMilliSeconds: Long? = null,
    specmaticConfig: SpecmaticConfig? = null
) {
    val headersControlledByEngine = listOfExcludedHeaders().map { it.lowercase() }
    for ((name, value) in httpResponse.headers.filterNot { it.key.lowercase() in headersControlledByEngine }) {
        call.response.headers.append(name, value)
    }

    val delayInMs = delayInMilliSeconds ?: specmaticConfig?.getStubDelayInMilliseconds()
    if (delayInMs != null) {
        delay(delayInMs)
    }

    val contentType = httpResponse.headers["Content-Type"] ?: httpResponse.body.httpContentType
    val responseBody = httpResponse.body.toStringLiteral()
    val status = HttpStatusCode.fromValue(httpResponse.status)

    if (contentType.isBlank()) {
        call.respond(object : OutgoingContent.NoContent() {
            override val status: HttpStatusCode = HttpStatusCode.fromValue(httpResponse.status)
        })
        return
    }

    call.respond(TextContent(responseBody, ContentType.parse(contentType), status))
}

fun getHttpResponse(
    httpRequest: HttpRequest,
    features: List<Feature>,
    httpExpectations: HttpExpectations,
    strictMode: Boolean,
    passThroughTargetBase: String = "",
    httpClientFactory: HttpClientFactory? = null,
    specmaticConfig: SpecmaticConfig = SpecmaticConfig(),
): StubbedResponseResult {
    try {
        val (matchResults, matchingStubResponse) = stubbedResponse(httpExpectations, httpRequest)
        if(matchingStubResponse != null) {
            val (httpStubResponse, httpStubData) = matchingStubResponse
            return FoundStubbedResponse(
                httpStubResponse.resolveSubstitutions(
                    httpRequest,
                    if (httpStubData.partial != null) httpStubData.partial.request else httpStubData.originalRequest
                        ?: httpRequest,
                    httpStubData.data,
                )
            )
        }
        if (httpClientFactory != null && passThroughTargetBase.isNotBlank()) {
            return NotStubbed(
                passThroughResponse(
                    httpRequest,
                    passThroughTargetBase,
                    httpClientFactory
                )
            )
        }
        if(strictMode) return NotStubbed(HttpStubResponse(strictModeHttp400Response(httpRequest, matchResults)))

        return fakeHttpResponse(features, httpRequest, specmaticConfig)
    } finally {
        features.forEach { feature -> feature.clearServerState() }
    }
}

const val SPECMATIC_SOURCE_HEADER = "X-$APPLICATION_NAME-Source"

fun passThroughResponse(
    httpRequest: HttpRequest,
    passThroughUrl: String,
    httpClientFactory: HttpClientFactory
): HttpStubResponse {
    val response = httpClientFactory.client(passThroughUrl).execute(httpRequest)
    return HttpStubResponse(response.copy(headers = response.headers.plus(SPECMATIC_SOURCE_HEADER to "proxy")))
}

object StubAndRequestMismatchMessages : MismatchMessages {
    override fun mismatchMessage(expected: String, actual: String): String {
        return "Stub expected $expected but request contained $actual"
    }

    override fun unexpectedKey(keyLabel: String, keyName: String): String {
        return "${keyLabel.lowercase().capitalizeFirstChar()} named $keyName in the request was not in the stub"
    }

    override fun expectedKeyWasMissing(keyLabel: String, keyName: String): String {
        return "${keyLabel.lowercase().capitalizeFirstChar()} named $keyName in the stub was not found in the request"
    }
}

private fun stubbedResponse(
    httpExpectations: HttpExpectations,
    httpRequest: HttpRequest
): Pair<List<Pair<Result, HttpStubData>>, Pair<HttpStubResponse, HttpStubData>?> {

    val (stubData, matchResults) = httpExpectations.matchingStub(httpRequest)

    val stubResponse = stubData?.let {
        val softCastResponse = it.softCastResponseToXML(httpRequest).response
        HttpStubResponse(
            softCastResponse,
            it.delayInMilliseconds,
            it.contractPath,
            examplePath = it.examplePath,
            feature = stubData.feature,
            scenario = stubData.scenario,
            mock = stubData
        ) to it
    }

    return Pair(matchResults, stubResponse)
}

private fun stubThatMatchesRequest(
    httpExpectations: HttpExpectations,
    httpRequest: HttpRequest
): Pair<HttpStubData?, List<Pair<Result, HttpStubData>>> {
    return httpExpectations.matchingStub(httpRequest)
}

fun isMissingData(e: Throwable?): Boolean {
    return when (e) {
        null -> false
        is MissingDataException -> true
        is ContractException -> isMissingData(e.exceptionCause)
        else -> false
    }
}

object ContractAndRequestsMismatch : MismatchMessages {
    override fun mismatchMessage(expected: String, actual: String): String {
        return "Contract expected $expected but request contained $actual"
    }

    override fun unexpectedKey(keyLabel: String, keyName: String): String {
        return "${keyLabel.lowercase().capitalizeFirstChar()} named $keyName in the request was not in the contract"
    }

    override fun expectedKeyWasMissing(keyLabel: String, keyName: String): String {
        return "${
            keyLabel.lowercase().capitalizeFirstChar()
        } named $keyName in the contract was not found in the request"
    }
}

data class ResponseDetails(val feature: Feature, val successResponse: ResponseBuilder?, val results: Results)

fun fakeHttpResponse(
    features: List<Feature>,
    httpRequest: HttpRequest,
    specmaticConfig: SpecmaticConfig = SpecmaticConfig()
): StubbedResponseResult {

    if (features.isEmpty())
       return NotStubbed(HttpStubResponse(HttpResponse(400, "No valid API specifications loaded")))

    val responses: List<ResponseDetails> = responseDetailsFrom(features, httpRequest)

    return when (val fakeResponse = responses.successResponse()) {
        null -> {
            val failureResults = responses.filter { it.successResponse == null }.map { it.results }

            val combinedFailureResult = failureResults.reduce { first, second ->
                first.plus(second)
            }.withoutFluff()

            val firstScenarioWith400Response = failureResults.flatMap { it.results }.filter {
                it is Result.Failure
                    && it.failureReason == null
                    && it.scenario?.let { it.status == 400 || it.status == 422 } == true
            }.map { it.scenario!! }.firstOrNull()

            if (firstScenarioWith400Response != null && specmaticConfig.getStubGenerative()) {
                val httpResponse = (firstScenarioWith400Response as Scenario).generateHttpResponse(emptyMap())
                val updatedResponse: HttpResponse = dumpIntoFirstAvailableStringField(httpResponse, combinedFailureResult.report())

                FoundStubbedResponse(
                    HttpStubResponse(
                        updatedResponse,
                        contractPath = "",
                        feature = fakeResponse?.feature,
                        scenario = fakeResponse?.successResponse?.scenario
                    )
                )
            } else {
                val httpFailureResponse = combinedFailureResult.generateErrorHttpResponse(httpRequest)

                NotStubbed(HttpStubResponse(httpFailureResponse))
            }
        }

        else -> FoundStubbedResponse(
            HttpStubResponse(
                generateHttpResponseFrom(fakeResponse, httpRequest),
                contractPath = fakeResponse.feature.path,
                feature = fakeResponse.feature,
                scenario = fakeResponse.successResponse?.scenario
            )
        )
    }
}

fun responseDetailsFrom(features: List<Feature>, httpRequest: HttpRequest): List<ResponseDetails> {
    return features.asSequence().map { feature ->
        feature.stubResponse(httpRequest, ContractAndRequestsMismatch).let {
            ResponseDetails(feature, it.first, it.second)
        }
    }.toList()
}

fun List<ResponseDetails>.successResponse(): ResponseDetails? {
    return this.find { it.successResponse != null }
}

fun generateHttpResponseFrom(
    fakeResponse: ResponseDetails,
    httpRequest: HttpRequest,
    withoutSpecmaticTypeHeader: Boolean = false
): HttpResponse {
    return fakeResponse.successResponse?.build(RequestContext(httpRequest))?.withRandomResultHeader()!!.let {
        if(withoutSpecmaticTypeHeader) it.withoutSpecmaticTypeHeader()
        else it
    }
}

fun dumpIntoFirstAvailableStringField(httpResponse: HttpResponse, stringValue: String): HttpResponse {
    val responseBody = httpResponse.body

    if(responseBody !is JSONObjectValue)
        return httpResponse

    val newBody = dumpIntoFirstAvailableStringField(responseBody, stringValue)

    return httpResponse.copy(body = newBody)
}

fun dumpIntoFirstAvailableStringField(jsonObjectValue: JSONObjectValue, stringValue: String): JSONObjectValue {
    val key = jsonObjectValue.jsonObject.keys.find { key ->
        key == "message" && jsonObjectValue.jsonObject[key] is StringValue
    } ?: jsonObjectValue.jsonObject.keys.find { key ->
        jsonObjectValue.jsonObject[key] is StringValue
    }

    if(key != null)
        return jsonObjectValue.copy(
            jsonObject = jsonObjectValue.jsonObject.plus(
                key to StringValue(stringValue)
            )
        )

    val newMap = jsonObjectValue.jsonObject.mapValues { (key, value) ->
        when (value) {
            is JSONObjectValue -> {
                dumpIntoFirstAvailableStringField(value, stringValue)
            }

            is JSONArrayValue -> {
                dumpIntoFirstAvailableStringField(value, stringValue)
            }

            else -> {
                value
            }
        }
    }

    return jsonObjectValue.copy(jsonObject = newMap)
}

fun dumpIntoFirstAvailableStringField(jsonArrayValue: JSONArrayValue, stringValue: String): JSONArrayValue {
    val indexOfFirstStringValue = jsonArrayValue.list.indexOfFirst { it is StringValue }

    if(indexOfFirstStringValue >= 0) {
        val mutableList = jsonArrayValue.list.toMutableList()
        mutableList.add(indexOfFirstStringValue, StringValue(stringValue))

        return jsonArrayValue.copy(
            list = mutableList
        )
    }

    val newList = jsonArrayValue.list.map { value ->
        when (value) {
            is JSONObjectValue -> {
                dumpIntoFirstAvailableStringField(value, stringValue)
            }

            is JSONArrayValue -> {
                dumpIntoFirstAvailableStringField(value, stringValue)
            }

            else -> {
                value
            }
        }
    }

    return jsonArrayValue.copy(list = newList)
}

private fun strictModeHttp400Response(
    httpRequest: HttpRequest,
    matchResults: List<Pair<Result, HttpStubData>>
): HttpResponse {
    val failureResults = matchResults.map { it.first }

    val results = Results(failureResults).withoutFluff()
    return HttpResponse(
        400,
        headers = mapOf(SPECMATIC_RESULT_HEADER to "failure"),
        body = StringValue("STRICT MODE ON${System.lineSeparator()}${System.lineSeparator()}${results.strictModeReport(httpRequest)}")
    )
}

fun stubResponse(
    httpRequest: HttpRequest,
    contractInfo: List<Pair<Feature, List<ScenarioStub>>>,
    stubs: StubDataItems
): HttpResponse {
    return try {
        when (val mock = stubs.http.find { (requestPattern, _, resolver) ->
            requestPattern.matches(httpRequest, resolver.disableOverrideUnexpectedKeycheck()) is Result.Success
        }) {
            null -> {
                val responses = contractInfo.asSequence().map { (feature, _) ->
                    feature.lookupResponse(httpRequest)
                }

                responses.firstOrNull {
                    it.headers.getOrDefault(SPECMATIC_RESULT_HEADER, "none") != "failure"
                } ?: HttpResponse(400, responses.map {
                    it.body
                }.filter { it != EmptyString }.joinToString("\n\n"))
            }

            else -> mock.response
        }
    } finally {
        contractInfo.forEach { (feature, _) ->
            feature.clearServerState()
        }
    }
}

fun contractInfoToHttpExpectations(contractInfo: List<Pair<Feature, List<ScenarioStub>>>): List<HttpStubData> {
    return contractInfo.flatMap { (feature, examples) ->
        examples.map { example ->
            feature.matchingStub(example, ContractAndStubMismatchMessages) to example
        }.flatMap { (stubData, example) ->
            val examplesWithDataSubstitutionsResolved = try {
                example.resolveDataSubstitutions()
            } catch(e: Throwable) {
                println()
                logger.log("    Error resolving template data for example ${example.filePath}")
                logger.log("    " + exceptionCauseMessage(e))
                throw e
            }

            examplesWithDataSubstitutionsResolved.map {
                feature.matchingStub(it, ContractAndStubMismatchMessages)
            }
        }
    }
}

fun badRequest(errorMessage: String?): HttpResponse {
    return HttpResponse(HttpStatusCode.BadRequest.value, errorMessage, mapOf(SPECMATIC_RESULT_HEADER to "failure"))
}

fun internalServerError(errorMessage: String?): HttpResponse {
    return HttpResponse(
        HttpStatusCode.InternalServerError.value,
        errorMessage,
        mapOf(SPECMATIC_RESULT_HEADER to "failure")
    )
}

internal fun httpResponseLog(response: HttpResponse): String =
    "${response.toLogString("<- ")}\n<< Response At ${Date()} == "

internal fun httpRequestLog(httpRequest: HttpRequest): String =
    ">> Request Start At ${Date()}\n${httpRequest.toLogString("-> ")}"

fun endPointFromHostAndPort(host: String, port: Int?, keyData: KeyData?): String {
    val protocol = when (keyData) {
        null -> "http"
        else -> "https"
    }

    val computedPortString = when (port) {
        80, null -> ""
        else -> ":$port"
    }

    return "$protocol://$host$computedPortString"
}

fun extractHost(url: String): String {
    return URI(url).host
}

fun extractPort(url: String): Int {
    return resolvedPort(URI.create(url))
}

fun normalizeHost(host: String): String {
    return try {
        InetAddress.getByName(host).hostAddress
    } catch (e: Exception) {
        host
    }
}

fun isSameBaseIgnoringHost(base: URI, other: URI): Boolean {
    val basePort = resolvedPort(base)
    val otherPort = resolvedPort(other)
    return base.scheme == other.scheme && basePort == otherPort && base.path.startsWith(other.path)
}

private fun resolvedPort(uri: URI): Int {
    return when (uri.scheme) {
        "http" -> uri.port.takeUnless { it == -1 } ?: HTTP_PORT
        "https" -> uri.port.takeUnless { it == -1 } ?: HTTPS_PORT
        else -> uri.port
    }
}

fun validateBaseUrls(specToBaseUrlMap: Map<String, String>): Result {
    val results = specToBaseUrlMap.map { (contractPath, baseUrl) ->
        when (val result = validateTestOrStubUri(baseUrl)) {
            URIValidationResult.Success -> Result.Success()
            else -> Result.Failure(
                breadCrumb = "Invalid baseURL \"$baseUrl\" for $contractPath",
                message = result.message
            )
        }
    }

    return Result.fromResults(results)
}

internal fun isPath(path: String?, lastPart: String): Boolean {
    return path == "/_$APPLICATION_NAME_LOWER_CASE/$lastPart"
}

internal fun isFetchLogRequest(httpRequest: HttpRequest): Boolean =
    isPath(httpRequest.path, "log") && httpRequest.method == "GET"

internal fun isFetchContractsRequest(httpRequest: HttpRequest): Boolean =
    isPath(httpRequest.path, "contracts") && httpRequest.method == "GET"

internal fun isFetchLoadLogRequest(httpRequest: HttpRequest): Boolean =
    isPath(httpRequest.path, "load_log") && httpRequest.method == "GET"

internal fun isExpectationCreation(httpRequest: HttpRequest) =
    isPath(httpRequest.path, "expectations") && httpRequest.method == "POST"

internal fun isSseExpectationCreation(httpRequest: HttpRequest) =
    isPath(httpRequest.path, "sse-expectations") && httpRequest.method == "POST"

internal fun isStateSetupRequest(httpRequest: HttpRequest): Boolean =
    isPath(httpRequest.path, "state") && httpRequest.method == "POST"

fun softCastResponseToXML(mockResponse: HttpStubData): HttpStubData =
    mockResponse.copy(response = mockResponse.response.copy(body = softCastValueToXML(mockResponse.response.body)))

fun softCastValueToXML(body: Value): Value {
    return when (body) {
        is StringValue -> try {
            toXMLNode(body.string)
        } catch (e: Throwable) {
            body
        }

        else -> body
    }
}

fun stringToMockScenario(text: Value): ScenarioStub {
    val mockSpec: Map<String, Value> =
        jsonStringToValueMap(text.toStringLiteral()).also {
            validateMock(it)
        }

    return mockFromJSON(mockSpec)
}

data class SseEvent(
    val data: String? = "",
    val event: String? = null,
    val id: String? = null,
    val bufferIndex: Int? = null
)

suspend fun ApplicationCall.respondSse(
    events: ReceiveChannel<SseEvent>,
    sseBuffer: SSEBuffer,
    httpRequest: HttpRequest
) {
    response.cacheControl(CacheControl.NoCache(null))

    respondTextWriter(contentType = ContentType.Text.EventStream) {
        logger.log("Writing out an initial response for subscription to ${httpRequest.path!!}")
        withContext(Dispatchers.IO) {
            write("\n")
            flush()
        }

        logger.log("Writing out buffered events for subscription to ${httpRequest.path}")
        sseBuffer.write(this)

        logger.log("Awaiting events...")
        for (event in events) {
            sseBuffer.add(event)
            logger.log("Writing out event for subscription to ${httpRequest.path}")
            logger.log("Event details: $event")

            writeEvent(event, this)
        }
    }
}

fun writeEvent(event: SseEvent, writer: Writer) {
    if (event.id != null) {
        writer.write("id: ${event.id}\n")
    }
    if (event.event != null) {
        writer.write("event: ${event.event}\n")
    }
    if (event.data != null) {
        for (dataLine in event.data.lines()) {
            writer.write("data: $dataLine\n")
        }
    }

    writer.write("\n")
    writer.flush()
}

fun List<Pair<String, Int>>.deDuplicateByHostAndPort(): Map<Int, String> {
    val precedence = listOf("::", "0.0.0.0", "::1", "localhost", "127.0.0.1")
    val priority = precedence.withIndex().associate { it.value to it.index }

    return this.groupBy({it.second}, {it.first}).mapValues { (_, hosts) ->
        hosts.minByOrNull { priority[it] ?: Int.MAX_VALUE } ?: hosts.first()
    }
}<|MERGE_RESOLUTION|>--- conflicted
+++ resolved
@@ -413,13 +413,8 @@
         }
     }
 
-<<<<<<< HEAD
     private fun getHostAndPortList(): Map<Int, String> {
-        val defaultBaseUrl = endPointFromHostAndPort(this.host, this.port, null)
-=======
-    private fun getHostAndPortList(): List<Pair<String, Int>> {
         val defaultBaseUrl = endPointFromHostAndPort(this.host, this.port, this.keyData)
->>>>>>> 79ffbf42
         val specsWithMultipleBaseUrls = specmaticConfig.stubToBaseUrlList(defaultBaseUrl).groupBy(
             keySelector = { it.first }, valueTransform = { it.second }
         ).filterValues { it.size > 1 }
