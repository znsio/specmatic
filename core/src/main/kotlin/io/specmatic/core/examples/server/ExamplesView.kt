package io.specmatic.core.examples.server

import io.specmatic.conversions.ExampleFromFile
import io.specmatic.conversions.convertPathParameterStyle
import io.specmatic.core.Feature
import io.specmatic.core.Resolver
import io.specmatic.core.Result
import io.specmatic.core.Scenario
import io.specmatic.core.examples.server.ExamplesInteractiveServer.Companion.getExamplesFromDir
import io.specmatic.core.examples.server.ExamplesInteractiveServer.Companion.getExistingExampleFiles
import io.specmatic.core.pattern.*
import io.specmatic.core.value.NullValue
import org.thymeleaf.TemplateEngine
import org.thymeleaf.context.Context
import org.thymeleaf.templatemode.TemplateMode
import org.thymeleaf.templateresolver.ClassLoaderTemplateResolver
import java.io.File

class ExamplesView {
    companion object {
        fun getEndpoints(feature: Feature, examplesDir: File): List<Endpoint> {
            val examples = examplesDir.getExamplesFromDir()
            val scenarioExamplesPairList = getScenarioExamplesPairs(feature, examples)

            return scenarioExamplesPairList.map { (scenario, example) ->
                Endpoint(
                    path = convertPathParameterStyle(scenario.path),
                    rawPath = scenario.path,
                    method = scenario.method,
                    responseStatus = scenario.httpResponsePattern.status,
                    contentType = scenario.httpRequestPattern.headersPattern.contentType,
                    exampleFile = example?.first,
<<<<<<< HEAD
                    exampleMismatchReason = example?.second,
                    isDiscriminatorBased = isScenarioMultiGen(scenario, scenario.resolver)
=======
                    exampleMismatchReason = example?.second?.reportString()?.takeIf { it.isNotBlank() },
                    isPartialFailure = example?.second?.isPartialFailure() ?: false,
                    isDiscriminatorBased = scenario.isMultiGen(scenario.resolver)
>>>>>>> 481ddc75
                )
            }.filterEndpoints()
        }

        fun isScenarioMultiGen(scenario: Scenario, resolver: Resolver): Boolean {
            val discriminatorInRequest = scenario.httpRequestPattern.body.isDiscriminatorBased(resolver)
            val discriminatorInResponse = scenario.httpResponsePattern.body.isDiscriminatorBased(resolver)
            return discriminatorInRequest || discriminatorInResponse
        }

        private fun Pattern.isDiscriminatorBased(resolver: Resolver): Boolean {
            return when (val resolvedPattern = resolvedHop(this, resolver)) {
                is AnyPattern -> resolvedPattern.isDiscriminatorPresent() && resolvedPattern.hasMultipleDiscriminatorValues()
                is ListPattern -> resolvedPattern.pattern.isDiscriminatorBased(resolver)
                else -> false
            }
        }

        private fun getScenarioExamplesPairs(feature: Feature, examples: List<ExampleFromFile>): List<Pair<Scenario, Pair<File, Result>?>> {
            return feature.scenarios.flatMap { scenario ->
                getExistingExampleFiles(feature, scenario, examples).map { exRes ->
                    scenario to Pair(exRes.first.file, exRes.second)
                }.ifEmpty { listOf(scenario to null) }
            }
        }

        private fun List<Endpoint>.filterEndpoints(): List<Endpoint> {
            return this.filter { it.responseStatus in 200..299 }
        }

        private fun List<Endpoint>.sortEndpoints(): List<Endpoint> {
            return this.sortedWith(compareBy({ it.path }, { it.method }, { it.responseStatus }))
        }

        private fun List<Endpoint>.groupEndpoints(): Map<String, PathGroup> {
            return this.groupBy { it.path }.mapValues { (_, pathGroup) ->
                PathGroup(
                    count = pathGroup.size,
                    methods = pathGroup.groupBy { it.method }.mapValues { (_, methodGroup) ->
                        MethodGroup(
                            count = methodGroup.size,
                            statuses = methodGroup.groupBy { it.responseStatus.toString() }.mapValues { (_, statusGroup) ->
                                StatusGroup(count = statusGroup.size, examples = statusGroup.groupBy { it.contentType })
                            }
                        )
                    }
                )
            }
        }

        fun List<Endpoint>.toTableRows(): List<TableRow> {
            val groupedEndpoint = this.sortEndpoints().groupEndpoints()
            return groupedEndpoint.flatMap { (_, pathGroup) ->
                var showPath = true
                pathGroup.methods.flatMap { (_, methodGroup) ->
                    var showMethod = true
                    methodGroup.statuses.flatMap { (_, statusGroup) ->
                        statusGroup.examples.flatMap { (_, examples) ->
                            var showStatus = true
                            examples.map {
                                TableRow(
                                    rawPath = it.rawPath,
                                    path = it.path,
                                    method = it.method,
                                    responseStatus = it.responseStatus.toString(),
                                    pathSpan = pathGroup.count,
                                    methodSpan = methodGroup.count,
                                    statusSpan = examples.size,
                                    showPath = showPath,
                                    showMethod = showMethod,
                                    showStatus = showStatus,
                                    contentType = it.contentType,
                                    example = it.exampleFile?.absolutePath,
                                    exampleName = it.exampleFile?.nameWithoutExtension,
                                    exampleMismatchReason = it.exampleMismatchReason?.takeIf { reason -> reason.isNotBlank() },
                                    isPartialFailure = it.isPartialFailure,
                                    isDiscriminatorBased = it.isDiscriminatorBased
                                ).also { showPath = false; showMethod = false; showStatus = false }
                            }
                        }
                    }
                }
            }
        }

        // SCHEMA EXAMPLE METHODS
        private fun getWithMissingDiscriminators(feature: Feature, mainPattern: String, examples: List<Triple<String, File?, Result?>>): List<Triple<String, File?, Result?>> {
            val discriminatorValues = feature.getAllDiscriminatorValues(mainPattern)
            if (discriminatorValues.isEmpty()) return examples

            return discriminatorValues.map { value ->
                examples.find { it.first == value && it.second != null } ?: Triple(value, null, null)
            }
        }

        private fun List<Pair<SchemaExample, Result?>>.groupByPattern(): Map<String, List<Pair<SchemaExample, Result?>>> {
            return this.groupBy { it.first.discriminatorBasedOn.takeIf { disc -> !disc.isNullOrEmpty() } ?: it.first.schemaBasedOn }
        }

        private fun Map<String, List<Pair<SchemaExample, Result?>>>.withMissingDiscriminators(feature: Feature): Map<String, List<Triple<String, File?, Result?>>> {
            return this.mapValues { (mainPattern, examples) ->
                val existingExample = examples.map { example ->
                    if (example.first.value is NullValue) {
                        Triple(example.first.schemaBasedOn, null, null)
                    } else Triple(example.first.schemaBasedOn, example.first.file, example.second)
                }
                getWithMissingDiscriminators(feature, mainPattern, existingExample)
            }
        }

        fun List<TableRow>.withSchemaExamples(feature: Feature, schemaExample: List<Pair<SchemaExample, Result?>>): List<TableRow> {
            val groupedSchemaExamples = schemaExample.groupByPattern()
            return groupedSchemaExamples.withMissingDiscriminators(feature).flatMap { (mainPattern, examples) ->
                val isDiscriminator = examples.size > 1
                examples.mapIndexed { index, (patternName, exampleFile, result) ->
                    TableRow(
                        rawPath = mainPattern,
                        path = mainPattern,
                        method = patternName.takeIf { isDiscriminator } ?: "",
                        responseStatus = "",
                        contentType = "",
                        pathSpan = examples.size,
                        methodSpan = 1,
                        statusSpan = 1,
                        showPath = index == 0,
                        showMethod = isDiscriminator,
                        showStatus = false,
                        example = exampleFile?.canonicalPath,
                        exampleName = exampleFile?.nameWithoutExtension,
                        exampleMismatchReason = result?.reportString()?.takeIf { it.isNotBlank() },
                        isPartialFailure = result?.isPartialFailure() ?: false,
                        isDiscriminatorBased = false, isSchemaBased = true,
                        pathColSpan = if (isDiscriminator) 3 else 5,
                        methodColSpan = if (isDiscriminator) 2 else 1
                    )
                }
            }.plus(this)
        }
    }
}

data class TableRow(
    val rawPath: String,
    val path: String,
    val method: String,
    val responseStatus: String,
    val contentType: String?,
    val pathSpan: Int,
    val methodSpan: Int,
    val statusSpan: Int,
    val showPath: Boolean,
    val showMethod: Boolean,
    val showStatus: Boolean,
    val example: String? = null,
    val exampleName: String? = null,
    val exampleMismatchReason: String? = null,
    val isPartialFailure: Boolean = false,
    val isGenerated: Boolean = exampleName != null,
    val isValid: Boolean = isGenerated && exampleMismatchReason == null,
    val uniqueKey: String = "${path}_${method}_${responseStatus}",
    val isDiscriminatorBased: Boolean,
    val isMainRow: Boolean = showPath || showMethod || showStatus,
    val isSchemaBased: Boolean = false,
    val pathColSpan: Int = 3,
    val methodColSpan: Int = 1
)

data class StatusGroup(
    val count: Int,
    val examples: Map<String?, List<Endpoint>>
)

data class MethodGroup (
    val count: Int,
    val statuses: Map<String, StatusGroup>
)

data class PathGroup (
    val count: Int,
    val methods: Map<String, MethodGroup>
)

data class Endpoint(
    val path: String,
    val rawPath: String,
    val method: String,
    val responseStatus: Int,
    val contentType: String? = null,
    val exampleFile: File? = null,
    val exampleMismatchReason: String? = null,
    val isPartialFailure: Boolean = false,
    val isDiscriminatorBased: Boolean
)

class HtmlTemplateConfiguration {
    companion object {
        private fun configureTemplateEngine(): TemplateEngine {
            val templateResolver = ClassLoaderTemplateResolver().apply {
                prefix = "templates/"
                suffix = ".html"
                templateMode = TemplateMode.HTML
                characterEncoding = "UTF-8"
            }

            return TemplateEngine().apply {
                setTemplateResolver(templateResolver)
            }
        }

        fun process(templateName: String, variables: Map<String, Any>): String {
            val templateEngine = configureTemplateEngine()
            return templateEngine.process(templateName, Context().apply {
                setVariables(variables)
            })
        }
    }
}
<|MERGE_RESOLUTION|>--- conflicted
+++ resolved
@@ -30,14 +30,9 @@
                     responseStatus = scenario.httpResponsePattern.status,
                     contentType = scenario.httpRequestPattern.headersPattern.contentType,
                     exampleFile = example?.first,
-<<<<<<< HEAD
-                    exampleMismatchReason = example?.second,
-                    isDiscriminatorBased = isScenarioMultiGen(scenario, scenario.resolver)
-=======
                     exampleMismatchReason = example?.second?.reportString()?.takeIf { it.isNotBlank() },
                     isPartialFailure = example?.second?.isPartialFailure() ?: false,
-                    isDiscriminatorBased = scenario.isMultiGen(scenario.resolver)
->>>>>>> 481ddc75
+                    isDiscriminatorBased = isScenarioMultiGen(scenario, scenario.resolver)
                 )
             }.filterEndpoints()
         }
