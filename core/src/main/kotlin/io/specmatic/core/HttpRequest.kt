--- conflicted
+++ resolved
@@ -11,11 +11,8 @@
 import io.ktor.http.content.*
 import io.specmatic.core.utilities.Flags.Companion.SPECMATIC_PRETTY_PRINT
 import io.specmatic.core.utilities.Flags.Companion.getBooleanValue
-<<<<<<< HEAD
 import io.specmatic.stub.SPECMATIC_RESPONSE_CODE_HEADER
-=======
 import io.specmatic.stub.stateful.ACCEPTED_STATUS_CODE
->>>>>>> d49c2ce9
 import org.apache.http.client.utils.URLEncodedUtils
 import org.apache.http.message.BasicNameValuePair
 import java.io.File
@@ -25,7 +22,6 @@
 
 const val FORM_FIELDS_JSON_KEY = "form-fields"
 const val MULTIPART_FORMDATA_JSON_KEY = "multipart-formdata"
-const val SPECMATIC_RESPONSE_CODE_HEADER = "Specmatic-Response-Code"
 
 fun urlToQueryParams(uri: URI): Map<String, String> {
     if (uri.query == null)
@@ -71,13 +67,12 @@
         metadata = metadata
     )
 
-<<<<<<< HEAD
     fun addHeader(name: String, value: String): HttpRequest {
         return this.copy(headers = headers.plus(name to value))
-=======
+    }
+
     fun isRequestExpectingAcceptedResponse(): Boolean {
         return headers[SPECMATIC_RESPONSE_CODE_HEADER] == ACCEPTED_STATUS_CODE.toString()
->>>>>>> d49c2ce9
     }
 
     fun updateQueryParams(otherQueryParams: Map<String, String>): HttpRequest =
