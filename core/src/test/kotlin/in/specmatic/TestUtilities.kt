package `in`.specmatic

import `in`.specmatic.core.*
import `in`.specmatic.core.pattern.*
import `in`.specmatic.core.value.JSONObjectValue
import `in`.specmatic.core.value.Value
import `in`.specmatic.mock.ScenarioStub
import `in`.specmatic.stub.HttpStubData
import `in`.specmatic.stub.HttpStubResponse
import `in`.specmatic.stub.ThreadSafeListOfStubs
import org.assertj.core.api.Assertions.assertThat
import org.junit.jupiter.api.Assertions.assertFalse
import java.io.File

fun toReport(result: Result, scenarioMessage: String? = null): String {
    return when (result) {
        is Result.Failure -> {
            result.toFailureReport(scenarioMessage)
        }
        else -> SuccessReport
    }.toString()
}

object Utils {
    fun readTextResource(path: String) =
        File(
            javaClass.classLoader.getResource(path)?.file
                ?: throw ContractException("Could not find resource file $path")
        ).readText()
}

fun optionalPattern(pattern: Pattern): AnyPattern = AnyPattern(listOf(DeferredPattern("(empty)"), pattern))

infix fun Value.shouldMatch(pattern: Pattern) {
    val result = pattern.matches(this, Resolver())
    if(!result.isSuccess()) println(toReport(result))
    assertThat(result).isInstanceOf(Result.Success::class.java)
}

infix fun Value.shouldNotMatch(pattern: Pattern) {
    assertFalse(pattern.matches(this, Resolver()).isSuccess())
}

fun emptyPattern() = DeferredPattern("(empty)")

infix fun String.backwardCompatibleWith(oldContractGherkin: String) {
    val results = testBackwardCompatibility(oldContractGherkin)
    assertThat(results.success()).isTrue()
    assertThat(results.failureCount).isZero()

    stubsFrom(oldContractGherkin).workWith(this)
}

infix fun String.notBackwardCompatibleWith(oldContractGherkin: String) {
    val results = testBackwardCompatibility(oldContractGherkin)
    assertThat(results.success()).isFalse()
    assertThat(results.failureCount).isPositive()

    stubsFrom(oldContractGherkin).breakOn(this)
}

fun String.testBackwardCompatibility(oldContractGherkin: String): Results {
    val oldFeature = parseGherkinStringToFeature(oldContractGherkin)
    val newFeature = parseGherkinStringToFeature(this)
    return testBackwardCompatibility(oldFeature, newFeature)
}

fun stubResponse(httpRequest: HttpRequest, features: List<Feature>, threadSafeStubs: List<HttpStubData>, strictMode: Boolean): HttpStubResponse {
    return `in`.specmatic.stub.getHttpResponse(
        httpRequest,
        features,
        ThreadSafeListOfStubs(threadSafeStubs.toMutableList()),
        ThreadSafeListOfStubs(mutableListOf()),
        strictMode
    ).response
}

fun testStub(contractGherkin: String, stubRequest: HttpRequest, stubResponse: HttpResponse): HttpResponse {
    val feature = parseGherkinStringToFeature(contractGherkin)
    val stub = ScenarioStub(stubRequest, stubResponse)
    val matchingStub = feature.matchingStub(stub)

    return stubResponse(stubRequest, listOf(feature), listOf(matchingStub), true).let {
        it.response.copy(headers = it.response.headers - SPECMATIC_RESULT_HEADER)
    }
}

fun stub(stubRequest: HttpRequest, stubResponse: HttpResponse): TestHttpStub =
        TestHttpStub(stubRequest, stubResponse)

private fun stubsFrom(oldContract: String): TestHttpStubData {
    val oldFeature = parseGherkinStringToFeature(oldContract)

    val testScenarios = oldFeature.generateBackwardCompatibilityTestScenarios()

    return TestHttpStubData(oldContract, testScenarios.map { scenario ->
        val request = scenario.generateHttpRequest()
        val response = scenario.generateHttpResponse(emptyMap())

        TestHttpStub(stubRequest = request, stubResponse = response.copy(headers = response.headers.minus(SPECMATIC_RESULT_HEADER)))
    })

}

private class TestHttpStubData(val oldContract: String, val stubs: List<TestHttpStub>) {
    fun breakOn(newContract: String) {
        for(stub in stubs) {
            stub.shouldWorkWith(oldContract)
            stub.shouldBreakWith(newContract)
        }
    }

    fun workWith(newContract: String) {
        for(stub in stubs) {
            stub.shouldWorkWith(oldContract)
            stub.shouldWorkWith(newContract)
        }
    }
}

val HttpRequest.jsonBody: JSONObjectValue
    get() {
        return this.body as JSONObjectValue
    }

const val GENERATION = "generation"

infix fun <E> List<E>.shouldContainInAnyOrder(elementList: List<E>) {
    assertThat(this).containsExactlyInAnyOrderElementsOf(elementList)
}

val DefaultStrategies = FlagsBased (
    DoNotUseDefaultExample,
    NonGenerativeTests,
<<<<<<< HEAD
    null
)
=======
    null,
    "",
    ""
)
>>>>>>> af6d5298
<|MERGE_RESOLUTION|>--- conflicted
+++ resolved
@@ -132,12 +132,7 @@
 val DefaultStrategies = FlagsBased (
     DoNotUseDefaultExample,
     NonGenerativeTests,
-<<<<<<< HEAD
-    null
-)
-=======
     null,
     "",
     ""
 )
->>>>>>> af6d5298
