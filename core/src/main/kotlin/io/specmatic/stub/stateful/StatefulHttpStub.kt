package io.specmatic.stub.stateful

import io.ktor.http.*
import io.ktor.server.application.*
import io.ktor.server.engine.*
import io.ktor.server.http.content.*
import io.ktor.server.netty.*
import io.ktor.server.plugins.cors.*
import io.ktor.server.plugins.cors.CORS
import io.ktor.server.plugins.cors.routing.*
import io.ktor.server.plugins.doublereceive.*
import io.ktor.server.response.*
import io.ktor.server.routing.*
import io.specmatic.conversions.OpenApiSpecification
import io.specmatic.conversions.OpenApiSpecification.Companion.applyOverlay
import io.specmatic.core.Feature
import io.specmatic.core.HttpRequest
import io.specmatic.core.HttpRequestPattern
import io.specmatic.core.HttpResponse
import io.specmatic.core.Resolver
import io.specmatic.core.Scenario
import io.specmatic.core.SpecmaticConfig
import io.specmatic.core.loadSpecmaticConfig
import io.specmatic.core.log.HttpLogMessage
import io.specmatic.core.log.logger
import io.specmatic.core.pattern.ContractException
import io.specmatic.core.pattern.IgnoreUnexpectedKeys
import io.specmatic.core.pattern.JSONObjectPattern
import io.specmatic.core.pattern.Pattern
import io.specmatic.core.pattern.PossibleJsonObjectPatternContainer
import io.specmatic.core.pattern.StringPattern
import io.specmatic.core.pattern.resolvedHop
import io.specmatic.core.pattern.withoutOptionality
import io.specmatic.core.route.modules.HealthCheckModule.Companion.configureHealthCheckModule
import io.specmatic.core.route.modules.HealthCheckModule.Companion.isHealthCheckRequest
import io.specmatic.core.utilities.exceptionCauseMessage
import io.specmatic.core.value.JSONArrayValue
import io.specmatic.core.value.JSONObjectValue
import io.specmatic.core.value.StringValue
import io.specmatic.core.value.Value
import io.specmatic.mock.ScenarioStub
import io.specmatic.stub.ContractAndRequestsMismatch
import io.specmatic.stub.ContractStub
import io.specmatic.stub.CouldNotParseRequest
import io.specmatic.stub.FoundStubbedResponse
import io.specmatic.stub.HttpStubResponse
import io.specmatic.stub.NotStubbed
import io.specmatic.stub.ResponseDetails
import io.specmatic.stub.StubbedResponseResult
import io.specmatic.stub.badRequest
import io.specmatic.stub.endPointFromHostAndPort
import io.specmatic.stub.fakeHttpResponse
import io.specmatic.stub.generateHttpResponseFrom
import io.specmatic.stub.internalServerError
import io.specmatic.stub.ktorHttpRequestToHttpRequest
import io.specmatic.stub.respondToKtorHttpResponse
import io.specmatic.stub.stateful.StubCache.Companion.idValueFor
import io.specmatic.test.HttpClient
import java.io.File

class StatefulHttpStub(
    host: String = "127.0.0.1",
    port: Int = 9000,
    private val features: List<Feature>,
    private val specmaticConfigPath: String? = null,
    private val scenarioStubs: List<ScenarioStub> = emptyList(),
    private val timeoutMillis: Long = 2000,
) : ContractStub {


    private val server = embeddedServer(Netty, applicationEnvironment(), configure = {
        this.callGroupSize = 20
        connector {
            this.host = host
            this.port = port
        }
    },
        module = {
            install(DoubleReceive)

            install(io.ktor.server.plugins.cors.routing.CORS) {
                allowMethod(HttpMethod.Options)
                allowMethod(HttpMethod.Get)
                allowMethod(HttpMethod.Post)
                allowMethod(HttpMethod.Put)
                allowMethod(HttpMethod.Delete)
                allowMethod(HttpMethod.Patch)

                allowHeaders { true }

                allowCredentials = true
                allowNonSimpleContentTypes = true

                anyHost()
            }

            routing {
                staticResources("/", "swagger-ui")

                get("/openapi.yaml") {
                    val openApiFilePath = features.first().path
                    val overlayContent = OpenApiSpecification.getImplicitOverlayContent(openApiFilePath)
                    val openApiSpec = File(openApiFilePath).readText().applyOverlay(overlayContent)
                    call.respond(openApiSpec)
                }
            }

            intercept(ApplicationCallPipeline.Call) {
                val httpLogMessage = HttpLogMessage()

                try {
                    val rawHttpRequest = ktorHttpRequestToHttpRequest(call)
                    httpLogMessage.addRequest(rawHttpRequest)

                    if (rawHttpRequest.isHealthCheckRequest()) return@intercept

                    val httpStubResponse: HttpStubResponse = cachedHttpResponse(rawHttpRequest).response

                    respondToKtorHttpResponse(
                        call,
                        httpStubResponse.response,
                        httpStubResponse.delayInMilliSeconds,
                        specmaticConfig
                    )
                    httpLogMessage.addResponse(httpStubResponse)
                } catch (e: ContractException) {
                    val response = badRequest(e.report())
                    httpLogMessage.addResponse(response)
                    respondToKtorHttpResponse(call, response)
                } catch (e: CouldNotParseRequest) {
                    val response = badRequest("Could not parse request")
                    httpLogMessage.addResponse(response)

                    respondToKtorHttpResponse(call, response)
                } catch (e: Throwable) {
                    val response = internalServerError(exceptionCauseMessage(e) + "\n\n" + e.stackTraceToString())
                    httpLogMessage.addResponse(response)

                    respondToKtorHttpResponse(call, response)
                }

                logger.log(httpLogMessage)
            }

            configureHealthCheckModule()
        }
    )

    init {
        if (features.isEmpty()) {
            throw IllegalArgumentException("The stateful stub requires at least one API specification to function.")
        }
        server.start()
    }

    override val client = HttpClient(endPointFromHostAndPort(host, port, null))

    override fun setExpectation(json: String) {
        return
    }

    override fun close() {
        server.stop(gracePeriodMillis = timeoutMillis, timeoutMillis = timeoutMillis)
    }

    private val specmaticConfig = loadSpecmaticConfig()
    private val stubCache = stubCacheWithExampleSeedData()

    private fun cachedHttpResponse(
        httpRequest: HttpRequest,
    ): StubbedResponseResult {
        if (features.isEmpty())
            return NotStubbed(HttpStubResponse(HttpResponse(400, "No valid API specifications loaded")))

        val responses: Map<Int, ResponseDetails> = responseDetailsFrom(features, httpRequest)
        val fakeResponse = responses.responseWithStatusCodeStartingWith("2")
            ?: return badRequestOrFakeResponse(responses, httpRequest)

        val updatedResponse = cachedResponse(
            fakeResponse,
            httpRequest,
            specmaticConfig.stub.includeMandatoryAndRequestedKeysInResponse,
            responses.responseWithStatusCodeStartingWith("404")?.successResponse?.responseBodyPattern
        ) ?: generateHttpResponseFrom(fakeResponse, httpRequest)

        return FoundStubbedResponse(
            HttpStubResponse(
                updatedResponse,
                contractPath = fakeResponse.feature.path,
                feature = fakeResponse.feature,
                scenario = fakeResponse.successResponse?.scenario
            )
        )
    }

    private fun badRequestOrFakeResponse(
        responses: Map<Int, ResponseDetails>,
        httpRequest: HttpRequest
    ): StubbedResponseResult {
        val badRequestScenario = features.scenarioWith(
            httpRequest.method,
            httpRequest.path?.split("/")?.getOrNull(1),
            400
        )
        val badRequestResponseDetails = responses.responseWithStatusCodeStartingWith("400")
            ?: return fakeHttpResponse(features, httpRequest, specmaticConfig)

        val response = generate4xxResponseWithMessage(
            badRequestScenario?.resolvedResponseBodyPattern(),
            badRequestScenario,
            badRequestResponseDetails.results.distinctReport(),
            400
        )
        return FoundStubbedResponse(
            HttpStubResponse(
                response,
                contractPath = badRequestResponseDetails.feature.path,
                feature = badRequestResponseDetails.feature,
                scenario = badRequestResponseDetails.successResponse?.scenario
            )
        )
    }

    private fun List<Feature>.scenarioWith(method: String?, path: String?, statusCode: Int): Scenario? {
        return this.flatMap { it.scenarios }.firstOrNull { scenario ->
            scenario.method == method
                    && scenario.path.split("/").getOrNull(1) == path
                    && scenario.status == statusCode
        }
    }

    private fun Map<Int, ResponseDetails>.responseWithStatusCodeStartingWith(value: String): ResponseDetails? {
        val responseDetailMatchingPredicate: (Int, ResponseDetails) -> Boolean = { statusCode, responseDetails ->
            statusCode.toString().startsWith(value) && responseDetails.successResponse != null
        }

        val non202Response = this.entries.filter {
            it.key != 202
        }.firstOrNull {
            responseDetailMatchingPredicate(it.key, it.value)
        }?.value
        if (non202Response != null) return non202Response

        return this.entries.firstOrNull {
            responseDetailMatchingPredicate(it.key, it.value)
        }?.value
    }

    private fun cachedResponse(
        fakeResponse: ResponseDetails,
        httpRequest: HttpRequest,
        includeMandatoryAndRequestedKeysInResponse: Boolean?,
        notFoundResponseBodyPattern: Pattern?
    ): HttpResponse? {
        val scenario = fakeResponse.successResponse?.scenario

        val generatedResponse = generateHttpResponseFrom(fakeResponse, httpRequest)
        val method = scenario?.method
        val pathSegments = httpRequest.pathSegments()

        if (isUnsupportedResponseBodyForCaching(generatedResponse, method, pathSegments)) return null

        val (resourcePath, resourceId) = resourcePathAndIdFrom(httpRequest)
        val resourceIdKey = resourceIdKeyFrom(scenario?.httpRequestPattern)
        val attributeSelectionKeys: Set<String> =
            scenario?.getFieldsToBeMadeMandatoryBasedOnAttributeSelection(httpRequest.queryParams).orEmpty()

        val notFoundResponse = generate4xxResponseWithMessage(
            notFoundResponseBodyPattern,
            scenario,
            message = "Resource with resourceId '$resourceId' not found",
            statusCode = 404
        )
        val cachedResponseWithId = stubCache.findResponseFor(resourcePath, resourceIdKey, resourceId)?.responseBody
        if (pathSegments.size > 1 && cachedResponseWithId == null) return notFoundResponse

        if (method == "POST") {
            val responseBody = generatePostResponse(generatedResponse, httpRequest, scenario.resolver) ?: return null

            val finalResponseBody = if (attributeSelectionKeys.isEmpty()) {
                responseBody.includeMandatoryAndRequestedKeys(
                    fakeResponse,
                    httpRequest,
                    includeMandatoryAndRequestedKeysInResponse
                )
            } else responseBody

            stubCache.addResponse(
                path = resourcePath,
                responseBody = finalResponseBody,
                idKey = DEFAULT_CACHE_RESPONSE_ID_KEY,
                idValue = idValueFor(DEFAULT_CACHE_RESPONSE_ID_KEY, finalResponseBody)
            )
            return generatedResponse.withUpdated(finalResponseBody, attributeSelectionKeys)
        }

        if (method == "PATCH" && pathSegments.size > 1) {
            val responseBody =
                generatePatchResponse(
                    httpRequest,
                    resourcePath,
                    resourceIdKey,
                    resourceId,
                    fakeResponse
                ) ?: return null

            stubCache.updateResponse(resourcePath, responseBody, resourceIdKey, resourceId)
            return generatedResponse.withUpdated(responseBody, attributeSelectionKeys)
        }

        if (method == "GET" && pathSegments.size == 1) {
            val responseBody = stubCache.findAllResponsesFor(
                resourcePath,
                attributeSelectionKeys,
                httpRequest.queryParams.asMap()
            )
            return generatedResponse.withUpdated(responseBody, attributeSelectionKeys)
        }

        if (method == "GET" && pathSegments.size > 1) {
            if (cachedResponseWithId == null) return notFoundResponse
            return generatedResponse.withUpdated(cachedResponseWithId, attributeSelectionKeys)
        }

        if (method == "DELETE" && pathSegments.size > 1) {
            stubCache.deleteResponse(resourcePath, resourceIdKey, resourceId)
            return generatedResponse
        }

        return null
    }


    private fun generate4xxResponseWithMessage(
        responseBodyPattern: Pattern?,
        scenario: Scenario?,
        message: String,
        statusCode: Int
    ): HttpResponse {
        if (statusCode.toString().startsWith("4").not()) {
            throw IllegalArgumentException("The statusCode should be of 4xx type")
        }
        val warningMessage = "WARNING: The response is in string format since no schema found in the specification for $statusCode response"

        val resolver = scenario?.resolver
        if (
            responseBodyPattern == null ||
            responseBodyPattern !is PossibleJsonObjectPatternContainer ||
            resolver == null
        ) {
            return HttpResponse(statusCode, "$message${System.lineSeparator()}$warningMessage")
        }
        val responseBodyJsonObjectPattern =
            (responseBodyPattern as PossibleJsonObjectPatternContainer).jsonObjectPattern(resolver)

        val messageKey = messageKeyFor4xxResponseMessage(responseBodyJsonObjectPattern)
        if (messageKey == null || responseBodyJsonObjectPattern == null) {
            return HttpResponse(statusCode, "$message${System.lineSeparator()}$warningMessage")
        }

        val jsonObjectWithNotFoundMessage = responseBodyJsonObjectPattern.generate(
            resolver
        ).jsonObject.plus(
            mapOf(withoutOptionality(messageKey) to StringValue(message))
        )
        return HttpResponse(statusCode, JSONObjectValue(jsonObject = jsonObjectWithNotFoundMessage))
    }

    private fun messageKeyFor4xxResponseMessage(
        responseBodyJsonObjectPattern: JSONObjectPattern?
    ): String? {
        val messageKeyWithStringType = responseBodyJsonObjectPattern?.pattern?.entries?.firstOrNull {
            it.value is StringPattern && withoutOptionality(it.key) in setOf("message", "msg")
        }?.key

        if (messageKeyWithStringType != null) return messageKeyWithStringType

        return responseBodyJsonObjectPattern?.pattern?.entries?.firstOrNull {
            it.value is StringPattern
        }?.key
    }

    private fun resourcePathAndIdFrom(httpRequest: HttpRequest): Pair<String, String> {
        val pathSegments = httpRequest.pathSegments()
        val resourcePath = "/${pathSegments.first()}"
        val resourceId = pathSegments.last()
        return Pair(resourcePath, resourceId)
    }

    private fun HttpRequest.pathSegments(): List<String> {
        return this.path?.split("/")?.filter { it.isNotBlank() }.orEmpty()
    }

    private fun isUnsupportedResponseBodyForCaching(
        generatedResponse: HttpResponse,
        method: String?,
        pathSegments: List<String>
    ): Boolean {
        return (generatedResponse.body is JSONObjectValue ||
                (method == "DELETE" && pathSegments.size > 1) ||
                (method == "GET" &&
                        generatedResponse.body is JSONArrayValue &&
                        generatedResponse.body.list.firstOrNull() is JSONObjectValue)).not()
    }

    private fun generatePostResponse(
        generatedResponse: HttpResponse,
        httpRequest: HttpRequest,
        resolver: Resolver
    ): JSONObjectValue? {
        val responseBody = generatedResponse.body
        if (responseBody !is JSONObjectValue || httpRequest.body !is JSONObjectValue)
            return null

        val patchedResponseBodyMap = patchValuesFromRequestIntoResponse(httpRequest.body, responseBody)

        return responseBody.copy(
            jsonObject = responseBodyMapWithUniqueId(httpRequest, patchedResponseBodyMap, resolver)
        )
    }

    private fun generatePatchResponse(
        httpRequest: HttpRequest,
        resourcePath: String,
        resourceIdKey: String,
        resourceId: String,
        fakeResponse: ResponseDetails
    ): JSONObjectValue? {
        if (httpRequest.body !is JSONObjectValue) return null

        val responseBodyPattern = responseBodyPatternFrom(fakeResponse) ?: return null
        val resolver = fakeResponse.successResponse?.resolver ?: return null

        val cachedResponse = stubCache.findResponseFor(resourcePath, resourceIdKey, resourceId)
        val responseBody = cachedResponse?.responseBody ?: return null

        return responseBody.copy(
            jsonObject = patchAndAppendValuesFromRequestIntoResponse(
                httpRequest.body,
                responseBody,
                responseBodyPattern,
                resolver
            )
        )
    }

    private fun JSONObjectValue.includeMandatoryAndRequestedKeys(
        fakeResponse: ResponseDetails,
        httpRequest: HttpRequest,
        includeMandatoryAndRequestedKeysInResponse: Boolean?
    ): JSONObjectValue {
        val responseBodyPattern = fakeResponse.successResponse?.responseBodyPattern ?: return this
        val resolver = fakeResponse.successResponse.resolver ?: return this

        val resolvedResponseBodyPattern = responseBodyPatternFrom(fakeResponse) ?: return this

        if (includeMandatoryAndRequestedKeysInResponse == true && httpRequest.body is JSONObjectValue) {
            return this.copy(
                jsonObject = patchAndAppendValuesFromRequestIntoResponse(
                    httpRequest.body,
                    responseBodyPattern.eliminateOptionalKey(this, resolver) as JSONObjectValue,
                    resolvedResponseBodyPattern,
                    resolver
                )
            )
        }

        return this
    }

    private fun patchValuesFromRequestIntoResponse(
        requestBody: JSONObjectValue,
        responseBody: JSONObjectValue,
        nonPatchableKeys: Set<String> = emptySet()
    ): Map<String, Value> {
        return responseBody.jsonObject.mapValues { (key, value) ->
            if (key in nonPatchableKeys) return@mapValues value

            val patchValueFromRequest = requestBody.jsonObject.entries.firstOrNull {
                it.key == key
            }?.value ?: return@mapValues value

            if (patchValueFromRequest::class.java == value::class.java) return@mapValues patchValueFromRequest
            value
        }
    }

    private fun patchAndAppendValuesFromRequestIntoResponse(
        requestBody: JSONObjectValue,
        responseBody: JSONObjectValue,
        responseBodyPattern: JSONObjectPattern,
        resolver: Resolver
    ): Map<String, Value> {
        val acceptedKeysInResponseBody = responseBodyPattern.keysInNonOptionalFormat()

        val entriesFromRequestMissingInTheResponse = requestBody.jsonObject.filter {
            it.key in acceptedKeysInResponseBody
                    && responseBodyPattern.patternForKey(it.key)?.matches(it.value, resolver)?.isSuccess() == true
                    && responseBody.jsonObject.containsKey(it.key).not()
        }.map {
            it.key to it.value
        }.toMap()

        return patchValuesFromRequestIntoResponse(
            requestBody,
            responseBody,
            specmaticConfig.virtualService.nonPatchableKeys
        ).plus(entriesFromRequestMissingInTheResponse)
    }

    private fun responseBodyMapWithUniqueId(
        httpRequest: HttpRequest,
        responseBodyMap: Map<String, Value>,
        resolver: Resolver,
    ): Map<String, Value> {
        val idKey = DEFAULT_CACHE_RESPONSE_ID_KEY
        val maxAttempts = 100_000

        val initialIdValue = responseBodyMap[idKey] ?: return responseBodyMap

        val (resourcePath, _) = resourcePathAndIdFrom(httpRequest)
        var currentIdValue = initialIdValue

        repeat(maxAttempts) {
            if (stubCache.findResponseFor(resourcePath, idKey, currentIdValue.toStringLiteral()) == null) {
                return responseBodyMap + mapOf(idKey to currentIdValue)
            }
            currentIdValue = currentIdValue.deepPattern().generate(resolver)
        }

        return responseBodyMap
    }

    private fun responseBodyPatternFrom(fakeResponse: ResponseDetails): JSONObjectPattern? {
        val responseBodyPattern = fakeResponse.successResponse?.responseBodyPattern ?: return null
        val resolver = fakeResponse.successResponse.resolver ?: return null
        val resolvedPattern = resolver.withCyclePrevention(responseBodyPattern) {
            resolvedHop(responseBodyPattern, it)
        }
        if (resolvedPattern !is PossibleJsonObjectPatternContainer) {
            return null
        }

        return resolvedPattern.jsonObjectPattern(resolver)
    }

    private fun resourceIdKeyFrom(httpRequestPattern: HttpRequestPattern?): String {
        return httpRequestPattern?.getPathSegmentPatterns()?.last()?.key.orEmpty()
    }

    private fun HttpResponse.withUpdated(body: Value, attributeSelectionKeys: Set<String>): HttpResponse {
        if (body !is JSONObjectValue) return this.copy(body = body)
        return this.copy(body = body.removeKeysNotPresentIn(attributeSelectionKeys))
    }

    private fun loadSpecmaticConfig(): SpecmaticConfig {
        return if (specmaticConfigPath != null && File(specmaticConfigPath).exists())
            loadSpecmaticConfig(specmaticConfigPath)
        else
            SpecmaticConfig()
    }

    private fun stubCacheWithExampleSeedData(): StubCache {
        val stubCache = StubCache()

        scenarioStubs.forEach {
            val httpRequest = it.request
            if (httpRequest.method !in setOf("GET", "POST")) return@forEach
            if (isUnsupportedResponseBodyForCaching(
                    generatedResponse = it.response,
                    method = httpRequest.method,
                    pathSegments = httpRequest.pathSegments()
                )
            ) return@forEach

            val (resourcePath, _) = resourcePathAndIdFrom(httpRequest)
            val responseBody = it.response.body
            if (httpRequest.method == "GET" && httpRequest.pathSegments().size == 1) {
                if (httpRequest.queryParams.asMap().containsKey(specmaticConfig.attributeSelectionQueryParamKey())) {
                    return@forEach
                }

                val responseBodies = (it.response.body as JSONArrayValue).list.filterIsInstance<JSONObjectValue>()
                responseBodies.forEach { body ->
                    stubCache.addResponse(
                        path = resourcePath,
                        responseBody = body,
                        idKey = DEFAULT_CACHE_RESPONSE_ID_KEY,
                        idValue = idValueFor(DEFAULT_CACHE_RESPONSE_ID_KEY, body)
                    )
                }
<<<<<<< HEAD
            } else {
                if (responseBody !is JSONObjectValue) return@forEach
                if (httpRequest.method == "POST" && httpRequest.body !is JSONObjectValue) return@forEach

                stubCache.addResponse(resourcePath, responseBody)
=======
                return@forEach
>>>>>>> cabfaae4
            }

            if (responseBody !is JSONObjectValue) return@forEach
            if(httpRequest.method == "POST" && httpRequest.body !is JSONObjectValue) return@forEach
            stubCache.addResponse(
                path = resourcePath,
                responseBody = responseBody,
                idKey = DEFAULT_CACHE_RESPONSE_ID_KEY,
                idValue = idValueFor(DEFAULT_CACHE_RESPONSE_ID_KEY, responseBody)
            )
        }

        return stubCache
    }

    private fun responseDetailsFrom(features: List<Feature>, httpRequest: HttpRequest): Map<Int, ResponseDetails> {
        return features.asSequence().map { feature ->
            feature.stubResponseMap(
                httpRequest,
                ContractAndRequestsMismatch,
                IgnoreUnexpectedKeys
            ).map { (statusCode, responseResultPair) ->
                statusCode to ResponseDetails(feature, responseResultPair.first, responseResultPair.second)
            }.toMap()
        }.flatMap { map -> map.entries.map { it.toPair() } }.toMap()
    }
}<|MERGE_RESOLUTION|>--- conflicted
+++ resolved
@@ -589,15 +589,7 @@
                         idValue = idValueFor(DEFAULT_CACHE_RESPONSE_ID_KEY, body)
                     )
                 }
-<<<<<<< HEAD
-            } else {
-                if (responseBody !is JSONObjectValue) return@forEach
-                if (httpRequest.method == "POST" && httpRequest.body !is JSONObjectValue) return@forEach
-
-                stubCache.addResponse(resourcePath, responseBody)
-=======
                 return@forEach
->>>>>>> cabfaae4
             }
 
             if (responseBody !is JSONObjectValue) return@forEach
