--- conflicted
+++ resolved
@@ -78,11 +78,7 @@
     val specmaticConfigPath: String? = null,
     private val timeoutMillis: Long = 0,
     private val specToStubBaseUrlMap: Map<String, String?> = features.associate {
-<<<<<<< HEAD
         it.path to endPointFromBaseURL(baseURL, keyData)
-=======
-        it.path to endPointFromHostAndPort(host, port, keyData)
->>>>>>> c63d2915
     }
 ) : ContractStub {
     constructor(
@@ -91,11 +87,7 @@
         baseURL: String,
         log: (event: LogMessage) -> Unit = dontPrintToConsole,
         specToStubBaseUrlMap: Map<String, String> = mapOf(
-<<<<<<< HEAD
             feature.path to endPointFromBaseURL(baseURL, null)
-=======
-            feature.path to endPointFromHostAndPort(host, port, null)
->>>>>>> c63d2915
         )
     ) : this(
         listOf(feature),
@@ -116,11 +108,7 @@
         baseURL,
         log,
         specToStubBaseUrlMap = mapOf(
-<<<<<<< HEAD
             parseGherkinStringToFeature(gherkinData).path to endPointFromBaseURL(baseURL, null)
-=======
-            parseGherkinStringToFeature(gherkinData).path to endPointFromHostAndPort(host, port, null)
->>>>>>> c63d2915
         )
     )
 
@@ -165,11 +153,7 @@
             SpecmaticConfig()
 
     private val specToBaseUrlMap = specToStubBaseUrlMap.mapValues { (_, value) ->
-<<<<<<< HEAD
         value ?: endPointFromBaseURL(baseURL, keyData)
-=======
-        value ?: endPointFromHostAndPort(host, port, keyData)
->>>>>>> c63d2915
     }
 
     private val threadSafeHttpStubs = ThreadSafeListOfStubs(
@@ -301,13 +285,8 @@
                         isFlushTransientStubsRequest(httpRequest) -> handleFlushTransientStubsRequest(httpRequest)
                         else -> serveStubResponse(
                             httpRequest,
-<<<<<<< HEAD
                             baseUrl = "${call.request.local.scheme}://${call.request.local.serverHost}:${call.request.local.serverPort}",
                             defaultBaseUrl = endPointFromBaseURL(baseURL, keyData)
-=======
-                            baseUrl = "${call.request.local.scheme}://${call.request.local.serverHost}:${call.request.local.localPort}",
-                            defaultBaseUrl = endPointFromHostAndPort(host, port, keyData)
->>>>>>> c63d2915
                         )
                     }
 
@@ -388,17 +367,10 @@
 
     private fun ApplicationEngineEnvironmentBuilder.configureHostPorts() {
         val hostPortList = specmaticConfig.stubBaseUrls(
-<<<<<<< HEAD
             endPointFromBaseURL(this@HttpStub.baseURL, null)
         ).map { stubBaseUrl ->
             val host = extractHost(stubBaseUrl)?.let { normalizeHost(it) } ?: extractHost(this@HttpStub.baseURL)!!
             val port = extractPort(stubBaseUrl) ?: extractPort(this@HttpStub.baseURL)!!
-=======
-            endPointFromHostAndPort(this@HttpStub.host, this@HttpStub.port, null)
-        ).map { stubBaseUrl ->
-            val host = extractHost(stubBaseUrl)?.let { normalizeHost(it) } ?: this@HttpStub.host
-            val port = extractPort(stubBaseUrl) ?: this@HttpStub.port
->>>>>>> c63d2915
             Pair(host, port)
         }.distinct()
 
@@ -476,13 +448,9 @@
         features: List<Feature>,
         specToStubBaseUrlMap: Map<String, String>
     ): List<Feature> {
-<<<<<<< HEAD
         val specsForGivenPort = specToStubBaseUrlMap.entries.groupBy(
             { it.value }, { it.key }
         )[baseUrl].orEmpty().toSet()
-=======
-        val resolvedBaseUrls = resolveLocalhostIfPresent(baseUrl)
->>>>>>> c63d2915
 
         val specsForGivenPort = specToStubBaseUrlMap.entries
             .filter { (_, stubBaseUrl) -> stubBaseUrl in resolvedBaseUrls }
