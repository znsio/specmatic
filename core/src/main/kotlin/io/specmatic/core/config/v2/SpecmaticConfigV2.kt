--- conflicted
+++ resolved
@@ -7,13 +7,10 @@
 import io.specmatic.core.SpecmaticConfig.Companion.getPipeline
 import io.specmatic.core.SpecmaticConfig.Companion.getRepository
 import io.specmatic.core.SpecmaticConfig.Companion.getSecurityConfiguration
-<<<<<<< HEAD
 import io.specmatic.core.SpecmaticConfig.Companion.getWorkflowConfiguration
-=======
 import io.specmatic.core.SpecmaticConfig.Companion.getVirtualServiceConfiguration
 import io.specmatic.core.SpecmaticConfig.Companion.getTestConfiguration
 import io.specmatic.core.SpecmaticConfig.Companion.getStubConfiguration
->>>>>>> 17a98ba9
 import io.specmatic.core.config.SpecmaticConfigVersion
 import io.specmatic.core.config.SpecmaticVersionedConfig
 import io.specmatic.core.config.SpecmaticVersionedConfigLoader
@@ -85,13 +82,8 @@
                 stub = getStubConfiguration(config),
                 virtualService = getVirtualServiceConfiguration(config),
                 examples = config.getExamples(),
-<<<<<<< HEAD
                 workflow = getWorkflowConfiguration(config),
-                ignoreInlineExamples = config.ignoreInlineExamples,
-=======
-                workflow = config.workflow,
                 ignoreInlineExamples = SpecmaticConfig.getIgnoreInlineExamples(config),
->>>>>>> 17a98ba9
                 additionalExampleParamsFilePath = config.getAdditionalExampleParamsFilePath(),
                 attributeSelectionPattern = getAttributeSelectionPattern(config),
                 allPatternsMandatory = getAllPatternsMandatory(config),
