package `in`.specmatic.conversions

import `in`.specmatic.core.*
import `in`.specmatic.core.pattern.Pattern
import `in`.specmatic.core.pattern.Row
import `in`.specmatic.core.pattern.StringPattern
import org.apache.http.HttpHeaders.AUTHORIZATION

data class BearerSecurityScheme(private val configuredToken: String? = null) : OpenAPISecurityScheme {
    override fun matches(httpRequest: HttpRequest): Result {
        val authHeaderValue: String? = httpRequest.headers.entries.find {
            it.key.equals(AUTHORIZATION.lowercase(), ignoreCase = true)
        }?.value

        if (authHeaderValue == null) {
            return Result.Failure("$AUTHORIZATION header is missing in request")
        }

        if (!authHeaderValue.lowercase().startsWith("bearer")) {
            return Result.Failure("$AUTHORIZATION header must be prefixed with \"Bearer\"")
        }

        return Result.Success()
    }

    override fun removeParam(httpRequest: HttpRequest): HttpRequest {
        val headersWithoutAuthorization = httpRequest.headers.filterKeys { !it.equals(AUTHORIZATION, ignoreCase = true) }
        return httpRequest.copy(headers = headersWithoutAuthorization)
    }

    override fun addTo(httpRequest: HttpRequest): HttpRequest {
        val updatedHeaders = httpRequest.headers.filterKeys {
            !it.equals(
                AUTHORIZATION,
                ignoreCase = true
            )
        } + (AUTHORIZATION to getAuthorizationHeaderValue())
        return httpRequest.copy(headers = updatedHeaders)
    }

    override fun addTo(requestPattern: HttpRequestPattern, row: Row): HttpRequestPattern {
        return addToHeaderType(AUTHORIZATION, row, requestPattern)
    }

<<<<<<< HEAD
    override fun isInRow(row: Row): Boolean = row.containsField(AUTHORIZATION)
    override fun headerInRequest(request: HttpRequest, resolver: Resolver): Map<String, Pattern> {
        return headerPatternFromRequest(request, AUTHORIZATION)
    }

    override fun queryInRequest(request: HttpRequest, resolver: Resolver): Map<String, Pattern> {
        return emptyMap()
=======
    override fun isInRow(row: Row): Boolean {
        return row.columnNames.any { it.equals(AUTHORIZATION, ignoreCase = true) }
>>>>>>> dd24ae49
    }

    private fun getAuthorizationHeaderValue(): String {
        return "Bearer " + (configuredToken ?: StringPattern().generate(Resolver()).toStringLiteral())
    }
}<|MERGE_RESOLUTION|>--- conflicted
+++ resolved
@@ -42,18 +42,15 @@
         return addToHeaderType(AUTHORIZATION, row, requestPattern)
     }
 
-<<<<<<< HEAD
-    override fun isInRow(row: Row): Boolean = row.containsField(AUTHORIZATION)
+    override fun isInRow(row: Row): Boolean {
+        return row.columnNames.any { it.equals(AUTHORIZATION, ignoreCase = true) }
+    }
     override fun headerInRequest(request: HttpRequest, resolver: Resolver): Map<String, Pattern> {
         return headerPatternFromRequest(request, AUTHORIZATION)
     }
 
     override fun queryInRequest(request: HttpRequest, resolver: Resolver): Map<String, Pattern> {
         return emptyMap()
-=======
-    override fun isInRow(row: Row): Boolean {
-        return row.columnNames.any { it.equals(AUTHORIZATION, ignoreCase = true) }
->>>>>>> dd24ae49
     }
 
     private fun getAuthorizationHeaderValue(): String {
