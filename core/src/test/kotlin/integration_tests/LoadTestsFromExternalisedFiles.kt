--- conflicted
+++ resolved
@@ -442,7 +442,25 @@
     }
 
     @Test
-<<<<<<< HEAD
+    fun `should complain when example request-response contains out-of-spec headers`() {
+        val openApiFile = File("src/test/resources/openapi/apiKeyAuth.yaml")
+        val examplesDir = File("src/test/resources/openapi/apiKeyAuthExtraHeader_examples")
+
+        Flags.using(Flags.EXAMPLE_DIRECTORIES to examplesDir.canonicalPath) {
+            val feature = OpenApiSpecification.fromFile(openApiFile.canonicalPath).toFeature().loadExternalisedExamples()
+            val exception = assertThrows<ContractException> { feature.validateExamplesOrException() }
+
+            assertThat(exception.report()).isEqualToNormalizingWhitespace("""
+            Error loading example for GET /hello/(id:number) -> 200 from ${examplesDir.resolve("extra_header.json").canonicalPath}
+            >> REQUEST.HEADERS.X-Extra-Header  
+            The header X-Extra-Header was found in the example extra_header but was not in the specification.
+            >> RESPONSE.HEADERS.X-Extra-Header
+            The header X-Extra-Header was found in the example extra_header but was not in the specification.
+            """.trimIndent())
+        }
+    }
+
+    @Test
     fun `should be able to load and use multi-value dictionary when making requests`() {
         val openApiFile = File("src/test/resources/openapi/spec_with_multi_value_dict/api.yaml")
         val feature = OpenApiSpecification.fromFile(openApiFile.canonicalPath).toFeature()
@@ -473,24 +491,6 @@
         })
 
         assertThat(results.success()).withFailMessage(results.report()).isTrue()
-=======
-    fun `should complain when example request-response contains out-of-spec headers`() {
-        val openApiFile = File("src/test/resources/openapi/apiKeyAuth.yaml")
-        val examplesDir = File("src/test/resources/openapi/apiKeyAuthExtraHeader_examples")
-
-        Flags.using(Flags.EXAMPLE_DIRECTORIES to examplesDir.canonicalPath) {
-            val feature = OpenApiSpecification.fromFile(openApiFile.canonicalPath).toFeature().loadExternalisedExamples()
-            val exception = assertThrows<ContractException> { feature.validateExamplesOrException() }
-
-            assertThat(exception.report()).isEqualToNormalizingWhitespace("""
-            Error loading example for GET /hello/(id:number) -> 200 from ${examplesDir.resolve("extra_header.json").canonicalPath}
-            >> REQUEST.HEADERS.X-Extra-Header  
-            The header X-Extra-Header was found in the example extra_header but was not in the specification.
-            >> RESPONSE.HEADERS.X-Extra-Header
-            The header X-Extra-Header was found in the example extra_header but was not in the specification.
-            """.trimIndent())
-        }
->>>>>>> 67c9dc07
     }
 
     @Nested
