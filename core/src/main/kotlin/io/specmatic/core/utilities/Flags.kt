package io.specmatic.core.utilities

class Flags {
    companion object {
        const val SPECMATIC_GENERATIVE_TESTS = "SPECMATIC_GENERATIVE_TESTS"
        const val ONLY_POSITIVE = "ONLY_POSITIVE"
        const val VALIDATE_RESPONSE_VALUE = "VALIDATE_RESPONSE_VALUE"
        const val EXTENSIBLE_SCHEMA = "EXTENSIBLE_SCHEMA"
        const val MAX_TEST_REQUEST_COMBINATIONS = "MAX_TEST_REQUEST_COMBINATIONS"
        const val SCHEMA_EXAMPLE_DEFAULT = "SCHEMA_EXAMPLE_DEFAULT"
        const val SPECMATIC_TEST_PARALLELISM = "SPECMATIC_TEST_PARALLELISM"
<<<<<<< HEAD
        const val SPECMATIC_TEST_TIMEOUT = "SPECMATIC_TEST_TIMEOUT"
=======
        const val SPECMATIC_STUB_DELAY = "SPECMATIC_STUB_DELAY"
>>>>>>> e8bcd5b9

        const val EXAMPLE_DIRECTORIES = "EXAMPLE_DIRECTORIES"

        fun getStringValue(flagName: String): String? = System.getenv(flagName) ?: System.getProperty(flagName)

        fun getBooleanValue(flagName: String) = ( getStringValue(flagName) ?: "false").toBoolean()

        fun getLongValue(flagName: String): Long? = ( getStringValue(flagName))?.toLong()
    }
}<|MERGE_RESOLUTION|>--- conflicted
+++ resolved
@@ -9,11 +9,8 @@
         const val MAX_TEST_REQUEST_COMBINATIONS = "MAX_TEST_REQUEST_COMBINATIONS"
         const val SCHEMA_EXAMPLE_DEFAULT = "SCHEMA_EXAMPLE_DEFAULT"
         const val SPECMATIC_TEST_PARALLELISM = "SPECMATIC_TEST_PARALLELISM"
-<<<<<<< HEAD
+        const val SPECMATIC_STUB_DELAY = "SPECMATIC_STUB_DELAY"
         const val SPECMATIC_TEST_TIMEOUT = "SPECMATIC_TEST_TIMEOUT"
-=======
-        const val SPECMATIC_STUB_DELAY = "SPECMATIC_STUB_DELAY"
->>>>>>> e8bcd5b9
 
         const val EXAMPLE_DIRECTORIES = "EXAMPLE_DIRECTORIES"
 
