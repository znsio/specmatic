--- conflicted
+++ resolved
@@ -186,27 +186,27 @@
     }
 
     @JsonIgnore
-<<<<<<< HEAD
+    fun getAdditionalExampleParamsFilePath(): String? {
+        return additionalExampleParamsFilePath ?: getStringValue(Flags.ADDITIONAL_EXAMPLE_PARAMS_FILE)
+    }
+
+    @JsonIgnore
+    fun getHooks(): Map<String, String> {
+        return hooks
+    }
+
+    @JsonIgnore
+    fun getDefaultPatternValues(): Map<String, Any> {
+        return defaultPatternValues
+    }
+
+    fun getVersion(): SpecmaticConfigVersion {
+        return this.version ?: VERSION_1
+    }
+
+    @JsonIgnore
     fun getExamples(): List<String> {
         return examples ?: getStringValue(EXAMPLE_DIRECTORIES)?.split(",") ?: emptyList()
-=======
-    fun getAdditionalExampleParamsFilePath(): String? {
-        return additionalExampleParamsFilePath ?: getStringValue(Flags.ADDITIONAL_EXAMPLE_PARAMS_FILE)
-    }
-
-    @JsonIgnore
-    fun getHooks(): Map<String, String> {
-        return hooks
-    }
-
-    @JsonIgnore
-    fun getDefaultPatternValues(): Map<String, Any> {
-        return defaultPatternValues
-    }
-
-    fun getVersion(): SpecmaticConfigVersion {
-        return this.version ?: VERSION_1
->>>>>>> 7fb3958f
     }
 }
 
