--- conflicted
+++ resolved
@@ -132,12 +132,6 @@
 ) {
     companion object {
         @JsonIgnore
-<<<<<<< HEAD
-        fun getSecurityConfiguration(specmaticConfig: SpecmaticConfig?): SecurityConfiguration? {
-            return specmaticConfig?.security
-        }
-    }
-=======
         fun getRepository(specmaticConfig: SpecmaticConfig): RepositoryInfo? {
             return specmaticConfig.repository
         }
@@ -146,9 +140,13 @@
         fun getPipeline(specmaticConfig: SpecmaticConfig): Pipeline? {
             return specmaticConfig.pipeline
         }
-    }
-
->>>>>>> a1e2ed9f
+
+        @JsonIgnore
+        fun getSecurityConfiguration(specmaticConfig: SpecmaticConfig?): SecurityConfiguration? {
+            return specmaticConfig?.security
+        }
+    }
+
     @JsonIgnore
     fun attributeSelectionQueryParamKey(): String {
         return attributeSelectionPattern.queryParamKey
@@ -239,43 +237,43 @@
     }
 
     @JsonIgnore
-<<<<<<< HEAD
+    fun getExamples(): List<String> {
+        return examples ?: getStringValue(EXAMPLE_DIRECTORIES)?.split(",") ?: emptyList()
+    }
+
+    @JsonIgnore
+    fun getRepositoryProvider(): String? {
+        return repository?.getProvider()
+    }
+
+    @JsonIgnore
+    fun getRepositoryCollectionName(): String? {
+        return repository?.getCollectionName()
+    }
+
+    @JsonIgnore
+    fun getPipelineProvider(): PipelineProvider? {
+        return pipeline?.getProvider()
+    }
+
+    @JsonIgnore
+    fun getPipelineDefinitionId(): Int? {
+        return pipeline?.getDefinitionId()
+    }
+
+    @JsonIgnore
+    fun getPipelineOrganization(): String? {
+        return pipeline?.getOrganization()
+    }
+
+    @JsonIgnore
+    fun getPipelineProject(): String? {
+        return pipeline?.getProject()
+    }
+
+    @JsonIgnore
     fun getOpenAPISecurityConfigurationSchemes(): Map<String, SecuritySchemeConfiguration>? {
         return security?.getOpenAPISecuritySchemes()
-=======
-    fun getExamples(): List<String> {
-        return examples ?: getStringValue(EXAMPLE_DIRECTORIES)?.split(",") ?: emptyList()
-    }
-
-    @JsonIgnore
-    fun getRepositoryProvider(): String? {
-        return repository?.getProvider()
-    }
-
-    @JsonIgnore
-    fun getRepositoryCollectionName(): String? {
-        return repository?.getCollectionName()
-    }
-
-    @JsonIgnore
-    fun getPipelineProvider(): PipelineProvider? {
-        return pipeline?.getProvider()
-    }
-
-    @JsonIgnore
-    fun getPipelineDefinitionId(): Int? {
-        return pipeline?.getDefinitionId()
-    }
-
-    @JsonIgnore
-    fun getPipelineOrganization(): String? {
-        return pipeline?.getOrganization()
-    }
-
-    @JsonIgnore
-    fun getPipelineProject(): String? {
-        return pipeline?.getProject()
->>>>>>> a1e2ed9f
     }
 }
 
