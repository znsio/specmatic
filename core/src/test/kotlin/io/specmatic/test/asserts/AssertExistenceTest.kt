package io.specmatic.test.asserts

import io.specmatic.core.Result
import io.specmatic.core.value.JSONObjectValue
import io.specmatic.core.value.NullValue
import io.specmatic.core.value.StringValue
import io.specmatic.test.asserts.AssertComparisonTest.Companion.toFactStore
import org.assertj.core.api.Assertions.assertThat
import org.junit.jupiter.api.Test
import org.junit.jupiter.params.ParameterizedTest
import org.junit.jupiter.params.provider.CsvSource

class AssertExistenceTest {
    @ParameterizedTest
    @CsvSource(
        "REQUEST.BODY, name, exists",
        "REQUEST.BODY, name, not_exists",
        "REQUEST.BODY, name, is_null",
        "REQUEST.BODY, name, is_not_null",
    )
    fun `should be able to parse assertions`(prefix: String, key: String, checkTypeString: String) {
        val checkType = ExistenceCheckType.fromString(checkTypeString)!!
        val value = StringValue("\$${checkType.value}()")

        println("value: $value, prefix: $prefix, key: $key, checkType: $checkType")
        val assert = parsedAssert(prefix, key, value)
        assertThat(assert).isNotNull.isInstanceOf(AssertExistence::class.java); assert as AssertExistence
        assertThat(assert.keys).containsExactly("REQUEST", "BODY", "name")
        assertThat(assert.checkType).isEqualTo(checkType)
    }

    @Test
    fun `should return failure when actual value does not exist and check type is exists`() {
        val assert = AssertExistence(keys = listOf("BODY", "name"), checkType = ExistenceCheckType.EXISTS)

        val bodyValue = JSONObjectValue(emptyMap())
        val currentStore = bodyValue.toFactStore("BODY")

        val result = assert.assert(currentStore, emptyMap())
        println(result.reportString())

        assertThat(result).isInstanceOf(Result.Failure::class.java)
<<<<<<< HEAD
        assertThat(result.reportString()).containsIgnoringWhitespaces("""
        >> BODY.name
        Expected "BODY.name" to exist
=======
        assertThat(result.reportString()).isEqualToNormalizingWhitespace("""
        >> REQUEST.BODY.name
        Expected "REQUEST.BODY.name" to exist
>>>>>>> ffec111e
        """.trimIndent())
    }

    @Test
    fun `should return failure when actual value exists and check type is not_exists`() {
        val assert = AssertExistence(keys = listOf("BODY", "name"), checkType = ExistenceCheckType.NOT_EXISTS)

        val bodyValue = JSONObjectValue(mapOf("name" to StringValue("John")))
        val currentStore = bodyValue.toFactStore("BODY")

        val result = assert.assert(currentStore, emptyMap())
        println(result.reportString())

        assertThat(result).isInstanceOf(Result.Failure::class.java)
<<<<<<< HEAD
        assertThat(result.reportString()).containsIgnoringWhitespaces("""
        >> BODY.name
        Expected "BODY.name" to not exist
=======
        assertThat(result.reportString()).isEqualToNormalizingWhitespace("""
        >> REQUEST.BODY.name
        Expected "REQUEST.BODY.name" to not exist
>>>>>>> ffec111e
        """.trimIndent())
    }

    @Test
    fun `should return failure when actual value is null and check type is is_not_null`() {
        val assert = AssertExistence(keys = listOf("BODY", "name"), checkType = ExistenceCheckType.NOT_NULL)

        val bodyValue = JSONObjectValue(mapOf("name" to NullValue))
        val currentStore = bodyValue.toFactStore("BODY")

        val result = assert.assert(currentStore, emptyMap())
        println(result.reportString())

        assertThat(result).isInstanceOf(Result.Failure::class.java)
<<<<<<< HEAD
        assertThat(result.reportString()).containsIgnoringWhitespaces("""
        >> BODY.name
        Expected "BODY.name" to not be null
=======
        assertThat(result.reportString()).isEqualToNormalizingWhitespace("""
        >> REQUEST.BODY.name
        Expected "REQUEST.BODY.name" to not be null
>>>>>>> ffec111e
        """.trimIndent())
    }

    @Test
    fun `should return failure when actual value is not null check type is is_null`() {
        val assert = AssertExistence(keys = listOf("BODY", "name"), checkType = ExistenceCheckType.IS_NULL)

        val bodyValue = JSONObjectValue(mapOf("name" to StringValue("John")))
        val currentStore = bodyValue.toFactStore("BODY")

        val result = assert.assert(currentStore, emptyMap())
        println(result.reportString())

        assertThat(result).isInstanceOf(Result.Failure::class.java)
<<<<<<< HEAD
        assertThat(result.reportString()).containsIgnoringWhitespaces("""
        >> BODY.name
        Expected "BODY.name" to be null
=======
        assertThat(result.reportString()).isEqualToNormalizingWhitespace("""
        >> REQUEST.BODY.name
        Expected "REQUEST.BODY.name" to be null
>>>>>>> ffec111e
        """.trimIndent())
    }

    @Test
    fun `should not combine key if key is empty with prefix`() {
        val assert = AssertExistence(keys = listOf("BODY", ""), checkType = ExistenceCheckType.EXISTS)
        val actualStore = mapOf("ENTITY.name" to StringValue("John"))
        val bodyValue = StringValue("John")
        val currentStore = bodyValue.toFactStore("BODY")

        val result = assert.assert(currentStore, actualStore)
        println(result.reportString())
        assertThat(result).isInstanceOf(Result.Success::class.java)
    }
}<|MERGE_RESOLUTION|>--- conflicted
+++ resolved
@@ -40,15 +40,9 @@
         println(result.reportString())
 
         assertThat(result).isInstanceOf(Result.Failure::class.java)
-<<<<<<< HEAD
-        assertThat(result.reportString()).containsIgnoringWhitespaces("""
+        assertThat(result.reportString()).isEqualToNormalizingWhitespace("""
         >> BODY.name
         Expected "BODY.name" to exist
-=======
-        assertThat(result.reportString()).isEqualToNormalizingWhitespace("""
-        >> REQUEST.BODY.name
-        Expected "REQUEST.BODY.name" to exist
->>>>>>> ffec111e
         """.trimIndent())
     }
 
@@ -63,15 +57,9 @@
         println(result.reportString())
 
         assertThat(result).isInstanceOf(Result.Failure::class.java)
-<<<<<<< HEAD
-        assertThat(result.reportString()).containsIgnoringWhitespaces("""
+        assertThat(result.reportString()).isEqualToNormalizingWhitespace("""
         >> BODY.name
         Expected "BODY.name" to not exist
-=======
-        assertThat(result.reportString()).isEqualToNormalizingWhitespace("""
-        >> REQUEST.BODY.name
-        Expected "REQUEST.BODY.name" to not exist
->>>>>>> ffec111e
         """.trimIndent())
     }
 
@@ -86,15 +74,9 @@
         println(result.reportString())
 
         assertThat(result).isInstanceOf(Result.Failure::class.java)
-<<<<<<< HEAD
-        assertThat(result.reportString()).containsIgnoringWhitespaces("""
+        assertThat(result.reportString()).isEqualToNormalizingWhitespace("""
         >> BODY.name
         Expected "BODY.name" to not be null
-=======
-        assertThat(result.reportString()).isEqualToNormalizingWhitespace("""
-        >> REQUEST.BODY.name
-        Expected "REQUEST.BODY.name" to not be null
->>>>>>> ffec111e
         """.trimIndent())
     }
 
@@ -109,15 +91,9 @@
         println(result.reportString())
 
         assertThat(result).isInstanceOf(Result.Failure::class.java)
-<<<<<<< HEAD
-        assertThat(result.reportString()).containsIgnoringWhitespaces("""
+        assertThat(result.reportString()).isEqualToNormalizingWhitespace("""
         >> BODY.name
         Expected "BODY.name" to be null
-=======
-        assertThat(result.reportString()).isEqualToNormalizingWhitespace("""
-        >> REQUEST.BODY.name
-        Expected "REQUEST.BODY.name" to be null
->>>>>>> ffec111e
         """.trimIndent())
     }
 
