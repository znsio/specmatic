--- conflicted
+++ resolved
@@ -435,7 +435,6 @@
     fun matchingStub(
         scenarioStub: ScenarioStub,
         mismatchMessages: MismatchMessages = DefaultMismatchMessages
-<<<<<<< HEAD
     ): HttpStubData {
         return if(scenarioStub.template != null) {
             val matchingScenario = scenarios.find { scenario ->
@@ -449,7 +448,8 @@
                     matchingScenario.resolver,
                     responsePattern = HttpResponsePattern(),
                     scenario = matchingScenario,
-                    template = scenarioStub.template
+                    template = scenarioStub.template,
+                    data = scenarioStub.data
                 )
             }
             else
@@ -462,23 +462,11 @@
             ).copy(
                 delayInMilliseconds = scenarioStub.delayInMilliseconds,
                 requestBodyRegex = scenarioStub.requestBodyRegex?.let { Regex(it) },
-                stubToken = scenarioStub.stubToken
+                stubToken = scenarioStub.stubToken,
+                data = scenarioStub.data
             )
         }
     }
-=======
-    ): HttpStubData =
-        matchingStub(
-            scenarioStub.request,
-            scenarioStub.response,
-            mismatchMessages
-        ).copy(
-            delayInMilliseconds = scenarioStub.delayInMilliseconds,
-            requestBodyRegex = scenarioStub.requestBodyRegex?.let { Regex(it) },
-            stubToken = scenarioStub.stubToken,
-            data = scenarioStub.data
-        )
->>>>>>> fb50550a
 
     fun clearServerState() {
         serverState = emptyMap()
