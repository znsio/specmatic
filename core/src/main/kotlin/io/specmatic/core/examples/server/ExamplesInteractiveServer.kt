--- conflicted
+++ resolved
@@ -21,7 +21,6 @@
 import io.specmatic.core.log.logger
 import io.specmatic.core.pattern.ContractException
 import io.specmatic.core.route.modules.HealthCheckModule.Companion.configureHealthCheckModule
-<<<<<<< HEAD
 import io.specmatic.core.utilities.Flags.Companion.EXTENSIBLE_SCHEMA
 import io.specmatic.core.utilities.Flags.Companion.getBooleanValue
 import io.specmatic.core.utilities.capitalizeFirstChar
@@ -29,14 +28,10 @@
 import io.specmatic.core.utilities.uniqueNameForApiOperation
 import io.specmatic.core.value.*
 import io.specmatic.mock.MOCK_HTTP_REQUEST
-import io.specmatic.mock.MOCK_HTTP_RESPONSE
-=======
-import io.specmatic.core.utilities.*
 import io.specmatic.core.value.JSONArrayValue
 import io.specmatic.core.value.JSONObjectValue
 import io.specmatic.core.value.Value
-import io.specmatic.mock.NoMatchingScenario
->>>>>>> b6554094
+import io.specmatic.mock.MOCK_HTTP_RESPONSE
 import io.specmatic.mock.ScenarioStub
 import io.specmatic.test.ContractTest
 import io.specmatic.test.TestInteractionsLog
@@ -396,13 +391,8 @@
 
                 return feature.scenarios.flatMap { scenario ->
                     try {
-<<<<<<< HEAD
                         val examples = getExistingExampleFiles(feature, scenario, examplesDir.getExamplesFromDir())
-                            .map { ExamplePathInfo(it.first.absolutePath, false) }
-=======
-                        val examples = getExistingExampleFiles(scenario, examplesDir.getExamplesFromDir())
                             .map { ExamplePathInfo(it.first.file.absolutePath, false) }
->>>>>>> b6554094
                             .ifEmpty { listOf(generateExampleFile(contractFile, feature, scenario)) }
 
                         examples.forEach {
@@ -462,24 +452,15 @@
             val examplesDir = getExamplesDirPath(contractFile)
             val examples = examplesDir.getExamplesFromDir()
 
-<<<<<<< HEAD
             val existingExamples = getExistingExampleFiles(feature, scenario, examples)
-            val generatedExamples = generateExampleFiles(contractFile, feature, scenario, allowOnlyMandatoryKeysInJSONObject)
-
-            return existingExamples.map { ExamplePathInfo(it.first.absolutePath, true) }.ifEmpty {
-                listOfNotNull(generateExtendedExample(contractFile, File(generatedExamples.random().path), examplesDir))
-            }.plus(generatedExamples)
-=======
-            val existingExamples = getExistingExampleFiles(scenario, examples)
             val newExamples = generateExampleFiles(
                 contractFile, feature, scenario, allowOnlyMandatoryKeysInJSONObject,
                 existingExamples = if (bulkMode) existingExamples.map { it.first } else emptyList()
             )
 
-            return existingExamples.map {
-                ExamplePathInfo(it.first.file.absolutePath, false)
+            return existingExamples.map { ExamplePathInfo(it.first.file.absolutePath, false) }.ifEmpty {
+                listOfNotNull(generateExtendedExample(contractFile, File(newExamples.random().path), examplesDir))
             }.plus(newExamples)
->>>>>>> b6554094
         }
 
         data class ExamplePathInfo(val path: String, val created: Boolean)
@@ -624,19 +605,10 @@
             return this.copy(headers = this.headers.minus(SPECMATIC_RESULT_HEADER))
         }
 
-<<<<<<< HEAD
-        fun getExistingExampleFiles(feature: Feature, scenario: Scenario, examples: List<ExampleFromFile>): List<Pair<File, String>> {
+        fun getExistingExampleFiles(feature: Feature, scenario: Scenario, examples: List<ExampleFromFile>): List<Pair<ExampleFromFile, String>> {
             return examples.mapNotNull { example ->
                 when (val matchResult = scenario.matches(example.request, example.response, InteractiveExamplesMismatchMessages, feature.flagsBased)) {
-                    is Result.Success -> example.file to ""
-=======
-        fun getExistingExampleFiles(scenario: Scenario, examples: List<ExampleFromFile>): List<Pair<ExampleFromFile, String>> {
-            return examples.mapNotNull { example ->
-                val response = example.response
-
-                when (val matchResult = scenario.matchesMock(example.request, response)) {
                     is Result.Success -> example to ""
->>>>>>> b6554094
                     is Result.Failure -> {
                         val isFailureRelatedToScenario = matchResult.getFailureBreadCrumbs("").none { breadCrumb ->
                             breadCrumb.contains(PATH_BREAD_CRUMB)
