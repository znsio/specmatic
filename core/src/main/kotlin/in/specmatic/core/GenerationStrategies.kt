--- conflicted
+++ resolved
@@ -23,158 +23,6 @@
     ): Sequence<Map<String, Pattern>>
 }
 
-<<<<<<< HEAD
-=======
-data class GenerativeTestsEnabled(private val positiveOnly: Boolean = Flags.onlyPositive()) : GenerationStrategies {
-    override fun generatedPatternsForGenerativeTests(resolver: Resolver, pattern: Pattern, key: String): Sequence<Pattern> {
-        // TODO generate value outside
-        return resolver.withCyclePrevention(pattern, isOptional(key)) { cyclePreventedResolver ->
-            pattern.newBasedOn(Row(), cyclePreventedResolver)
-        } ?: emptySequence()
-    }
-
-    override fun generateHttpRequests(resolver: Resolver, body: Pattern, row: Row, requestBodyAsIs: Pattern, value: Value): Sequence<Pattern> {
-        // TODO generate value outside
-        val requestsFromFlattenedRow: Sequence<Pattern> =
-            resolver.withCyclePrevention(body) { cyclePreventedResolver ->
-                body.newBasedOn(row.noteRequestBody(), cyclePreventedResolver)
-            }
-
-        var matchFound = false
-
-        val iterator = requestsFromFlattenedRow.iterator()
-
-        return sequence {
-
-            while(iterator.hasNext()) {
-                val next = iterator.next()
-
-                val strictResolver = resolver.copy(findKeyErrorCheck = DefaultKeyCheck)
-                if(next.encompasses(requestBodyAsIs, strictResolver, strictResolver, emptySet()) is Success)
-                    matchFound = true
-
-                yield(next)
-            }
-
-            if(!matchFound)
-                yield(requestBodyAsIs)
-        }
-    }
-
-    override fun generateHttpRequests(resolver: Resolver, body: Pattern, row: Row): Sequence<Pattern> {
-        // TODO generate value outside
-        val vanilla = resolver.withCyclePrevention(body) { cyclePreventedResolver ->
-            body.newBasedOn(Row(), cyclePreventedResolver)
-        }
-        val fromExamples = resolver.withCyclePrevention(body) { cyclePreventedResolver ->
-            body.newBasedOn(row, cyclePreventedResolver)
-        }
-        val remainingVanilla = vanilla.filterNot { vanillaType ->
-            fromExamples.any { typeFromExamples ->
-                vanillaType.encompasses(
-                    typeFromExamples,
-                    resolver,
-                    resolver
-                ).isSuccess()
-            }
-        }
-
-        return fromExamples.plus(remainingVanilla)
-    }
-
-    override fun resolveRow(row: Row): Row {
-        return Row()
-    }
-
-    override fun generateKeySubLists(key: String, subList: List<String>): Sequence<List<String>> {
-        return if(isOptional(key)) {
-            sequenceOf(subList, subList + key)
-        } else
-            sequenceOf(subList + key)
-    }
-
-    override fun positiveTestScenarios(feature: Feature, suggestions: List<Scenario>): Sequence<Scenario> {
-        return feature.positiveTestScenarios(suggestions)
-    }
-
-    override fun negativeTestScenarios(feature: Feature): Sequence<Scenario> {
-        return if(positiveOnly)
-            emptySequence()
-        else
-            feature.negativeTestScenarios()
-    }
-
-    override fun fillInTheMissingMapPatterns(
-        newQueryParamsList: Sequence<Map<String, Pattern>>,
-        queryPatterns: Map<String, Pattern>,
-        additionalProperties: Pattern?,
-        row: Row,
-        resolver: Resolver
-    ): Sequence<Map<String, Pattern>> {
-        val additionalPatterns = attempt(breadCrumb = QUERY_PARAMS_BREADCRUMB) {
-            val queryParams = queryPatterns.let {
-                if(additionalProperties != null)
-                    it.plus(randomString(5) to additionalProperties)
-                else
-                    it
-            }
-
-            forEachKeyCombinationIn(queryParams, Row()) { entry ->
-                newBasedOn(entry, row, resolver)
-            }.map {
-                it.mapKeys { withoutOptionality(it.key) }
-            }
-        }
-
-        return additionalPatterns.map {
-            noOverlapBetween(it, newQueryParamsList, resolver)
-        }.filterNotNull()
-    }
-}
-
-object NonGenerativeTests : GenerationStrategies {
-    override fun generatedPatternsForGenerativeTests(resolver: Resolver, pattern: Pattern, key: String): Sequence<Pattern> {
-        return sequenceOf()
-    }
-
-    override fun generateHttpRequests(resolver: Resolver, body: Pattern, row: Row, requestBodyAsIs: Pattern, value: Value): Sequence<Pattern> {
-        return sequenceOf(ExactValuePattern(value))
-    }
-
-    override fun generateHttpRequests(resolver: Resolver, body: Pattern, row: Row): Sequence<Pattern> {
-        return resolver.withCyclePrevention(body) { cyclePreventedResolver ->
-            body.newBasedOn(row, cyclePreventedResolver)
-        }
-    }
-
-    override fun resolveRow(row: Row): Row {
-        return row
-    }
-
-    override fun generateKeySubLists(key: String, subList: List<String>): Sequence<List<String>> {
-        return sequenceOf(subList + key)
-    }
-
-    override fun positiveTestScenarios(feature: Feature, suggestions: List<Scenario>): Sequence<Scenario> {
-        return feature.positiveTestScenarios(suggestions)
-    }
-
-    override fun negativeTestScenarios(feature: Feature): Sequence<Scenario> {
-        return sequenceOf()
-    }
-
-    override fun fillInTheMissingMapPatterns(
-        newQueryParamsList: Sequence<Map<String, Pattern>>,
-        queryPatterns: Map<String, Pattern>,
-        additionalProperties: Pattern?,
-        row: Row,
-        resolver: Resolver
-    ): Sequence<Map<String, Pattern>> {
-        return emptySequence()
-    }
-}
-
->>>>>>> af6d5298
 internal fun noOverlapBetween(
     map: Map<String, Pattern>,
     otherMaps: Sequence<Map<String, Pattern>>,
