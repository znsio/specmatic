--- conflicted
+++ resolved
@@ -2,11 +2,8 @@
 
 import com.fasterxml.jackson.annotation.JsonAlias
 import io.specmatic.core.*
-<<<<<<< HEAD
 import io.specmatic.core.SpecmaticConfig.Companion.getAttributeSelectionPattern
-=======
 import io.specmatic.core.SpecmaticConfig.Companion.getAllPatternsMandatory
->>>>>>> 4c7e2866
 import io.specmatic.core.SpecmaticConfig.Companion.getPipeline
 import io.specmatic.core.SpecmaticConfig.Companion.getRepository
 import io.specmatic.core.SpecmaticConfig.Companion.getSecurityConfiguration
@@ -85,13 +82,8 @@
                 workflow = config.workflow,
                 ignoreInlineExamples = SpecmaticConfig.getIgnoreInlineExamples(config),
                 additionalExampleParamsFilePath = config.getAdditionalExampleParamsFilePath(),
-<<<<<<< HEAD
                 attributeSelectionPattern = getAttributeSelectionPattern(config),
-                allPatternsMandatory = config.allPatternsMandatory,
-=======
-                attributeSelectionPattern = config.attributeSelectionPattern,
                 allPatternsMandatory = getAllPatternsMandatory(config),
->>>>>>> 4c7e2866
                 defaultPatternValues = config.getDefaultPatternValues()
             )
         }
