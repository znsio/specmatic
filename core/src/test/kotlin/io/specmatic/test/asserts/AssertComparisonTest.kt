package io.specmatic.test.asserts

import io.specmatic.core.Result
import io.specmatic.core.value.JSONArrayValue
import io.specmatic.core.value.JSONObjectValue
import io.specmatic.core.value.StringValue
import io.specmatic.core.value.Value
import io.specmatic.test.traverse
import org.assertj.core.api.Assertions.assertThat
import org.junit.jupiter.api.Test
import org.junit.jupiter.params.ParameterizedTest
import org.junit.jupiter.params.provider.CsvSource

class AssertComparisonTest {
    companion object {
        fun Value.toFactStore(prefix: String): Map<String, Value> {
            return this.traverse(
                prefix = prefix,
                onScalar = { value, key -> mapOf(key to value) },
                onComposite = { value, key -> mapOf(key to value) }
            )
        }
    }

    @ParameterizedTest
    @CsvSource(
        "REQUEST.BODY, name, ENTITY.name, true",
        "REQUEST.BODY, name, ENTITY.name, false"
    )
    fun `should be able to parse equal and not equal assertions`(prefix: String, key: String, lookupKey: String, isEqualityCheck: Boolean) {
        val assertType = if (isEqualityCheck) "eq" else "neq"
        val value = StringValue("\$${assertType}($lookupKey)")

        println("value: $value, prefix: $prefix, key: $key, lookupKey: $lookupKey, isEqualityCheck: $isEqualityCheck")
        val assert = parsedAssert(prefix, key, value)
        assertThat(assert).isNotNull.isInstanceOf(AssertComparison::class.java); assert as AssertComparison
        assertThat(assert.keys).containsExactly("REQUEST", "BODY", "name")
        assertThat(assert.lookupKey).isEqualTo(lookupKey)
        assertThat(assert.isEqualityCheck).isEqualTo(isEqualityCheck)
    }

    @Test
    fun `should return failure when actual value is not expected value and equality check is True`() {
        val assert = AssertComparison(keys = listOf("BODY", "name"), lookupKey = "ENTITY.name", isEqualityCheck = true)

        val actualStore = mapOf("ENTITY.name" to StringValue("John"))
        val bodyValue = JSONObjectValue(mapOf("name" to StringValue("Jane")))
        val currentStore = bodyValue.toFactStore("BODY")

        val result = assert.assert(currentStore, actualStore)

        assertThat(result).isInstanceOf(Result.Failure::class.java)
<<<<<<< HEAD
        assertThat(result.reportString()).containsIgnoringWhitespaces("""
        >> BODY.name
=======
        assertThat(result.reportString()).isEqualToNormalizingWhitespace("""
        >> REQUEST.BODY.name
>>>>>>> ffec111e
        Expected "Jane" to equal "John"
        """.trimIndent())
    }

    @Test
    fun `should return success when actual value is expected value and equality check is True`() {
        val assert = AssertComparison(keys = listOf("BODY", "name"), lookupKey = "ENTITY.name", isEqualityCheck = true)

        val actualStore = mapOf("ENTITY.name" to StringValue("John"))
        val bodyValue = JSONObjectValue(mapOf("name" to StringValue("John")))
        val currentStore = bodyValue.toFactStore("BODY")

        val result = assert.assert(currentStore, actualStore)

        assertThat(result).isInstanceOf(Result.Success::class.java)
    }

    @Test
    fun `should return failure when actual value is expected value and equality check is False`() {
        val assert = AssertComparison(keys = listOf("BODY", "name"), lookupKey = "ENTITY.name", isEqualityCheck = false)

        val actualStore = mapOf("ENTITY.name" to StringValue("John"))
        val bodyValue = JSONObjectValue(mapOf("name" to StringValue("John")))
        val currentStore = bodyValue.toFactStore("BODY")

        val result = assert.assert(currentStore, actualStore)

        assertThat(result).isInstanceOf(Result.Failure::class.java)
<<<<<<< HEAD
        assertThat(result.reportString()).containsIgnoringWhitespaces("""
        >> BODY.name
=======
        assertThat(result.reportString()).isEqualToNormalizingWhitespace("""
        >> REQUEST.BODY.name
>>>>>>> ffec111e
        Expected "John" to not equal "John"
        """.trimIndent())
    }

    @Test
    fun `should return success when actual value is not expected value and equality check is False`() {
        val assert = AssertComparison(keys = listOf("BODY", "name"), lookupKey = "ENTITY.name", isEqualityCheck = false)

        val actualStore = mapOf("ENTITY.name" to StringValue("John"))
        val bodyValue = JSONObjectValue(mapOf("name" to StringValue("Jane")))
        val currentStore = bodyValue.toFactStore("BODY")

        val result = assert.assert(currentStore, actualStore)

        assertThat(result).isInstanceOf(Result.Success::class.java)
    }

    @Test
    fun `should be able to create dynamic asserts based on prefix value`() {
        val arrayAssert = AssertComparison(keys = listOf("BODY", "[*]", "name"), lookupKey = "ENTITY.name", isEqualityCheck = true)
        val jsonValue = JSONObjectValue(mapOf("name" to StringValue("Jane")))
        val arrayValue = JSONArrayValue(List(3) { jsonValue })

        val arrayBasedAsserts = arrayAssert.dynamicAsserts(arrayValue.toFactStore("BODY"))
        assertThat(arrayBasedAsserts.size).isEqualTo(3)
        arrayBasedAsserts.forEachIndexed { index, it ->
            assertThat(it).isInstanceOf(AssertComparison::class.java)
            assertThat(it.keys).containsExactly("BODY", "[$index]", "name")
            assertThat(it.lookupKey).isEqualTo("ENTITY.name")
            assertThat(it.isEqualityCheck).isTrue
        }

        val objectAssert = AssertComparison(keys = listOf("BODY", "name"), lookupKey = "ENTITY.name", isEqualityCheck = true)
        val jsonBasedAsserts = objectAssert.dynamicAsserts(jsonValue.toFactStore("BODY"))
        assertThat(jsonBasedAsserts.size).isEqualTo(1)
        assertThat(jsonBasedAsserts).allSatisfy {
            assertThat(it).isInstanceOf(AssertComparison::class.java)
            it as AssertComparison
            assertThat(it.keys).containsExactly("BODY", "name")
            assertThat(it.lookupKey).isEqualTo("ENTITY.name")
            assertThat(it.isEqualityCheck).isTrue
        }
    }

    @Test
    fun `should return failure when lookup key is not present in actual store`() {
        val assert = AssertComparison(keys = listOf("BODY", "name"), lookupKey = "ENTITY.name", isEqualityCheck = true)

        val actualStore = emptyMap<String, Value>()
        val bodyValue = JSONObjectValue(mapOf("name" to StringValue("Jane")))
        val currentStore = bodyValue.toFactStore("BODY")

        val result = assert.assert(currentStore, actualStore)

        assertThat(result).isInstanceOf(Result.Failure::class.java)
        assertThat(result.reportString()).isEqualToNormalizingWhitespace("""
        >> ENTITY.name
        Could not resolve "ENTITY.name" in store
        """.trimIndent())
    }

    @Test
    fun `should return failure when lookup key is not present in current store`() {
        val assert = AssertComparison(keys = listOf("BODY", "name"), lookupKey = "ENTITY.name", isEqualityCheck = true)

        val actualStore = mapOf("ENTITY.name" to StringValue("John"))
        val currentStore = emptyMap<String, Value>()

        val result = assert.assert(currentStore, actualStore)

        assertThat(result).isInstanceOf(Result.Failure::class.java)
<<<<<<< HEAD
        assertThat(result.reportString()).containsIgnoringWhitespaces("""
        >> BODY
        Could not resolve "BODY" in response
=======
        assertThat(result.reportString()).isEqualToNormalizingWhitespace("""
        >> REQUEST.BODY
        Could not resolve "REQUEST.BODY" in current fact store
>>>>>>> ffec111e
        """.trimIndent())
    }

    @Test
    fun `should not combine key if key is empty with prefix`() {
        val assert = AssertComparison(keys = listOf("BODY", ""), lookupKey = "ENTITY.name", isEqualityCheck = true)
        val actualStore = mapOf("ENTITY.name" to StringValue("John"))
        val bodyValue = StringValue("John")
        val currentStore = bodyValue.toFactStore("BODY")

        val result = assert.assert(currentStore, actualStore)

        assertThat(result).isInstanceOf(Result.Success::class.java)
    }
}<|MERGE_RESOLUTION|>--- conflicted
+++ resolved
@@ -50,13 +50,8 @@
         val result = assert.assert(currentStore, actualStore)
 
         assertThat(result).isInstanceOf(Result.Failure::class.java)
-<<<<<<< HEAD
-        assertThat(result.reportString()).containsIgnoringWhitespaces("""
+        assertThat(result.reportString()).isEqualToNormalizingWhitespace("""
         >> BODY.name
-=======
-        assertThat(result.reportString()).isEqualToNormalizingWhitespace("""
-        >> REQUEST.BODY.name
->>>>>>> ffec111e
         Expected "Jane" to equal "John"
         """.trimIndent())
     }
@@ -85,13 +80,8 @@
         val result = assert.assert(currentStore, actualStore)
 
         assertThat(result).isInstanceOf(Result.Failure::class.java)
-<<<<<<< HEAD
-        assertThat(result.reportString()).containsIgnoringWhitespaces("""
+        assertThat(result.reportString()).isEqualToNormalizingWhitespace("""
         >> BODY.name
-=======
-        assertThat(result.reportString()).isEqualToNormalizingWhitespace("""
-        >> REQUEST.BODY.name
->>>>>>> ffec111e
         Expected "John" to not equal "John"
         """.trimIndent())
     }
@@ -163,15 +153,9 @@
         val result = assert.assert(currentStore, actualStore)
 
         assertThat(result).isInstanceOf(Result.Failure::class.java)
-<<<<<<< HEAD
-        assertThat(result.reportString()).containsIgnoringWhitespaces("""
+        assertThat(result.reportString()).isEqualToNormalizingWhitespace("""
         >> BODY
         Could not resolve "BODY" in response
-=======
-        assertThat(result.reportString()).isEqualToNormalizingWhitespace("""
-        >> REQUEST.BODY
-        Could not resolve "REQUEST.BODY" in current fact store
->>>>>>> ffec111e
         """.trimIndent())
     }
 
