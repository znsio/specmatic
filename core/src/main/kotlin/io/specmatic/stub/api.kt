--- conflicted
+++ resolved
@@ -40,16 +40,12 @@
         mocks,
         "${host}:${port}",
         ::consoleLog,
-<<<<<<< HEAD
         specToStubBaseUrlMap = mapOf(
             contractBehaviour.specification.orEmpty() to endPointFromBaseURL(
                 "${host}:${port}",
                 null
             )
         )
-=======
-        specToStubBaseUrlMap = mapOf(contractBehaviour.specification.orEmpty() to endPointFromHostAndPort(host, port, null))
->>>>>>> c63d2915
     )
 }
 
