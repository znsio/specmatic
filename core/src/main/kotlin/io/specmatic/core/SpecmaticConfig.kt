package io.specmatic.core

import com.fasterxml.jackson.annotation.JsonAlias
import com.fasterxml.jackson.annotation.JsonIgnore
import com.fasterxml.jackson.annotation.JsonProperty
import com.fasterxml.jackson.annotation.JsonSubTypes
import com.fasterxml.jackson.annotation.JsonTypeInfo
import com.fasterxml.jackson.annotation.JsonTypeName
import com.fasterxml.jackson.databind.ObjectMapper
import io.specmatic.core.Configuration.Companion.configFilePath
import io.specmatic.core.config.SpecmaticConfigVersion
import io.specmatic.core.config.SpecmaticConfigVersion.VERSION_1
import io.specmatic.core.config.toSpecmaticConfig
import io.specmatic.core.log.logger
import io.specmatic.core.pattern.ContractException
import io.specmatic.core.pattern.parsedJSONObject
import io.specmatic.core.utilities.Flags
import io.specmatic.core.utilities.Flags.Companion.EXAMPLE_DIRECTORIES
import io.specmatic.core.utilities.Flags.Companion.EXTENSIBLE_SCHEMA
import io.specmatic.core.utilities.Flags.Companion.ONLY_POSITIVE
import io.specmatic.core.utilities.Flags.Companion.SPECMATIC_GENERATIVE_TESTS
import io.specmatic.core.utilities.Flags.Companion.SPECMATIC_STUB_DELAY
import io.specmatic.core.utilities.Flags.Companion.SPECMATIC_TEST_TIMEOUT
import io.specmatic.core.utilities.Flags.Companion.VALIDATE_RESPONSE_VALUE
import io.specmatic.core.utilities.Flags.Companion.getBooleanValue
import io.specmatic.core.utilities.Flags.Companion.getLongValue
import io.specmatic.core.utilities.Flags.Companion.getStringValue
import io.specmatic.core.utilities.exceptionCauseMessage
import io.specmatic.core.utilities.readEnvVarOrProperty
import io.specmatic.core.value.Value
import java.io.File

const val APPLICATION_NAME = "Specmatic"
const val APPLICATION_NAME_LOWER_CASE = "specmatic"
const val CONFIG_FILE_NAME_WITHOUT_EXT = "specmatic"
const val DEFAULT_TIMEOUT_IN_MILLISECONDS: Long = 6000L
const val CONTRACT_EXTENSION = "spec"
const val YAML = "yaml"
const val WSDL = "wsdl"
const val YML = "yml"
const val JSON = "json"
val CONFIG_EXTENSIONS = listOf(YAML, YML, JSON)
val OPENAPI_FILE_EXTENSIONS = listOf(YAML, YML, JSON)
val CONTRACT_EXTENSIONS = listOf(CONTRACT_EXTENSION, WSDL) + OPENAPI_FILE_EXTENSIONS
const val DATA_DIR_SUFFIX = "_data"
const val TEST_DIR_SUFFIX = "_tests"
const val EXAMPLES_DIR_SUFFIX = "_examples"
const val SPECMATIC_GITHUB_ISSUES = "https://github.com/znsio/specmatic/issues"
const val DEFAULT_WORKING_DIRECTORY = ".$APPLICATION_NAME_LOWER_CASE"

const val SPECMATIC_STUB_DICTIONARY = "SPECMATIC_STUB_DICTIONARY"

const val MISSING_CONFIG_FILE_MESSAGE = "Config file does not exist. (Could not find file ./specmatic.json OR ./specmatic.yaml OR ./specmatic.yml)"

class WorkingDirectory(private val filePath: File) {
    constructor(path: String = DEFAULT_WORKING_DIRECTORY): this(File(path))

    val path: String
        get() {
            return filePath.path
        }
}

fun invalidContractExtensionMessage(filename: String): String {
    return "The file $filename does not seem like a contract file. Valid extensions for contract files are ${CONTRACT_EXTENSIONS.joinToString(", ")}"
}

fun String.isContractFile(): Boolean {
    return File(this).extension in CONTRACT_EXTENSIONS
}

fun String.loadContract(): Feature {
    if(!this.isContractFile())
        throw ContractException(invalidContractExtensionMessage(this))

    return parseContractFileToFeature(File(this))
}

data class StubConfiguration(
    val generative: Boolean? = null,
    val delayInMilliseconds: Long? = getLongValue(SPECMATIC_STUB_DELAY),
    val dictionary: String? = getStringValue(SPECMATIC_STUB_DICTIONARY),
    val includeMandatoryAndRequestedKeysInResponse: Boolean? = null
)

data class VirtualServiceConfiguration(
    val nonPatchableKeys: Set<String> = emptySet()
)

data class WorkflowIDOperation(
    val extract: String? = null,
    val use: String? = null
)

data class WorkflowConfiguration(
    val ids: Map<String, WorkflowIDOperation> = emptyMap()
)

data class AttributeSelectionPattern(
    @field:JsonAlias("default_fields")
    val defaultFields: List<String> = readEnvVarOrProperty(
        ATTRIBUTE_SELECTION_DEFAULT_FIELDS,
        ATTRIBUTE_SELECTION_DEFAULT_FIELDS
    ).orEmpty().split(",").filter { it.isNotBlank() },
    @field:JsonAlias("query_param_key")
    val queryParamKey: String = readEnvVarOrProperty(
        ATTRIBUTE_SELECTION_QUERY_PARAM_KEY,
        ATTRIBUTE_SELECTION_QUERY_PARAM_KEY
    ).orEmpty()
)

data class SpecmaticConfig(
    val sources: List<Source> = emptyList(),
    private val auth: Auth? = null,
    private val pipeline: Pipeline? = null,
    val environments: Map<String, Environment>? = null,
    private val hooks: Map<String, String> = emptyMap(),
<<<<<<< HEAD
    val repository: RepositoryInfo? = null,
    private val report: ReportConfiguration? = null,
=======
    private val repository: RepositoryInfo? = null,
    val report: ReportConfiguration? = null,
>>>>>>> 4f82343c
    val security: SecurityConfiguration? = null,
    val test: TestConfiguration? = TestConfiguration(),
    val stub: StubConfiguration = StubConfiguration(),
    val virtualService: VirtualServiceConfiguration = VirtualServiceConfiguration(),
    private val examples: List<String>? = null,
    val workflow: WorkflowConfiguration? = null,
    val ignoreInlineExamples: Boolean? = null,
    private val additionalExampleParamsFilePath: String? = null,
    val attributeSelectionPattern: AttributeSelectionPattern = AttributeSelectionPattern(),
    val allPatternsMandatory: Boolean? = null,
    private val defaultPatternValues: Map<String, Any> = emptyMap(),
    private val version: SpecmaticConfigVersion? = null
) {
    companion object {
        @JsonIgnore
<<<<<<< HEAD
        fun getReport(specmaticConfig: SpecmaticConfig?): ReportConfiguration? {
            return specmaticConfig?.report
        }
    }
=======
        fun getRepository(specmaticConfig: SpecmaticConfig): RepositoryInfo? {
            return specmaticConfig.repository
        }

        @JsonIgnore
        fun getPipeline(specmaticConfig: SpecmaticConfig): Pipeline? {
            return specmaticConfig.pipeline
        }
    }

>>>>>>> 4f82343c
    @JsonIgnore
    fun attributeSelectionQueryParamKey(): String {
        return attributeSelectionPattern.queryParamKey
    }

    @JsonIgnore
    fun isExtensibleSchemaEnabled(): Boolean {
        return test?.allowExtensibleSchema ?: getBooleanValue(EXTENSIBLE_SCHEMA)
    }

    @JsonIgnore
    fun isResiliencyTestingEnabled(): Boolean {
        return (getResiliencyTestsEnable() != ResiliencyTestSuite.none)
    }

    @JsonIgnore
    fun isOnlyPositiveTestingEnabled(): Boolean {
        return (getResiliencyTestsEnable() == ResiliencyTestSuite.positiveOnly)
    }

    @JsonIgnore
    fun isResponseValueValidationEnabled(): Boolean {
        return test?.validateResponseValues ?: getBooleanValue(VALIDATE_RESPONSE_VALUE)
    }

    @JsonIgnore
    fun parsedDefaultPatternValues(): Map<String, Value> {
        return parsedJSONObject(ObjectMapper().writeValueAsString(defaultPatternValues)).jsonObject
    }

    @JsonIgnore
    fun getIncludeMandatoryAndRequestedKeysInResponse(): Boolean {
        return stub.includeMandatoryAndRequestedKeysInResponse ?: true
    }

    @JsonIgnore
    fun getResiliencyTestsEnable(): ResiliencyTestSuite {
        return test?.resiliencyTests?.enable ?: ResiliencyTestSuite.none
    }

    @JsonIgnore
    fun getStubGenerative(): Boolean {
        return stub.generative ?: false
    }

    @JsonIgnore
    fun getIgnoreInlineExamples(): Boolean {
        return ignoreInlineExamples ?: getBooleanValue(Flags.IGNORE_INLINE_EXAMPLES)
    }

    @JsonIgnore
    fun getAllPatternsMandatory(): Boolean {
        return allPatternsMandatory ?: getBooleanValue(Flags.ALL_PATTERNS_MANDATORY)
    }

    @JsonIgnore
    fun getAdditionalExampleParamsFilePath(): String? {
        return additionalExampleParamsFilePath ?: getStringValue(Flags.ADDITIONAL_EXAMPLE_PARAMS_FILE)
    }

    @JsonIgnore
    fun getHooks(): Map<String, String> {
        return hooks
    }

    @JsonIgnore
    fun getDefaultPatternValues(): Map<String, Any> {
        return defaultPatternValues
    }

    fun getVersion(): SpecmaticConfigVersion {
        return this.version ?: VERSION_1
    }

    @JsonIgnore
    fun getAuth(): Auth? {
        return auth
    }

    @JsonIgnore
    fun getAuthBearerFile(): String? {
        return auth?.getBearerFile()
    }

    @JsonIgnore
    fun getAuthBearerEnvironmentVariable(): String? {
        return auth?.getBearerEnvironmentVariable()
    }

    @JsonIgnore
<<<<<<< HEAD
    fun getReportFormatters(): List<ReportFormatter>? {
        return report?.getFormatters()
    }

    @JsonIgnore
    fun getReportTypes(): ReportTypes? {
        return report?.getTypes()
=======
    fun getExamples(): List<String> {
        return examples ?: getStringValue(EXAMPLE_DIRECTORIES)?.split(",") ?: emptyList()
    }

    @JsonIgnore
    fun getRepositoryProvider(): String? {
        return repository?.getProvider()
    }

    @JsonIgnore
    fun getRepositoryCollectionName(): String? {
        return repository?.getCollectionName()
    }

    @JsonIgnore
    fun getPipelineProvider(): PipelineProvider? {
        return pipeline?.getProvider()
    }

    @JsonIgnore
    fun getPipelineDefinitionId(): Int? {
        return pipeline?.getDefinitionId()
    }

    @JsonIgnore
    fun getPipelineOrganization(): String? {
        return pipeline?.getOrganization()
    }

    @JsonIgnore
    fun getPipelineProject(): String? {
        return pipeline?.getProject()
>>>>>>> 4f82343c
    }
}

data class TestConfiguration(
    val resiliencyTests: ResiliencyTestsConfig? = ResiliencyTestsConfig(
        isResiliencyTestFlagEnabled = getBooleanValue(SPECMATIC_GENERATIVE_TESTS),
        isOnlyPositiveFlagEnabled = getBooleanValue(ONLY_POSITIVE)
    ),
    val validateResponseValues: Boolean? = null,
    val allowExtensibleSchema: Boolean? = null,
    val timeoutInMilliseconds: Long? = getLongValue(SPECMATIC_TEST_TIMEOUT)
)

enum class ResiliencyTestSuite {
    all, positiveOnly, none
}

data class ResiliencyTestsConfig(
    val enable: ResiliencyTestSuite? = null
) {
    constructor(isResiliencyTestFlagEnabled: Boolean, isOnlyPositiveFlagEnabled: Boolean) : this(
        enable = getEnableFrom(isResiliencyTestFlagEnabled, isOnlyPositiveFlagEnabled)
    )

    companion object {
        private fun getEnableFrom(
            isResiliencyTestFlagEnabled: Boolean,
            isOnlyPositiveFlagEnabled: Boolean
        ): ResiliencyTestSuite? {
            return when {
                isResiliencyTestFlagEnabled -> ResiliencyTestSuite.all
                isOnlyPositiveFlagEnabled -> ResiliencyTestSuite.positiveOnly
                else -> null
            }
        }
    }
}

data class Auth(
    @JsonProperty("bearer-file") private val bearerFile: String = "bearer.txt",
    @JsonProperty("bearer-environment-variable") private val bearerEnvironmentVariable: String? = null
) {
    fun getBearerFile(): String {
        return bearerFile
    }

    fun getBearerEnvironmentVariable(): String? {
        return bearerEnvironmentVariable
    }
}

enum class PipelineProvider { azure }

data class Pipeline(
    private val provider: PipelineProvider = PipelineProvider.azure,
    private val organization: String = "",
    private val project: String = "",
    private val definitionId: Int = 0
) {
    fun getProvider(): PipelineProvider {
        return provider
    }

    fun getOrganization(): String {
        return organization
    }

    fun getProject(): String {
        return project
    }

    fun getDefinitionId(): Int {
        return definitionId
    }
}

data class Environment(
    val baseurls: Map<String, String>? = null,
    val variables: Map<String, String>? = null
)

enum class SourceProvider { git, filesystem, web }

data class Source(
    @field:JsonAlias("type")
    val provider: SourceProvider = SourceProvider.filesystem,
    val repository: String? = null,
    val branch: String? = null,
    @field:JsonAlias("provides")
    val test: List<String>? = null,
    @field:JsonAlias("consumes")
    val stub: List<String>? = null,
    val directory: String? = null,
)

data class RepositoryInfo(
    private val provider: String,
    private val collectionName: String
) {
    fun getProvider(): String {
        return provider
    }

    fun getCollectionName(): String {
        return collectionName
    }
}

data class ReportConfiguration(
    private val formatters: List<ReportFormatter>? = null,
    private val types: ReportTypes = ReportTypes()
) {
    fun getFormatters(): List<ReportFormatter>? {
        return formatters
    }

    fun getTypes(): ReportTypes {
        return types
    }
}

data class ReportFormatter(
    var type: ReportFormatterType = ReportFormatterType.TEXT,
    val layout: ReportFormatterLayout = ReportFormatterLayout.TABLE,
    val lite: Boolean = false,
    val title: String = "Specmatic Report",
    val logo: String = "assets/specmatic-logo.svg",
    val logoAltText: String = "Specmatic",
    val heading: String = "Contract Test Results",
    val outputDirectory: String = "./build/reports/specmatic/html"
)

enum class ReportFormatterType {
    @JsonProperty("text")
    TEXT,

    @JsonProperty("html")
    HTML
}

enum class ReportFormatterLayout {
    @JsonProperty("table")
    TABLE
}

data class ReportTypes (
    @JsonProperty("APICoverage")
    val apiCoverage: APICoverage = APICoverage()
)

data class APICoverage (
    @JsonProperty("OpenAPI")
    val openAPI: APICoverageConfiguration = APICoverageConfiguration()
)

data class APICoverageConfiguration(
    val successCriteria: SuccessCriteria = SuccessCriteria(),
    val excludedEndpoints: List<String> = emptyList()
)

data class SuccessCriteria(
    val minThresholdPercentage: Int = 0,
    val maxMissedEndpointsInSpec: Int = 0,
    val enforce: Boolean = false
)

data class SecurityConfiguration(
    @JsonProperty("OpenAPI")
    val OpenAPI:OpenAPISecurityConfiguration?
)

data class OpenAPISecurityConfiguration(
    val securitySchemes: Map<String, SecuritySchemeConfiguration> = emptyMap()
)

@JsonTypeInfo(use = JsonTypeInfo.Id.NAME, include = JsonTypeInfo.As.PROPERTY, property = "type")
@JsonSubTypes(
    JsonSubTypes.Type(value = OAuth2SecuritySchemeConfiguration::class, name = "oauth2"),
    JsonSubTypes.Type(value = BasicAuthSecuritySchemeConfiguration::class, name = "basicAuth"),
    JsonSubTypes.Type(value = BearerSecuritySchemeConfiguration::class, name = "bearer"),
    JsonSubTypes.Type(value = APIKeySecuritySchemeConfiguration::class, name = "apiKey")
)
sealed class SecuritySchemeConfiguration {
    abstract val type: String
}

interface SecuritySchemeWithOAuthToken {
    val token: String
}

@JsonTypeName("oauth2")
data class OAuth2SecuritySchemeConfiguration(
    override val type: String = "oauth2",
    override val token: String = ""
) : SecuritySchemeConfiguration(), SecuritySchemeWithOAuthToken

@JsonTypeName("basicAuth")
data class BasicAuthSecuritySchemeConfiguration(
    override val type: String = "basicAuth",
    val token: String = ""
) : SecuritySchemeConfiguration()

@JsonTypeName("bearer")
data class BearerSecuritySchemeConfiguration(
    override val type: String = "bearer",
    override val token: String = ""
) : SecuritySchemeConfiguration(), SecuritySchemeWithOAuthToken

@JsonTypeName("apiKey")
data class APIKeySecuritySchemeConfiguration(
    override val type: String = "apiKey",
    val value: String = ""
) : SecuritySchemeConfiguration()

fun loadSpecmaticConfigOrDefault(configFileName: String? = null): SpecmaticConfig {
    return if(configFileName == null)
        SpecmaticConfig()
    else try {
        loadSpecmaticConfig(configFileName)
    }
    catch (e: ContractException) {
        logger.log(exceptionCauseMessage(e))
        SpecmaticConfig()
    }
}

fun loadSpecmaticConfig(configFileName: String? = null): SpecmaticConfig {
    val configFile = File(configFileName ?: configFilePath)
    if (!configFile.exists()) {
        throw ContractException("Could not find the Specmatic configuration at path ${configFile.canonicalPath}")
    }
    try {
        return configFile.toSpecmaticConfig()
    } catch(e: LinkageError) {
        logger.log(e, "A dependency version conflict has been detected. If you are using Spring in a maven project, a common resolution is to set the property <kotlin.version></kotlin.version> to your pom project.")
        throw e
    } catch (e: Throwable) {
        logger.log(e, "Your configuration file may have some missing configuration sections. Please ensure that the ${configFile.path} file adheres to the schema described at: https://specmatic.io/documentation/specmatic_json.html")
        throw Exception("Your configuration file may have some missing configuration sections. Please ensure that the ${configFile.path} file adheres to the schema described at: https://specmatic.io/documentation/specmatic_json.html", e)
    }
}<|MERGE_RESOLUTION|>--- conflicted
+++ resolved
@@ -115,13 +115,8 @@
     private val pipeline: Pipeline? = null,
     val environments: Map<String, Environment>? = null,
     private val hooks: Map<String, String> = emptyMap(),
-<<<<<<< HEAD
-    val repository: RepositoryInfo? = null,
+    private val repository: RepositoryInfo? = null,
     private val report: ReportConfiguration? = null,
-=======
-    private val repository: RepositoryInfo? = null,
-    val report: ReportConfiguration? = null,
->>>>>>> 4f82343c
     val security: SecurityConfiguration? = null,
     val test: TestConfiguration? = TestConfiguration(),
     val stub: StubConfiguration = StubConfiguration(),
@@ -137,12 +132,6 @@
 ) {
     companion object {
         @JsonIgnore
-<<<<<<< HEAD
-        fun getReport(specmaticConfig: SpecmaticConfig?): ReportConfiguration? {
-            return specmaticConfig?.report
-        }
-    }
-=======
         fun getRepository(specmaticConfig: SpecmaticConfig): RepositoryInfo? {
             return specmaticConfig.repository
         }
@@ -151,9 +140,13 @@
         fun getPipeline(specmaticConfig: SpecmaticConfig): Pipeline? {
             return specmaticConfig.pipeline
         }
-    }
-
->>>>>>> 4f82343c
+
+        @JsonIgnore
+        fun getReport(specmaticConfig: SpecmaticConfig?): ReportConfiguration? {
+            return specmaticConfig?.report
+        }
+    }
+
     @JsonIgnore
     fun attributeSelectionQueryParamKey(): String {
         return attributeSelectionPattern.queryParamKey
@@ -244,7 +237,41 @@
     }
 
     @JsonIgnore
-<<<<<<< HEAD
+    fun getExamples(): List<String> {
+        return examples ?: getStringValue(EXAMPLE_DIRECTORIES)?.split(",") ?: emptyList()
+    }
+
+    @JsonIgnore
+    fun getRepositoryProvider(): String? {
+        return repository?.getProvider()
+    }
+
+    @JsonIgnore
+    fun getRepositoryCollectionName(): String? {
+        return repository?.getCollectionName()
+    }
+
+    @JsonIgnore
+    fun getPipelineProvider(): PipelineProvider? {
+        return pipeline?.getProvider()
+    }
+
+    @JsonIgnore
+    fun getPipelineDefinitionId(): Int? {
+        return pipeline?.getDefinitionId()
+    }
+
+    @JsonIgnore
+    fun getPipelineOrganization(): String? {
+        return pipeline?.getOrganization()
+    }
+
+    @JsonIgnore
+    fun getPipelineProject(): String? {
+        return pipeline?.getProject()
+    }
+
+    @JsonIgnore
     fun getReportFormatters(): List<ReportFormatter>? {
         return report?.getFormatters()
     }
@@ -252,40 +279,6 @@
     @JsonIgnore
     fun getReportTypes(): ReportTypes? {
         return report?.getTypes()
-=======
-    fun getExamples(): List<String> {
-        return examples ?: getStringValue(EXAMPLE_DIRECTORIES)?.split(",") ?: emptyList()
-    }
-
-    @JsonIgnore
-    fun getRepositoryProvider(): String? {
-        return repository?.getProvider()
-    }
-
-    @JsonIgnore
-    fun getRepositoryCollectionName(): String? {
-        return repository?.getCollectionName()
-    }
-
-    @JsonIgnore
-    fun getPipelineProvider(): PipelineProvider? {
-        return pipeline?.getProvider()
-    }
-
-    @JsonIgnore
-    fun getPipelineDefinitionId(): Int? {
-        return pipeline?.getDefinitionId()
-    }
-
-    @JsonIgnore
-    fun getPipelineOrganization(): String? {
-        return pipeline?.getOrganization()
-    }
-
-    @JsonIgnore
-    fun getPipelineProject(): String? {
-        return pipeline?.getProject()
->>>>>>> 4f82343c
     }
 }
 
