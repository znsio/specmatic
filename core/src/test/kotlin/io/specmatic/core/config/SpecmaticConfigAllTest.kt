--- conflicted
+++ resolved
@@ -4,26 +4,20 @@
 import com.fasterxml.jackson.databind.ObjectMapper
 import com.fasterxml.jackson.dataformat.yaml.YAMLFactory
 import com.fasterxml.jackson.module.kotlin.registerKotlinModule
-import io.specmatic.core.ResiliencyTestSuite
 import io.specmatic.core.Source
 import io.specmatic.core.SourceProvider.filesystem
 import io.specmatic.core.SourceProvider.git
 import io.specmatic.core.SpecmaticConfig
-import io.specmatic.core.config.v1.SpecmaticConfigV1
 import io.specmatic.core.config.v2.ContractConfig
 import io.specmatic.core.config.v2.ContractConfig.FileSystemContractSource
 import io.specmatic.core.config.v2.ContractConfig.GitContractSource
 import io.specmatic.core.config.v2.SpecmaticConfigV2
-import io.specmatic.core.config.v3.Consumes
-import io.specmatic.core.config.v3.ContractConfigV2
-import io.specmatic.core.config.v3.SpecmaticConfigV3
 import io.specmatic.core.loadSpecmaticConfig
 import io.specmatic.core.pattern.ContractException
 import io.specmatic.core.pattern.parsedJSON
 import org.assertj.core.api.Assertions.assertThat
 import org.junit.jupiter.api.Test
 import org.junit.jupiter.api.assertThrows
-import org.junit.jupiter.api.io.TempDir
 import org.junit.jupiter.params.ParameterizedTest
 import org.junit.jupiter.params.provider.CsvSource
 import java.io.File
@@ -78,22 +72,6 @@
     fun `should create SpecmaticConfig from the versioned specmatic configuration`(version: SpecmaticConfigVersion, configFile: String) {
         val config: SpecmaticConfig = loadSpecmaticConfig(configFile)
         assertThat(config.getVersion()).isEqualTo(version)
-<<<<<<< HEAD
-        val sources = SpecmaticConfig.getSources(config)
-        assertThat(sources.size).isEqualTo(2)
-        val expectedSources = listOf(
-            Source(
-                provider = git,
-                repository = "https://contracts",
-                branch = "1.0.1",
-                test = listOf("com/petstore/1.yaml"),
-                stub = listOf("com/petstore/payment.yaml")
-            ),
-            Source(
-                provider = filesystem,
-                test = listOf("com/petstore/1.yaml"),
-                stub = listOf("com/petstore/payment.yaml", "com/petstore/order.yaml"),
-=======
         assertThat(config.sources.size).isEqualTo(2)
         val expectedSources = if(version != SpecmaticConfigVersion.VERSION_3) listOf(
             Source(
@@ -130,7 +108,6 @@
                         port = 9001
                     )
                 ),
->>>>>>> e2143ddd
                 directory = "contracts"
             )
         )
@@ -385,7 +362,256 @@
     }
 
     @Test
-<<<<<<< HEAD
+    fun `should deserialize SpecmaticConfig successfully when VirtualService key is present`(@TempDir tempDir: File) {
+        val configFile = tempDir.resolve("specmatic.yaml")
+        val configYaml = """
+            virtualService:
+                nonPatchableKeys:
+                    - description
+                    - url
+        """.trimIndent()
+        configFile.writeText(configYaml)
+
+        val specmaticConfig = configFile.toSpecmaticConfig()
+
+        val nonPatchableKeys = specmaticConfig.getVirtualServiceNonPatchableKeys()
+        assertThat(nonPatchableKeys.size).isEqualTo(2)
+        assertThat(nonPatchableKeys).containsExactly("description", "url")
+    }
+
+    @Test
+    fun `should convert config with VirtualService from v1 to v2`() {
+        val configYaml = """
+            virtualService:
+                nonPatchableKeys:
+                    - description
+                    - url
+        """.trimIndent()
+
+        val config = objectMapper.readValue(configYaml, SpecmaticConfigV1::class.java).transform()
+        val configV2 = SpecmaticConfigV2.loadFrom(config) as SpecmaticConfigV2
+
+        assertThat(configV2.virtualService.getNonPatchableKeys()).containsExactly("description", "url")
+    }
+
+    @Test
+    fun `should deserialize SpecmaticConfig successfully when AttributeSelectionPattern key is present`(@TempDir tempDir: File) {
+        val configFile = tempDir.resolve("specmatic.yaml")
+        val configYaml = """
+            attributeSelectionPattern:
+                default_fields:
+                    - description
+                    - url
+                query_param_key: web
+        """.trimIndent()
+        configFile.writeText(configYaml)
+
+        val specmaticConfig = configFile.toSpecmaticConfig()
+
+        assertThat(specmaticConfig.getAttributeSelectionPattern().getDefaultFields()).containsExactly(
+            "description",
+            "url"
+        )
+        assertThat(specmaticConfig.getAttributeSelectionPattern().getQueryParamKey()).isEqualTo("web")
+    }
+
+    @Test
+    fun `should convert config with AttributeSelectionPattern from v1 to v2`() {
+        val configYaml = """
+            attributeSelectionPattern:
+                default_fields:
+                    - description
+                    - url
+                query_param_key: web
+        """.trimIndent()
+
+        val config = objectMapper.readValue(configYaml, SpecmaticConfigV1::class.java).transform()
+        val configV2 = SpecmaticConfigV2.loadFrom(config) as SpecmaticConfigV2
+
+        assertThat(configV2.attributeSelectionPattern.getDefaultFields()).containsExactly("description", "url")
+        assertThat(configV2.attributeSelectionPattern.getQueryParamKey()).isEqualTo("web")
+    }
+
+    @Test
+    fun `should deserialize SpecmaticConfig successfully when AllPatternsMandatory is present`(@TempDir tempDir: File) {
+        val configFile = tempDir.resolve("specmatic.yaml")
+        val configYaml = """
+            allPatternsMandatory: true
+        """.trimIndent()
+        configFile.writeText(configYaml)
+
+        val specmaticConfig = configFile.toSpecmaticConfig()
+
+        assertThat(specmaticConfig.getAllPatternsMandatory()).isEqualTo(true)
+    }
+
+    @Test
+    fun `should convert config from v1 to v2 when AllPatternsMandatory key is present`() {
+        val configYaml = """
+            allPatternsMandatory: true
+        """.trimIndent()
+
+        val config = objectMapper.readValue(configYaml, SpecmaticConfigV1::class.java).transform()
+        val configV2 = SpecmaticConfigV2.loadFrom(config) as SpecmaticConfigV2
+
+        assertThat(configV2.allPatternsMandatory).isTrue()
+    }
+
+    @Test
+    fun `should deserialize SpecmaticConfig successfully when IgnoreInlineExamples key is present`(@TempDir tempDir: File) {
+        val configFile = tempDir.resolve("specmatic.yaml")
+        val configYaml = """
+            ignoreInlineExamples: true
+        """.trimIndent()
+        configFile.writeText(configYaml)
+
+        val specmaticConfig = configFile.toSpecmaticConfig()
+
+        assertThat(specmaticConfig.getIgnoreInlineExamples()).isTrue()
+    }
+
+    @Test
+    fun `should convert config from v1 to v2 when IgnoreInlineExamples key is present`() {
+        val configYaml = """
+            ignoreInlineExamples: true
+        """.trimIndent()
+
+        val config = objectMapper.readValue(configYaml, SpecmaticConfigV1::class.java).transform()
+        val configV2 = SpecmaticConfigV2.loadFrom(config) as SpecmaticConfigV2
+
+        assertThat(configV2.ignoreInlineExamples).isTrue()
+    }
+
+    @Test
+    fun `should deserialize test configuration in SpecmaticConfig successfully`(@TempDir tempDir: File) {
+        val configFile = tempDir.resolve("specmatic.yaml")
+        val configYaml = """
+            test:
+                resiliencyTests:
+                    enable: all
+                validateResponseValues: true
+                allowExtensibleSchema: true
+                timeoutInMilliseconds: 10
+        """.trimIndent()
+        configFile.writeText(configYaml)
+
+        val specmaticConfig = configFile.toSpecmaticConfig()
+
+        specmaticConfig.apply {
+            assertThat(isResiliencyTestingEnabled()).isTrue()
+            assertThat(isResponseValueValidationEnabled()).isTrue()
+            assertThat(isExtensibleSchemaEnabled()).isTrue()
+            assertThat(getTestTimeoutInMilliseconds()).isEqualTo(10)
+        }
+    }
+
+    @Test
+    fun `should convert config from v1 to v2 when test configuration is present`() {
+        val configYaml = """
+            test:
+                resiliencyTests:
+                    enable: all
+                validateResponseValues: true
+                allowExtensibleSchema: true
+                timeoutInMilliseconds: 10
+        """.trimIndent()
+
+        val configFromV1 = objectMapper.readValue(configYaml, SpecmaticConfigV1::class.java).transform()
+        val configV2 = SpecmaticConfigV2.loadFrom(configFromV1) as SpecmaticConfigV2
+
+        configV2.test!!.apply {
+            assertThat(getResiliencyTests().getEnableTestSuite()).isEqualTo(ResiliencyTestSuite.all)
+            assertThat(getValidateResponseValues()).isTrue()
+            assertThat(getAllowExtensibleSchema()).isTrue()
+            assertThat(getTimeoutInMilliseconds()).isEqualTo(10)
+        }
+    }
+
+    @Test
+    fun `should deserialize stub configuration in SpecmaticConfig successfully`(@TempDir tempDir: File) {
+        val configFile = tempDir.resolve("specmatic.yaml")
+        val configYaml = """
+            stub:
+                generative: true
+                delayInMilliseconds: 1000
+                dictionary: stubDictionary
+                includeMandatoryAndRequestedKeysInResponse: true
+        """.trimIndent()
+        configFile.writeText(configYaml)
+
+        val specmaticConfig = configFile.toSpecmaticConfig()
+
+        specmaticConfig.apply {
+            assertThat(getStubGenerative()).isTrue()
+            assertThat(getStubDelayInMilliseconds()).isEqualTo(1000L)
+            assertThat(getStubDictionary()).isEqualTo("stubDictionary")
+            assertThat(getStubIncludeMandatoryAndRequestedKeysInResponse()).isTrue()
+        }
+    }
+
+    @Test
+    fun `should convert config from v1 to v2 when stub configuration is present`() {
+        val configYaml = """
+            stub:
+                generative: true
+                delayInMilliseconds: 1000
+                dictionary: stubDictionary
+                includeMandatoryAndRequestedKeysInResponse: true
+        """.trimIndent()
+
+        val configFromV1 = objectMapper.readValue(configYaml, SpecmaticConfigV1::class.java).transform()
+        val configV2 = SpecmaticConfigV2.loadFrom(configFromV1) as SpecmaticConfigV2
+
+        configV2.stub.apply {
+            assertThat(getGenerative()).isTrue()
+            assertThat(getDelayInMilliseconds()).isEqualTo(1000L)
+            assertThat(getDictionary()).isEqualTo("stubDictionary")
+            assertThat(getIncludeMandatoryAndRequestedKeysInResponse()).isTrue()
+        }
+    }
+
+    @Test
+    fun `should deserialize workflow configuration in SpecmaticConfig successfully`(@TempDir tempDir: File) {
+        val configFile = tempDir.resolve("specmatic.yaml")
+        val configYaml = """
+            workflow:
+              ids:
+                "POST / -> 201":
+                  extract: "BODY.id"
+                "*":
+                  use: "PATH.id"
+        """.trimIndent()
+        configFile.writeText(configYaml)
+
+        val specmaticConfig = configFile.toSpecmaticConfig()
+
+        specmaticConfig.apply {
+            assertThat(specmaticConfig.getWorkflowDetails()?.getUseForAPI("*")).isEqualTo("PATH.id")
+            assertThat(specmaticConfig.getWorkflowDetails()?.getExtractForAPI("POST / -> 201")).isEqualTo("BODY.id")
+        }
+    }
+
+    @Test
+    fun `should convert config from v1 to v2 when workflow configuration is present`() {
+        val configYaml = """
+            workflow:
+              ids:
+                "POST / -> 201":
+                  extract: "BODY.id"
+                "*":
+                  use: "PATH.id"
+        """.trimIndent()
+
+        val configFromV1 = objectMapper.readValue(configYaml, SpecmaticConfigV1::class.java).transform()
+        val configV2 = SpecmaticConfigV2.loadFrom(configFromV1) as SpecmaticConfigV2
+
+        configV2.workflow!!.apply {
+            assertThat(getUseForAPI("*")).isEqualTo("PATH.id")
+            assertThat(getExtractForAPI("POST / -> 201")).isEqualTo("BODY.id")
+        }
+    }
+
+    @Test
     fun `when the source v1 config has a source of filesystem type with no directory it gets converted to v2 with no source` () {
         val contractConfigYaml = """
             sources:
@@ -423,254 +649,5 @@
         assertThat(contractSource).isNotNull()
         assertThat(contractSource).isInstanceOf(GitContractSource::class.java)
 
-=======
-    fun `should deserialize SpecmaticConfig successfully when VirtualService key is present`(@TempDir tempDir: File) {
-        val configFile = tempDir.resolve("specmatic.yaml")
-        val configYaml = """
-            virtualService:
-                nonPatchableKeys:
-                    - description
-                    - url
-        """.trimIndent()
-        configFile.writeText(configYaml)
-
-        val specmaticConfig = configFile.toSpecmaticConfig()
-
-        val nonPatchableKeys = specmaticConfig.getVirtualServiceNonPatchableKeys()
-        assertThat(nonPatchableKeys.size).isEqualTo(2)
-        assertThat(nonPatchableKeys).containsExactly("description", "url")
-    }
-
-    @Test
-    fun `should convert config with VirtualService from v1 to v2`() {
-        val configYaml = """
-            virtualService:
-                nonPatchableKeys:
-                    - description
-                    - url
-        """.trimIndent()
-
-        val config = objectMapper.readValue(configYaml, SpecmaticConfigV1::class.java).transform()
-        val configV2 = SpecmaticConfigV2.loadFrom(config) as SpecmaticConfigV2
-
-        assertThat(configV2.virtualService.getNonPatchableKeys()).containsExactly("description", "url")
-    }
-
-    @Test
-    fun `should deserialize SpecmaticConfig successfully when AttributeSelectionPattern key is present`(@TempDir tempDir: File) {
-        val configFile = tempDir.resolve("specmatic.yaml")
-        val configYaml = """
-            attributeSelectionPattern:
-                default_fields:
-                    - description
-                    - url
-                query_param_key: web
-        """.trimIndent()
-        configFile.writeText(configYaml)
-
-        val specmaticConfig = configFile.toSpecmaticConfig()
-
-        assertThat(specmaticConfig.getAttributeSelectionPattern().getDefaultFields()).containsExactly(
-            "description",
-            "url"
-        )
-        assertThat(specmaticConfig.getAttributeSelectionPattern().getQueryParamKey()).isEqualTo("web")
-    }
-
-    @Test
-    fun `should convert config with AttributeSelectionPattern from v1 to v2`() {
-        val configYaml = """
-            attributeSelectionPattern:
-                default_fields:
-                    - description
-                    - url
-                query_param_key: web
-        """.trimIndent()
-
-        val config = objectMapper.readValue(configYaml, SpecmaticConfigV1::class.java).transform()
-        val configV2 = SpecmaticConfigV2.loadFrom(config) as SpecmaticConfigV2
-
-        assertThat(configV2.attributeSelectionPattern.getDefaultFields()).containsExactly("description", "url")
-        assertThat(configV2.attributeSelectionPattern.getQueryParamKey()).isEqualTo("web")
-    }
-
-    @Test
-    fun `should deserialize SpecmaticConfig successfully when AllPatternsMandatory is present`(@TempDir tempDir: File) {
-        val configFile = tempDir.resolve("specmatic.yaml")
-        val configYaml = """
-            allPatternsMandatory: true
-        """.trimIndent()
-        configFile.writeText(configYaml)
-
-        val specmaticConfig = configFile.toSpecmaticConfig()
-
-        assertThat(specmaticConfig.getAllPatternsMandatory()).isEqualTo(true)
-    }
-
-    @Test
-    fun `should convert config from v1 to v2 when AllPatternsMandatory key is present`() {
-        val configYaml = """
-            allPatternsMandatory: true
-        """.trimIndent()
-
-        val config = objectMapper.readValue(configYaml, SpecmaticConfigV1::class.java).transform()
-        val configV2 = SpecmaticConfigV2.loadFrom(config) as SpecmaticConfigV2
-
-        assertThat(configV2.allPatternsMandatory).isTrue()
-    }
-
-    @Test
-    fun `should deserialize SpecmaticConfig successfully when IgnoreInlineExamples key is present`(@TempDir tempDir: File) {
-        val configFile = tempDir.resolve("specmatic.yaml")
-        val configYaml = """
-            ignoreInlineExamples: true
-        """.trimIndent()
-        configFile.writeText(configYaml)
-
-        val specmaticConfig = configFile.toSpecmaticConfig()
-
-        assertThat(specmaticConfig.getIgnoreInlineExamples()).isTrue()
-    }
-
-    @Test
-    fun `should convert config from v1 to v2 when IgnoreInlineExamples key is present`() {
-        val configYaml = """
-            ignoreInlineExamples: true
-        """.trimIndent()
-
-        val config = objectMapper.readValue(configYaml, SpecmaticConfigV1::class.java).transform()
-        val configV2 = SpecmaticConfigV2.loadFrom(config) as SpecmaticConfigV2
-
-        assertThat(configV2.ignoreInlineExamples).isTrue()
-    }
-
-    @Test
-    fun `should deserialize test configuration in SpecmaticConfig successfully`(@TempDir tempDir: File) {
-        val configFile = tempDir.resolve("specmatic.yaml")
-        val configYaml = """
-            test:
-                resiliencyTests:
-                    enable: all
-                validateResponseValues: true
-                allowExtensibleSchema: true
-                timeoutInMilliseconds: 10
-        """.trimIndent()
-        configFile.writeText(configYaml)
-
-        val specmaticConfig = configFile.toSpecmaticConfig()
-
-        specmaticConfig.apply {
-            assertThat(isResiliencyTestingEnabled()).isTrue()
-            assertThat(isResponseValueValidationEnabled()).isTrue()
-            assertThat(isExtensibleSchemaEnabled()).isTrue()
-            assertThat(getTestTimeoutInMilliseconds()).isEqualTo(10)
-        }
-    }
-
-    @Test
-    fun `should convert config from v1 to v2 when test configuration is present`() {
-        val configYaml = """
-            test:
-                resiliencyTests:
-                    enable: all
-                validateResponseValues: true
-                allowExtensibleSchema: true
-                timeoutInMilliseconds: 10
-        """.trimIndent()
-
-        val configFromV1 = objectMapper.readValue(configYaml, SpecmaticConfigV1::class.java).transform()
-        val configV2 = SpecmaticConfigV2.loadFrom(configFromV1) as SpecmaticConfigV2
-
-        configV2.test!!.apply {
-            assertThat(getResiliencyTests().getEnableTestSuite()).isEqualTo(ResiliencyTestSuite.all)
-            assertThat(getValidateResponseValues()).isTrue()
-            assertThat(getAllowExtensibleSchema()).isTrue()
-            assertThat(getTimeoutInMilliseconds()).isEqualTo(10)
-        }
-    }
-
-    @Test
-    fun `should deserialize stub configuration in SpecmaticConfig successfully`(@TempDir tempDir: File) {
-        val configFile = tempDir.resolve("specmatic.yaml")
-        val configYaml = """
-            stub:
-                generative: true
-                delayInMilliseconds: 1000
-                dictionary: stubDictionary
-                includeMandatoryAndRequestedKeysInResponse: true
-        """.trimIndent()
-        configFile.writeText(configYaml)
-
-        val specmaticConfig = configFile.toSpecmaticConfig()
-
-        specmaticConfig.apply {
-            assertThat(getStubGenerative()).isTrue()
-            assertThat(getStubDelayInMilliseconds()).isEqualTo(1000L)
-            assertThat(getStubDictionary()).isEqualTo("stubDictionary")
-            assertThat(getStubIncludeMandatoryAndRequestedKeysInResponse()).isTrue()
-        }
-    }
-
-    @Test
-    fun `should convert config from v1 to v2 when stub configuration is present`() {
-        val configYaml = """
-            stub:
-                generative: true
-                delayInMilliseconds: 1000
-                dictionary: stubDictionary
-                includeMandatoryAndRequestedKeysInResponse: true
-        """.trimIndent()
-
-        val configFromV1 = objectMapper.readValue(configYaml, SpecmaticConfigV1::class.java).transform()
-        val configV2 = SpecmaticConfigV2.loadFrom(configFromV1) as SpecmaticConfigV2
-
-        configV2.stub.apply {
-            assertThat(getGenerative()).isTrue()
-            assertThat(getDelayInMilliseconds()).isEqualTo(1000L)
-            assertThat(getDictionary()).isEqualTo("stubDictionary")
-            assertThat(getIncludeMandatoryAndRequestedKeysInResponse()).isTrue()
-        }
-    }
-
-    @Test
-    fun `should deserialize workflow configuration in SpecmaticConfig successfully`(@TempDir tempDir: File) {
-        val configFile = tempDir.resolve("specmatic.yaml")
-        val configYaml = """
-            workflow:
-              ids:
-                "POST / -> 201":
-                  extract: "BODY.id"
-                "*":
-                  use: "PATH.id"
-        """.trimIndent()
-        configFile.writeText(configYaml)
-
-        val specmaticConfig = configFile.toSpecmaticConfig()
-
-        specmaticConfig.apply {
-            assertThat(specmaticConfig.getWorkflowDetails()?.getUseForAPI("*")).isEqualTo("PATH.id")
-            assertThat(specmaticConfig.getWorkflowDetails()?.getExtractForAPI("POST / -> 201")).isEqualTo("BODY.id")
-        }
-    }
-
-    @Test
-    fun `should convert config from v1 to v2 when workflow configuration is present`() {
-        val configYaml = """
-            workflow:
-              ids:
-                "POST / -> 201":
-                  extract: "BODY.id"
-                "*":
-                  use: "PATH.id"
-        """.trimIndent()
-
-        val configFromV1 = objectMapper.readValue(configYaml, SpecmaticConfigV1::class.java).transform()
-        val configV2 = SpecmaticConfigV2.loadFrom(configFromV1) as SpecmaticConfigV2
-
-        configV2.workflow!!.apply {
-            assertThat(getUseForAPI("*")).isEqualTo("PATH.id")
-            assertThat(getExtractForAPI("POST / -> 201")).isEqualTo("BODY.id")
-        }
->>>>>>> e2143ddd
     }
 }