--- conflicted
+++ resolved
@@ -68,13 +68,12 @@
             return OpenApiSpecification(openApiFilePath, getParsedOpenApi(openApiFilePath))
         }
 
-<<<<<<< HEAD
+
         fun getParsedOpenApi(openApiFilePath: String): OpenAPI = OpenAPIV3Parser().read(openApiFilePath, null, resolveExternalReferences())
-=======
+
         fun isParsable(openApiFilePath: String): Boolean {
             return OpenAPIV3Parser().read(openApiFilePath, null, resolveExternalReferences()) != null
         }
->>>>>>> 8eb9941c
 
         fun fromYAML(
             yamlContent: String,
