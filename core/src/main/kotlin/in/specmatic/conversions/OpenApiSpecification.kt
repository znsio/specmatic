package `in`.specmatic.conversions

import com.fasterxml.jackson.databind.node.ArrayNode
import `in`.specmatic.core.*
import `in`.specmatic.core.Result.Failure
import `in`.specmatic.core.log.LogStrategy
import `in`.specmatic.core.log.logger
import `in`.specmatic.core.pattern.*
import `in`.specmatic.core.utilities.capitalizeFirstChar
import `in`.specmatic.core.value.*
import `in`.specmatic.core.wsdl.parser.message.MULTIPLE_ATTRIBUTE_VALUE
import `in`.specmatic.core.wsdl.parser.message.OCCURS_ATTRIBUTE_NAME
import `in`.specmatic.core.wsdl.parser.message.OPTIONAL_ATTRIBUTE_VALUE
import io.cucumber.messages.internal.com.fasterxml.jackson.databind.ObjectMapper
import io.cucumber.messages.types.Step
import io.ktor.util.reflect.*
import io.swagger.v3.oas.models.OpenAPI
import io.swagger.v3.oas.models.Operation
import io.swagger.v3.oas.models.PathItem
import io.swagger.v3.oas.models.examples.Example
import io.swagger.v3.oas.models.headers.Header
import io.swagger.v3.oas.models.media.*
import io.swagger.v3.oas.models.parameters.*
import io.swagger.v3.oas.models.responses.ApiResponse
import io.swagger.v3.oas.models.responses.ApiResponses
import io.swagger.v3.oas.models.security.SecurityScheme
import io.swagger.v3.parser.OpenAPIV3Parser
import io.swagger.v3.parser.core.models.ParseOptions
import io.swagger.v3.parser.core.models.SwaggerParseResult
import java.io.File

private const val BEARER_SECURITY_SCHEME = "bearer"
const val SERVICE_TYPE_HTTP = "HTTP"

const val testDirectoryEnvironmentVariable = "SPECMATIC_TESTS_DIRECTORY"
const val testDirectoryProperty = "specmaticTestsDirectory"

const val NO_SECURITY_SCHEMA_IN_SPECIFICATION = "NO-SECURITY-SCHEME-IN-SPECIFICATION"

class OpenApiSpecification(
    private val openApiFilePath: String,
    private val parsedOpenApi: OpenAPI,
    private val sourceProvider: String? = null,
    private val sourceRepository: String? = null,
    private val sourceRepositoryBranch: String? = null,
    private val specificationPath: String? = null,
    private val securityConfiguration: SecurityConfiguration? = null,
    private val environment: Environment = DefaultEnvironment()
) : IncludedSpecification, ApiSpecification {
    init {
        logger.log(openApiSpecificationInfo(openApiFilePath, parsedOpenApi))
    }

    companion object {
        fun fromFile(openApiFilePath: String, relativeTo: String = ""): OpenApiSpecification {
            val openApiFile = File(openApiFilePath).let { openApiFile ->
                if (openApiFile.isAbsolute) {
                    openApiFile
                } else {
                    File(relativeTo).canonicalFile.parentFile.resolve(openApiFile)
                }
            }

            return fromFile(openApiFile.canonicalPath)
        }

        fun fromFile(openApiFilePath: String): OpenApiSpecification {
            val parsedOpenApi = OpenAPIV3Parser().read(openApiFilePath, null, resolveExternalReferences())
            return OpenApiSpecification(openApiFilePath, parsedOpenApi)
        }

        fun fromYAML(
            yamlContent: String,
            openApiFilePath: String,
            loggerForErrors: LogStrategy = logger,
            sourceProvider: String? = null,
            sourceRepository: String? = null,
            sourceRepositoryBranch: String? = null,
            specificationPath: String? = null,
            securityConfiguration: SecurityConfiguration? = null,
            environment: Environment = DefaultEnvironment()
        ): OpenApiSpecification {
            val parseResult: SwaggerParseResult =
                OpenAPIV3Parser().readContents(yamlContent, null, resolveExternalReferences(), openApiFilePath)
            val parsedOpenApi: OpenAPI? = parseResult.openAPI

            if (parsedOpenApi == null) {
                logger.debug("Failed to parse OpenAPI from file $openApiFilePath\n\n$yamlContent")

                printMessages(parseResult, openApiFilePath, loggerForErrors)

                throw ContractException("Could not parse contract $openApiFilePath, please validate the syntax using https://editor.swagger.io")
            } else if (parseResult.messages?.isNotEmpty() == true) {
                logger.log("The OpenAPI file $openApiFilePath was read successfully but with some issues")

                printMessages(parseResult, openApiFilePath, loggerForErrors)
            }

            return OpenApiSpecification(
                openApiFilePath,
                parsedOpenApi,
                sourceProvider,
                sourceRepository,
                sourceRepositoryBranch,
                specificationPath,
                securityConfiguration,
                environment
            )
        }

        private fun printMessages(parseResult: SwaggerParseResult, filePath: String, loggerForErrors: LogStrategy) {
            parseResult.messages.filterNotNull().let {
                if (it.isNotEmpty()) {
                    val parserMessages = parseResult.messages.joinToString(System.lineSeparator())
                    loggerForErrors.log("Error parsing file $filePath")
                    loggerForErrors.log(parserMessages.prependIndent("  "))
                }
            }
        }

        private fun resolveExternalReferences(): ParseOptions = ParseOptions().also { it.isResolve = true }
    }

    val patterns = mutableMapOf<String, Pattern>()

    fun isOpenAPI31(): Boolean {
        return parsedOpenApi.openapi.startsWith("3.1")
    }

    fun toFeature(): Feature {
        val name = File(openApiFilePath).name

        val (scenarioInfos, stubsFromExamples) = toScenarioInfos()

        return Feature(
            scenarioInfos.map { Scenario(it) }, name = name, path = openApiFilePath, sourceProvider = sourceProvider,
            sourceRepository = sourceRepository,
            sourceRepositoryBranch = sourceRepositoryBranch,
            specification = specificationPath,
            serviceType = SERVICE_TYPE_HTTP,
            stubsFromExamples = stubsFromExamples
        )
    }

    override fun toScenarioInfos(): Pair<List<ScenarioInfo>, Map<String, List<Pair<HttpRequest, HttpResponse>>>> {
        val (
            scenarioInfos: List<ScenarioInfo>,
            examplesAsExpectations: Map<String, List<Pair<HttpRequest, HttpResponse>>>
        ) = openApiToScenarioInfos()

        return scenarioInfos.filter { it.httpResponsePattern.status > 0 } to examplesAsExpectations
    }

    override fun matches(
        specmaticScenarioInfo: ScenarioInfo, steps: List<Step>
    ): List<ScenarioInfo> {
        val (openApiScenarioInfos, _) = openApiToScenarioInfos()
        if (openApiScenarioInfos.isEmpty() || steps.isEmpty()) return listOf(specmaticScenarioInfo)
        val result: MatchingResult<Pair<ScenarioInfo, List<ScenarioInfo>>> =
            specmaticScenarioInfo to openApiScenarioInfos to ::matchesPath then ::matchesMethod then ::matchesStatus then ::updateUrlMatcher otherwise ::handleError
        when (result) {
            is MatchFailure -> throw ContractException(result.error.message)
            is MatchSuccess -> return result.value.second
        }
    }

    private fun matchesPath(parameters: Pair<ScenarioInfo, List<ScenarioInfo>>): MatchingResult<Pair<ScenarioInfo, List<ScenarioInfo>>> {
        val (specmaticScenarioInfo, openApiScenarioInfos) = parameters

        // exact + exact   -> values should be equal
        // exact + pattern -> error
        // pattern + exact -> pattern should match exact
        // pattern + pattern -> both generated concrete values should be of same type

        val matchingScenarioInfos = specmaticScenarioInfo.matchesGherkinWrapperPath(openApiScenarioInfos, this)

        return when {
            matchingScenarioInfos.isEmpty() -> MatchFailure(
                Failure(
                    """Scenario: "${specmaticScenarioInfo.scenarioName}" PATH: "${
                        specmaticScenarioInfo.httpRequestPattern.httpPathPattern!!.generate(Resolver())
                    }" is not as per included wsdl / OpenApi spec"""
                )
            )

            else -> MatchSuccess(specmaticScenarioInfo to matchingScenarioInfos)
        }
    }

    override fun patternMatchesExact(
        wrapperURLPart: URLPathSegmentPattern,
        openapiURLPart: URLPathSegmentPattern,
        resolver: Resolver,
    ): Boolean {
        val valueFromWrapper = (wrapperURLPart.pattern as ExactValuePattern).pattern

        val valueToMatch: Value =
            if (valueFromWrapper is StringValue) {
                openapiURLPart.pattern.parse(valueFromWrapper.toStringLiteral(), resolver)
            } else {
                wrapperURLPart.pattern.pattern
            }

        return openapiURLPart.pattern.matches(valueToMatch, resolver) is Result.Success
    }

    override fun exactValuePatternsAreEqual(
        openapiURLPart: URLPathSegmentPattern,
        wrapperURLPart: URLPathSegmentPattern
    ) =
        (openapiURLPart.pattern as ExactValuePattern).pattern.toStringLiteral() == (wrapperURLPart.pattern as ExactValuePattern).pattern.toStringLiteral()

    private fun matchesMethod(parameters: Pair<ScenarioInfo, List<ScenarioInfo>>): MatchingResult<Pair<ScenarioInfo, List<ScenarioInfo>>> {
        val (specmaticScenarioInfo, openApiScenarioInfos) = parameters

        val matchingScenarioInfos =
            openApiScenarioInfos.filter { it.httpRequestPattern.method == specmaticScenarioInfo.httpRequestPattern.method }

        return when {
            matchingScenarioInfos.isEmpty() -> MatchFailure(
                Failure(
                    """Scenario: "${specmaticScenarioInfo.scenarioName}" METHOD: "${
                        specmaticScenarioInfo.httpRequestPattern.method
                    }" is not as per included wsdl / OpenApi spec"""
                )
            )

            else -> MatchSuccess(specmaticScenarioInfo to matchingScenarioInfos)
        }
    }

    private fun matchesStatus(parameters: Pair<ScenarioInfo, List<ScenarioInfo>>): MatchingResult<Pair<ScenarioInfo, List<ScenarioInfo>>> {
        val (specmaticScenarioInfo, openApiScenarioInfos) = parameters

        val matchingScenarioInfos =
            openApiScenarioInfos.filter { it.httpResponsePattern.status == specmaticScenarioInfo.httpResponsePattern.status }

        return when {
            matchingScenarioInfos.isEmpty() -> MatchFailure(
                Failure(
                    """Scenario: "${specmaticScenarioInfo.scenarioName}" RESPONSE STATUS: "${
                        specmaticScenarioInfo.httpResponsePattern.status
                    }" is not as per included wsdl / OpenApi spec"""
                )
            )

            else -> MatchSuccess(specmaticScenarioInfo to matchingScenarioInfos)
        }
    }

    private fun updateUrlMatcher(parameters: Pair<ScenarioInfo, List<ScenarioInfo>>): MatchingResult<Pair<ScenarioInfo, List<ScenarioInfo>>> {
        val (specmaticScenarioInfo, openApiScenarioInfos) = parameters

        return MatchSuccess(specmaticScenarioInfo to openApiScenarioInfos.map { openApiScenario ->
            val queryPattern = openApiScenario.httpRequestPattern.httpQueryParamPattern.queryPatterns
            val zippedPathPatterns =
                (specmaticScenarioInfo.httpRequestPattern.httpPathPattern?.pathSegmentPatterns ?: emptyList()).zip(
                    openApiScenario.httpRequestPattern.httpPathPattern?.pathSegmentPatterns ?: emptyList()
                )

            val pathPatterns = zippedPathPatterns.map { (fromWrapper, fromOpenApi) ->
                if (fromWrapper.pattern is ExactValuePattern)
                    fromWrapper
                else
                    fromOpenApi.copy(key = fromWrapper.key)
            }

            val httpPathPattern =
                HttpPathPattern(pathPatterns, openApiScenario.httpRequestPattern.httpPathPattern?.path ?: "")
            val httpQueryParamPattern = HttpQueryParamPattern(queryPattern)

            val httpRequestPattern = openApiScenario.httpRequestPattern.copy(
                httpPathPattern = httpPathPattern,
                httpQueryParamPattern = httpQueryParamPattern
            )
            openApiScenario.copy(httpRequestPattern = httpRequestPattern)
        })
    }

    private fun openApiToScenarioInfos(): Pair<List<ScenarioInfo>, Map<String, List<Pair<HttpRequest, HttpResponse>>>> {
        val data: List<Pair<List<ScenarioInfo>, Map<String, List<Pair<HttpRequest, HttpResponse>>>>> =
            openApiPaths().map { (openApiPath, pathItem) ->
                openApiOperations(pathItem).map { (httpMethod, openApiOperation) ->
                    try {
                        openApiOperation.validateParameters()
                    } catch (e: ContractException) {
                        throw ContractException("In $httpMethod $openApiPath: ${e.message}")
                    }

                    val operation = openApiOperation.operation

                    val specmaticPathParam = toSpecmaticPathParam(openApiPath, operation)
                    val specmaticQueryParam = toSpecmaticQueryParam(operation)

                    val requestBody: RequestBody? = resolveRequestBody(operation)

                    val httpResponsePatterns: List<ResponseData> = attempt("In $httpMethod $openApiPath response") {
                        toHttpResponsePatterns(operation.responses)
                    }

                    val httpRequestPatterns: List<Pair<HttpRequestPattern, Map<String, List<HttpRequest>>>> = attempt("In $httpMethod $openApiPath request") {
                        toHttpRequestPatterns(
                            specmaticPathParam, specmaticQueryParam, httpMethod, operation
                        )
                    }

                    val scenarioInfos =
                        httpResponsePatterns.map { (response, responseMediaType: MediaType, httpResponsePattern, _: Map<String, HttpResponse>) ->
                            val responseExamples: Map<String, Example> = responseMediaType.examples.orEmpty()
                            val specmaticExampleRows: List<Row> = testRowsFromExamples(responseExamples, operation, requestBody)

                            httpRequestPatterns.map { (httpRequestPattern, _: Map<String, List<HttpRequest>>) ->
                                val scenarioName = scenarioName(operation, response, httpRequestPattern)

                                val ignoreFailure = operation.tags.orEmpty().map { it.trim() }.contains("WIP")

                                val rowsToBeUsed: List<Row> = specmaticExampleRows

                                ScenarioInfo(
                                    scenarioName = scenarioName,
                                    patterns = patterns.toMap(),
                                    httpRequestPattern = httpRequestPattern,
                                    httpResponsePattern = httpResponsePattern,
                                    ignoreFailure = ignoreFailure,
                                    examples = rowsToExamples(rowsToBeUsed),
                                    sourceProvider = sourceProvider,
                                    sourceRepository = sourceRepository,
                                    sourceRepositoryBranch = sourceRepositoryBranch,
                                    specification = specificationPath,
                                    serviceType = SERVICE_TYPE_HTTP
                                )
                            }
                        }.flatten()

                    val requestExamples = httpRequestPatterns.map {
                        it.second
                    }.foldRight(emptyMap<String, List<HttpRequest>>()) { acc, map ->
                        acc.plus(map)
                    }

                    val responseExamplesList = httpResponsePatterns.map { it.examples }

                    val examples =
                        collateExamplesForExpectations(requestExamples, responseExamplesList)

                    scenarioInfos to examples
                }
            }.flatten()


        val scenarioInfos = data.map { it.first }.flatten()
        val examples: Map<String, List<Pair<HttpRequest, HttpResponse>>> =
            data.map { it.second }.foldRight(emptyMap()) { acc, map ->
                acc.plus(map)
            }

        return scenarioInfos to examples
    }

    private fun validateParameters(parameters: List<Parameter>?) {
        parameters.orEmpty().forEach { parameter ->
            if(parameter.name == null)
                throw ContractException("A parameter does not have a name.")

            if(parameter.schema == null)
                throw ContractException("A parameter does not have a schema.")

            if(parameter.schema.type == "array" && parameter.schema.items == null)
                throw ContractException("A parameter of type \"array\" has not defined \"items\".")

        }
    }

    private fun collateExamplesForExpectations(
        requestExamples: Map<String, List<HttpRequest>>,
        responseExamplesList: List<Map<String, HttpResponse>>
    ): Map<String, List<Pair<HttpRequest, HttpResponse>>> {
        return responseExamplesList.flatMap { responseExamples ->
            responseExamples.filter { (key, _) ->
                key in requestExamples
            }.map { (key, responseExample) ->
                key to requestExamples.getValue(key).map { it to responseExample }
            }
        }.toMap()
    }

    private fun scenarioName(
        operation: Operation,
        response: ApiResponse,
        httpRequestPattern: HttpRequestPattern
    ): String = operation.summary?.let {
        """${operation.summary}. Response: ${response.description}"""
    } ?: "${httpRequestPattern.testDescription()}. Response: ${response.description}"

    private fun rowsToExamples(specmaticExampleRows: List<Row>): List<Examples> =
        when (specmaticExampleRows) {
            emptyList<Row>() -> emptyList()
            else -> {
                val examples = Examples(
                    specmaticExampleRows.first().columnNames,
                    specmaticExampleRows
                )

                listOf(examples)
            }
        }

    private fun testRowsFromExamples(
        responseExamples: Map<String, Example>,
        operation: Operation,
        requestBody: RequestBody?
    ) = responseExamples.map { (exampleName, _) ->
        val parameterExamples: Map<String, Any> = parameterExamples(operation, exampleName)

        val requestBodyExample: Map<String, Any> =
            requestBodyExample(requestBody, exampleName, operation.summary)

        val requestExamples = parameterExamples.plus(requestBodyExample).map { (key, value) ->
            if (value.toString().contains("externalValue")) "${key}_filename" to value
            else key to value
        }.toMap()

        when {
            requestExamples.isNotEmpty() -> Row(
                requestExamples.keys.toList().map { keyName: String -> keyName },
                requestExamples.values.toList().map { value: Any? -> value?.toString() ?: "" }
                    .map { valueString: String ->
                        if (valueString.contains("externalValue")) {
                            ObjectMapper().readValue(valueString, Map::class.java).values.first()
                                .toString()
                        } else valueString
                    },
                name = exampleName
            )

            else -> Row()
        }
    }

    data class OperationIdentifier(val requestMethod: String, val requestPath: String, val responseStatus: Int)

    private fun requestBodyExample(
        requestBody: RequestBody?,
        exampleName: String,
        operationSummary: String?
    ): Map<String, Any> {
        val requestExampleValue: Any? =
            resolveExample(requestBody?.content?.values?.firstOrNull()?.examples?.get(exampleName))?.value

        val requestBodyExample: Map<String, Any> = if (requestExampleValue != null) {
            if (requestBody?.content?.entries?.first()?.key == "application/x-www-form-urlencoded" || requestBody?.content?.entries?.first()?.key == "multipart/form-data") {
                val operationSummaryClause = operationSummary?.let { "for operation \"${operationSummary}\"" } ?: ""
                val jsonExample =
                    attempt("Could not parse example $exampleName$operationSummaryClause") {
                        parsedJSON(requestExampleValue.toString()) as JSONObjectValue
                    }
                jsonExample.jsonObject.map { (key, value) ->
                    key to value.toString()
                }.toMap()
            } else {
                mapOf("(REQUEST-BODY)" to requestExampleValue)
            }
        } else {
            emptyMap()
        }
        return requestBodyExample
    }

    private fun resolveExample(example: Example?): Example? {
        return example?.`$ref`?.let {
            val exampleName = it.substringAfterLast("/")
            parsedOpenApi.components?.examples?.get(exampleName)
        } ?: example
    }

    private fun parameterExamples(
        operation: Operation,
        exampleName: String
    ): Map<String, Any> = operation.parameters.orEmpty()
        .filter { parameter ->
            parameter.examples.orEmpty().any { it.key == exampleName }
        }.associate {
            val exampleValue: Example = it.examples[exampleName]
                ?: throw ContractException("The value of ${it.name} in example $exampleName was unexpectedly found to be null.")

            it.name to (resolveExample(exampleValue)?.value ?: "")
        }

    private fun openApiPaths() = parsedOpenApi.paths.orEmpty()

    private fun isNumber(value: String): Boolean {
        return value.toIntOrNull() != null
    }

    private fun toHttpResponsePatterns(responses: ApiResponses?): List<ResponseData> {
        return responses.orEmpty().map { (status, response) ->
            val headersMap = openAPIHeadersToSpecmatic(response)
            if(!isNumber(status) && status != "default")
                throw ContractException("Response status codes are expected to be numbers, but \"$status\" was found")

            attempt("in $status response") { openAPIResponseToSpecmatic(response, status, headersMap) }
        }.flatten()
    }

    private fun openAPIHeadersToSpecmatic(response: ApiResponse) =
        response.headers.orEmpty().map { (headerName, header) ->
            toSpecmaticParamName(header.required != true, headerName) to toSpecmaticPattern(
                resolveResponseHeader(header)?.schema ?: throw ContractException(
                    headerComponentMissingError(
                        headerName,
                        response
                    )
                ), emptyList()
            )
        }.toMap()

    data class ResponseData(
        val first: ApiResponse,
        val second: MediaType,
        val third: HttpResponsePattern,
        val examples: Map<String, HttpResponse>
    )

    private fun headerComponentMissingError(headerName: String, response: ApiResponse): String {
        if (response.description != null) {
            return "Header component not found for header $headerName in response \"${response.description}\""
        }

        return "Header component not found for header $headerName"
    }

    private fun resolveResponseHeader(header: Header): Header? {
        return if (header.`$ref` != null) {
            val headerComponentName = header.`$ref`.substringAfterLast("/")
            parsedOpenApi.components?.headers?.get(headerComponentName)
        } else {
            header
        }
    }

    private fun openAPIResponseToSpecmatic(
        response: ApiResponse,
        status: String,
        headersMap: Map<String, Pattern>
    ): List<ResponseData> {
        if (response.content == null) {
            val responsePattern = HttpResponsePattern(
                headersPattern = HttpHeadersPattern(headersMap),
                status = status.toIntOrNull() ?: DEFAULT_RESPONSE_CODE
            )

            return listOf(ResponseData(response, MediaType(), responsePattern, emptyMap()))
        }

        val headerExamples =
            response.headers.orEmpty().entries.fold(emptyMap<String, Map<String, String>>()) { acc, (headerName, header) ->
                extractParameterExamples(header.examples, headerName, acc)
            }

        return response.content.map { (contentType, mediaType) ->
            val responsePattern = HttpResponsePattern(
                headersPattern = HttpHeadersPattern(headersMap),
                status = if (status == "default") 1000 else status.toInt(),
                body = when (contentType) {
                    "application/xml" -> toXMLPattern(mediaType)
                    else -> toSpecmaticPattern(mediaType, "response")
                }
            )

            val exampleBodies: Map<String, String?> = mediaType.examples?.mapValues {
                resolveExample(it.value)?.value?.toString() ?: ""
            } ?: emptyMap()

            val examples: Map<String, HttpResponse> =
                when (status.toIntOrNull()) {
                    0, null -> emptyMap()
                    else -> exampleBodies.map {
                        it.key to HttpResponse(
                            status.toInt(),
                            body = it.value ?: "",
                            headers = headerExamples[it.key] ?: emptyMap()
                        )
                    }.toMap()
                }

            ResponseData(response, mediaType, responsePattern, examples)
        }
    }

    private fun toHttpRequestPatterns(
        httpPathPattern: HttpPathPattern,
        httpQueryParamPattern: HttpQueryParamPattern,
        httpMethod: String,
        operation: Operation
    ): List<Pair<HttpRequestPattern, Map<String, List<HttpRequest>>>> {

        val securitySchemes: Map<String, OpenAPISecurityScheme> =
            parsedOpenApi.components?.securitySchemes?.mapValues { (schemeName, scheme) ->
                toSecurityScheme(schemeName, scheme)
            } ?: mapOf(NO_SECURITY_SCHEMA_IN_SPECIFICATION to NoSecurityScheme())

        val parameters = operation.parameters

        val headersMap = parameters.orEmpty().filterIsInstance<HeaderParameter>().associate {
            toSpecmaticParamName(it.required != true, it.name) to toSpecmaticPattern(it.schema, emptyList())
        }

        val headersPattern = HttpHeadersPattern(headersMap)
        val requestPattern = HttpRequestPattern(
            httpPathPattern = httpPathPattern,
            httpQueryParamPattern = httpQueryParamPattern,
            method = httpMethod,
            headersPattern = headersPattern,
            securitySchemes = operationSecuritySchemes(operation, securitySchemes)
        )

        val exampleQueryParams = namedExampleParams(operation, QueryParameter::class.java)
        val examplePathParams = namedExampleParams(operation, PathParameter::class.java)
        val exampleHeaderParams = namedExampleParams(operation, HeaderParameter::class.java)

        val exampleRequestBuilder = ExampleRequestBuilder(examplePathParams, exampleHeaderParams, exampleQueryParams, httpPathPattern, httpMethod, securitySchemes)

        val requestBody = resolveRequestBody(operation)
            ?: return listOf(
                Pair(requestPattern.copy(body = NoBodyPattern), exampleRequestBuilder.examplesBasedOnParameters)
            )

        return requestBody.content.map { (contentType, mediaType) ->
            when (contentType.lowercase()) {
                "multipart/form-data" -> {
                    val partSchemas = if (mediaType.schema.`$ref` == null) {
                        mediaType.schema
                    } else {
                        resolveReferenceToSchema(mediaType.schema.`$ref`).second
                    }

                    val parts: List<MultiPartFormDataPattern> =
                        partSchemas.properties.map { (partName, partSchema) ->
                            val partContentType = mediaType.encoding?.get(partName)?.contentType
                            val partNameWithPresence = if (partSchemas.required?.contains(partName) == true)
                                partName
                            else
                                "$partName?"

                            if (partSchema is BinarySchema) {
                                MultiPartFilePattern(
                                    partNameWithPresence,
                                    toSpecmaticPattern(partSchema, emptyList()),
                                    partContentType
                                )
                            } else {
                                MultiPartContentPattern(
                                    partNameWithPresence,
                                    toSpecmaticPattern(partSchema, emptyList()),
                                    partContentType
                                )
                            }
                        }

                    Pair(
                        requestPattern.copy(
                            multiPartFormDataPattern = parts,
                            headersPattern = headersPatternWithContentType(requestPattern, contentType)
                        ), emptyMap()
                    )
                }

                "application/x-www-form-urlencoded" -> Pair(
                    requestPattern.copy(
                        formFieldsPattern = toFormFields(mediaType),
                        headersPattern = headersPatternWithContentType(requestPattern, contentType)
                    ), emptyMap()
                )

                "application/xml" -> Pair(
                        requestPattern.copy(
                            body = toXMLPattern(mediaType),
                            headersPattern = headersPatternWithContentType(requestPattern, contentType)
                        ), emptyMap()
                    )

                else -> {
                    val examplesFromMediaType = mediaType.examples ?: emptyMap()

                    val exampleBodies: Map<String, String?> = examplesFromMediaType.mapValues {
                        resolveExample(it.value)?.value?.toString() ?: ""
                    }

                    val allExamples = exampleRequestBuilder.examplesWithRequestBodies(exampleBodies)


                    Pair(
                        requestPattern.copy(
                            body = toSpecmaticPattern(mediaType, "request"),
                            headersPattern = headersPatternWithContentType(requestPattern, contentType)
                        ), allExamples
                    )
                }
            }
        }
    }

    private fun headersPatternWithContentType(
        requestPattern: HttpRequestPattern,
        contentType: String
    ) = requestPattern.headersPattern.copy(
        contentType = contentType
    )

    private fun <T : Parameter> namedExampleParams(
        operation: Operation,
        parameterType: Class<T>
    ): Map<String, Map<String, String>> = operation.parameters.orEmpty()
        .filterIsInstance(parameterType)
        .fold(emptyMap()) { acc, parameter ->
            extractParameterExamples(parameter.examples, parameter.name, acc)
        }

    private fun extractParameterExamples(
        examplesToAdd: Map<String, Example>?,
        parameterName: String,
        examplesAccumulatedSoFar: Map<String, Map<String, String>>
    ): Map<String, Map<String, String>> {
        return examplesToAdd.orEmpty()
            .entries.filter { it.value.value?.toString().orEmpty() !in OMIT }
            .fold(examplesAccumulatedSoFar) { acc, (exampleName, example) ->
                val exampleValue = resolveExample(example)?.value?.toString() ?: ""
                val exampleMap = acc[exampleName] ?: emptyMap()
                acc.plus(exampleName to exampleMap.plus(parameterName to exampleValue))
            }
    }

    private fun resolveRequestBody(operation: Operation): RequestBody? =
        operation.requestBody?.`$ref`?.let {
            resolveReferenceToRequestBody(it).second
        } ?: operation.requestBody

    private fun operationSecuritySchemes(
        operation: Operation,
        contractSecuritySchemes: Map<String, OpenAPISecurityScheme>
    ): List<OpenAPISecurityScheme> {
        val globalSecurityRequirements: List<String> =
            parsedOpenApi.security?.map { it.keys.toList() }?.flatten() ?: emptyList()
        val operationSecurityRequirements: List<String> =
            operation.security?.map { it.keys.toList() }?.flatten() ?: emptyList()
        val operationSecurityRequirementsSuperSet: List<String> =
            globalSecurityRequirements.plus(operationSecurityRequirements).distinct()
        val operationSecuritySchemes: List<OpenAPISecurityScheme> =
            contractSecuritySchemes.filter { (name, _: OpenAPISecurityScheme) -> name in operationSecurityRequirementsSuperSet }.values.toList()
        return operationSecuritySchemes.ifEmpty { listOf(NoSecurityScheme()) }
    }

    private fun toSecurityScheme(schemeName: String, securityScheme: SecurityScheme): OpenAPISecurityScheme {
        val securitySchemeConfiguration = securityConfiguration?.OpenAPI?.securitySchemes?.get(schemeName)
        if (securityScheme.scheme == BEARER_SECURITY_SCHEME) {
            return toBearerSecurityScheme(securitySchemeConfiguration, schemeName)
        }

        if (securityScheme.type == SecurityScheme.Type.OAUTH2) {
            return toBearerSecurityScheme(securitySchemeConfiguration, schemeName)
        }

        if (securityScheme.type == SecurityScheme.Type.APIKEY) {
            val apiKey = getSecurityTokenForApiKeyScheme(securitySchemeConfiguration, schemeName, environment)
            if (securityScheme.`in` == SecurityScheme.In.HEADER)
                return APIKeyInHeaderSecurityScheme(securityScheme.name, apiKey)

            if (securityScheme.`in` == SecurityScheme.In.QUERY)
                return APIKeyInQueryParamSecurityScheme(securityScheme.name, apiKey)
        }

        throw ContractException("Specmatic only supports oauth2, bearer, and api key authentication (header, query) security schemes at the moment")
    }

    private fun toBearerSecurityScheme(
        securitySchemeConfiguration: SecuritySchemeConfiguration?,
        environmentVariable: String,
    ): BearerSecurityScheme {
        val token = getSecurityTokenForBearerScheme(securitySchemeConfiguration, environmentVariable, environment)
        return BearerSecurityScheme(token)
    }

    private fun toFormFields(mediaType: MediaType): Map<String, Pattern> {
        val schema = mediaType.schema.`$ref`?.let {
            val (_, resolvedSchema) = resolveReferenceToSchema(mediaType.schema.`$ref`)
            resolvedSchema
        } ?: mediaType.schema

        return schema.properties.map { (formFieldName, formFieldValue) ->
            formFieldName to toSpecmaticPattern(
                formFieldValue, emptyList(), jsonInFormData = isJsonInString(mediaType, formFieldName)
            )
        }.toMap()
    }

    private fun isJsonInString(
        mediaType: MediaType, formFieldName: String?
    ) = if (mediaType.encoding.isNullOrEmpty()) false
    else mediaType.encoding[formFieldName]?.contentType == "application/json"

    private fun toSpecmaticPattern(mediaType: MediaType, section: String, jsonInFormData: Boolean = false): Pattern =
        toSpecmaticPattern(mediaType.schema ?: throw ContractException("${section.capitalizeFirstChar()} body definition is missing"), emptyList(), jsonInFormData = jsonInFormData)

    private fun resolveDeepAllOfs(schema: Schema<Any>): List<Schema<Any>> {
        if (schema.allOf == null)
            return listOf(schema)

        return schema.allOf.flatMap { constituentSchema ->
            if (constituentSchema.`$ref` != null) {
                val (_, referredSchema) = resolveReferenceToSchema(constituentSchema.`$ref`)

                resolveDeepAllOfs(referredSchema)
            } else listOf(constituentSchema)
        }
    }

    private fun toSpecmaticPattern(
        schema: Schema<*>, typeStack: List<String>, patternName: String = "", jsonInFormData: Boolean = false
    ): Pattern {
        val preExistingResult = patterns["($patternName)"]
        val pattern = if (preExistingResult != null && patternName.isNotBlank())
            preExistingResult
        else if (typeStack.filter { it == patternName }.size > 1) {
            DeferredPattern("($patternName)")
        } else when (schema) {
            is StringSchema -> when (schema.enum) {
                null -> StringPattern(
                    minLength = schema.minLength,
                    maxLength = schema.maxLength,
                    example = schema.example?.toString()
                )

                else -> toEnum(schema, patternName) { enumValue -> StringValue(enumValue.toString()) }.withExample(
                    schema.example?.toString()
                )
            }

            is EmailSchema -> EmailPattern(example = schema.example?.toString())

            is PasswordSchema -> StringPattern(example = schema.example?.toString())

            is IntegerSchema -> when (schema.enum) {
                null -> NumberPattern(example = schema.example?.toString())
                else -> toEnum(schema, patternName) { enumValue ->
                    NumberValue(
                        enumValue.toString().toInt()
                    )
                }.withExample(schema.example?.toString())
            }

            is BinarySchema -> BinaryPattern()
            is NumberSchema -> NumberPattern(example = schema.example?.toString())
            is UUIDSchema -> UUIDPattern
            is DateTimeSchema -> DateTimePattern
            is DateSchema -> DatePattern
            is BooleanSchema -> BooleanPattern(example = schema.example?.toString())
            is ObjectSchema -> {
                if (schema.additionalProperties is Schema<*>) {
                    toDictionaryPattern(schema, typeStack)
                } else if (noPropertiesDefinedInSchema(schema)) {
                    toFreeFormDictionaryWithStringKeysPattern()
                } else if (schema.xml?.name != null) {
                    toXMLPattern(schema, typeStack = typeStack)
                } else {
                    toJsonObjectPattern(schema, patternName, typeStack)
                }
            }
            is ByteArraySchema -> Base64StringPattern()

            is ArraySchema -> {
                if (schema.xml?.name != null) {
                    toXMLPattern(schema, typeStack = typeStack)
                } else {

                    ListPattern(
                        toSpecmaticPattern(
                            schema.items, typeStack
                        ),
                        example = toListExample(schema.example)
                    )
                }
            }

            is ComposedSchema -> {
                if (schema.allOf != null) {
                    val deepListOfAllOfs = resolveDeepAllOfs(schema)
                    val schemaProperties = deepListOfAllOfs.map { schemaToProcess ->
                        val requiredFields = schemaToProcess.required.orEmpty()
                        toSchemaProperties(schemaToProcess, requiredFields, patternName, typeStack)
                    }.fold(emptyMap<String, Pattern>()) { propertiesAcc, propertiesEntry ->
                        combine(propertiesEntry, propertiesAcc)
                    }

                    val schemasWithOneOf = deepListOfAllOfs.filter {
                        it.oneOf != null
                    }

                    val oneOfs = schemasWithOneOf.map { oneOfTheSchemas ->
                        oneOfTheSchemas.oneOf.map {
                            val (componentName, schemaToProcess) = resolveReferenceToSchema(it.`$ref`)
                            val requiredFields = schemaToProcess.required.orEmpty()
                            componentName to toSchemaProperties(
                                schemaToProcess,
                                requiredFields,
                                componentName,
                                typeStack
                            )
                        }.map { (componentName, properties) ->
                            componentName to combine(schemaProperties, properties)
                        }
                    }.flatten().map { (componentName, properties) ->
                        toJSONObjectPattern(properties, "(${componentName})")
                    }

                    if (oneOfs.size == 1)
                        oneOfs.single()
                    else if (oneOfs.size > 1)
                        AnyPattern(oneOfs)
                    else
                        toJSONObjectPattern(schemaProperties, "(${patternName})")
                } else if (schema.oneOf != null) {
                    val candidatePatterns = schema.oneOf.filterNot { nullableEmptyObject(it) }.map { componentSchema ->
                        val (componentName, schemaToProcess) =
                            if (componentSchema.`$ref` != null)
                                resolveReferenceToSchema(componentSchema.`$ref`)
                            else
                                "" to componentSchema

                        toSpecmaticPattern(schemaToProcess, typeStack.plus(componentName), componentName)
                    }

                    val nullable =
                        if (schema.oneOf.any { nullableEmptyObject(it) }) listOf(NullPattern) else emptyList()

                    AnyPattern(candidatePatterns.plus(nullable))
                } else if (schema.anyOf != null) {
                    throw UnsupportedOperationException("Specmatic does not support anyOf")
                } else {
                    throw UnsupportedOperationException("Unsupported composed schema: $schema")
                }
            }

            else -> {
                if (schema.nullable == true && schema.additionalProperties == null && schema.`$ref` == null) {
                    NullPattern
                } else if (schema.additionalProperties is Schema<*>) {
                    toDictionaryPattern(schema, typeStack)
                } else if (schema.additionalProperties == true) {
                    toFreeFormDictionaryWithStringKeysPattern()
                } else if(schema.properties != null)
                    toJsonObjectPattern(schema, patternName, typeStack)
                else if (schema.`$ref` != null) {
                    val component: String = schema.`$ref`

                    val (componentName, referredSchema) = resolveReferenceToSchema(component)
                    val cyclicReference = typeStack.contains(componentName)
                    if (!cyclicReference) {
                        val componentPattern = toSpecmaticPattern(
                            referredSchema,
                            typeStack.plus(componentName), componentName
                        )
                        cacheComponentPattern(componentName, componentPattern)
                    }
                    DeferredPattern("(${componentName})")
                }
                else {
                    val schemaFragment = if(patternName.isNotBlank()) "schema $patternName" else "in one of the schemas"

                    throw if(schema.javaClass.simpleName != "Schema")
                        ContractException("${schemaFragment.capitalizeFirstChar()} is not yet supported, please raise an issue on https://github.com/znsio/specmatic/issues")
                    else
                        ContractException("\"type\" attribute was not provided in $schemaFragment, please check the syntax of the specification")
                }
            }
        }.also {
            when {
                it.instanceOf(JSONObjectPattern::class) && jsonInFormData -> {
                    PatternInStringPattern(
                        patterns.getOrDefault("($patternName)", StringPattern()), "($patternName)"
                    )
                }

                else -> it
            }
        }

        return when (schema.nullable) {
            false, null -> pattern
            true -> pattern.toNullable(schema.example?.toString())
        }
    }

    private fun toListExample(example: Any?): List<String?>? {
        if (example == null)
            return null

        if (example !is ArrayNode)
            return null

        return example.toList().flatMap {
            when {
                it.isNull -> listOf(null)
                it.isNumber -> listOf(it.numberValue().toString())
                it.isBoolean -> listOf(it.booleanValue().toString())
                it.isTextual -> listOf(it.textValue())
                else -> emptyList()
            }
        }
    }

    private fun combine(
        propertiesEntry: Map<String, Pattern>,
        propertiesAcc: Map<String, Pattern>
    ): Map<String, Pattern> {
        val updatedPropertiesAcc: Map<String, Pattern> =
            propertiesEntry.entries.fold(propertiesAcc) { acc, propertyEntry ->
                when (val keyWithoutOptionality = withoutOptionality(propertyEntry.key)) {
                    in acc ->
                        acc

                    propertyEntry.key ->
                        acc.minus("$keyWithoutOptionality?").plus(propertyEntry.key to propertyEntry.value)

                    else ->
                        acc.plus(propertyEntry.key to propertyEntry.value)
                }
            }

        return updatedPropertiesAcc
    }

    private fun <T : Pattern> cacheComponentPattern(componentName: String, pattern: T): T {
        if (componentName.isNotBlank() && pattern !is DeferredPattern) {
            val typeName = "(${componentName})"
            val prev = patterns[typeName]
            if (pattern != prev) {
                if (prev != null) {
                    logger.debug("Replacing cached component pattern. name=$componentName, prev=$prev, new=$pattern")
                }
                patterns[typeName] = pattern
            }
        }
        return pattern
    }

    private fun nullableEmptyObject(schema: Schema<*>): Boolean {
        return schema is ObjectSchema && schema.nullable == true
    }

    private fun toXMLPattern(mediaType: MediaType): Pattern {
        return toXMLPattern(mediaType.schema, typeStack = emptyList())
    }

    private fun toXMLPattern(
        schema: Schema<Any>, nodeNameFromProperty: String? = null, typeStack: List<String>
    ): XMLPattern {
        val name = schema.xml?.name ?: nodeNameFromProperty

        return when (schema) {
            is ObjectSchema -> {
                if(schema.properties == null) {
                    throw ContractException("XML schema named $name does not have properties.")
                }

                val nodeProperties = schema.properties.filter { entry ->
                    entry.value.xml?.attribute != true
                }

                val nodes = nodeProperties.map { (propertyName: String, propertySchema) ->
                    val type = when (propertySchema.type) {
                        in primitiveOpenAPITypes -> {
                            val innerPattern = DeferredPattern(primitiveOpenAPITypes.getValue(propertySchema.type))
                            XMLPattern(XMLTypeData(propertyName, propertyName, emptyMap(), listOf(innerPattern)))
                        }

                        else -> {
                            toXMLPattern(propertySchema, propertyName, typeStack)
                        }
                    }

                    val optionalAttribute = if (propertyName !in (schema.required ?: emptyList<String>())) mapOf(
                        OCCURS_ATTRIBUTE_NAME to ExactValuePattern(StringValue(OPTIONAL_ATTRIBUTE_VALUE))
                    )
                    else emptyMap()

                    type.copy(pattern = type.pattern.copy(attributes = optionalAttribute.plus(type.pattern.attributes)))
                }

                val attributeProperties = schema.properties.filter { entry ->
                    entry.value.xml?.attribute == true
                }

                val attributes: Map<String, Pattern> = attributeProperties.map { (name, schema) ->
                    name to toSpecmaticPattern(schema, emptyList())
                }.toMap()

                name ?: throw ContractException("Could not determine name for an xml node")

                val namespaceAttributes: Map<String, ExactValuePattern> =
                    if (schema.xml?.namespace != null && schema.xml?.prefix != null) {
                        val attributeName = "xmlns:${schema.xml?.prefix}"
                        val attributeValue = ExactValuePattern(StringValue(schema.xml.namespace))
                        mapOf(attributeName to attributeValue)
                    } else {
                        emptyMap()
                    }

                val xmlTypeData = XMLTypeData(name, realName(schema, name), namespaceAttributes.plus(attributes), nodes)

                XMLPattern(xmlTypeData)
            }

            is ArraySchema -> {
                val repeatingSchema = schema.items as Schema<Any>

                val repeatingType = when (repeatingSchema.type) {
                    in primitiveOpenAPITypes -> {
                        val innerPattern = DeferredPattern(primitiveOpenAPITypes.getValue(repeatingSchema.type))

                        val innerName = repeatingSchema.xml?.name
                            ?: if (schema.xml?.name != null && schema.xml?.wrapped == true) schema.xml.name else nodeNameFromProperty

                        XMLPattern(
                            XMLTypeData(
                                innerName ?: throw ContractException("Could not determine name for an xml node"),
                                innerName,
                                emptyMap(),
                                listOf(innerPattern)
                            )
                        )
                    }

                    else -> {
                        toXMLPattern(repeatingSchema, name, typeStack)
                    }
                }.let { repeatingType ->
                    repeatingType.copy(
                        pattern = repeatingType.pattern.copy(
                            attributes = repeatingType.pattern.attributes.plus(
                                OCCURS_ATTRIBUTE_NAME to ExactValuePattern(StringValue(MULTIPLE_ATTRIBUTE_VALUE))
                            )
                        )
                    )
                }

                if (schema.xml?.wrapped == true) {
                    val wrappedName = schema.xml?.name ?: nodeNameFromProperty
                    val wrapperTypeData = XMLTypeData(
                        wrappedName ?: throw ContractException("Could not determine name for an xml node"),
                        wrappedName,
                        emptyMap(),
                        listOf(repeatingType)
                    )
                    XMLPattern(wrapperTypeData)
                } else repeatingType
            }

            else -> {
                if (schema.`$ref` != null) {
                    val component = schema.`$ref`
                    val (componentName, componentSchema) = resolveReferenceToSchema(component)

                    val typeName = "($componentName)"

                    val nodeName = componentSchema.xml?.name ?: name ?: componentName

                    if (typeName !in typeStack) {
                        val componentPattern = toXMLPattern(componentSchema, componentName, typeStack.plus(typeName))
                        cacheComponentPattern(componentName, componentPattern)
                    }

                    val xmlRefType = XMLTypeData(
                        nodeName, nodeName, mapOf(
                            TYPE_ATTRIBUTE_NAME to ExactValuePattern(
                                StringValue(
                                    componentName
                                )
                            )
                        ), emptyList()
                    )

                    XMLPattern(xmlRefType)
                } else throw ContractException("Node not recognized as XML type: ${schema.type}")
            }
        }
    }

    private fun realName(schema: ObjectSchema, name: String): String = if (schema.xml?.prefix != null) {
        "${schema.xml?.prefix}:${name}"
    } else {
        name
    }

    private val primitiveOpenAPITypes =
        mapOf("string" to "(string)", "number" to "(number)", "integer" to "(number)", "boolean" to "(boolean)")

    private fun toDictionaryPattern(
        schema: Schema<*>, typeStack: List<String>
    ): DictionaryPattern {
        val valueSchema = schema.additionalProperties as Schema<Any>
        val valueSchemaTypeName = valueSchema.`$ref` ?: valueSchema.types?.first() ?: ""
        return DictionaryPattern(
            StringPattern(), toSpecmaticPattern(valueSchema, typeStack, valueSchemaTypeName, false)
        )
    }

    private fun noPropertiesDefinedInSchema(valueSchema: Schema<Any>) = valueSchema.properties == null

    private fun toFreeFormDictionaryWithStringKeysPattern(): DictionaryPattern {
        return DictionaryPattern(
            StringPattern(), AnythingPattern
        )
    }


    private fun toJsonObjectPattern(
        schema: Schema<*>, patternName: String, typeStack: List<String>
    ): JSONObjectPattern {
        val requiredFields = schema.required.orEmpty()
        val schemaProperties = toSchemaProperties(schema, requiredFields, patternName, typeStack)
        val minProperties: Int? = schema.minProperties
        val maxProperties: Int? = schema.maxProperties
        val jsonObjectPattern = toJSONObjectPattern(schemaProperties, "(${patternName})").copy(
            minProperties = minProperties,
            maxProperties = maxProperties
        )
        return cacheComponentPattern(patternName, jsonObjectPattern)
    }

    private fun toSchemaProperties(
        schema: Schema<*>, requiredFields: List<String>, patternName: String, typeStack: List<String>
    ): Map<String, Pattern> = schema.properties.orEmpty().map { (propertyName, propertyType) ->
        if (schema.discriminator?.propertyName == propertyName)
            propertyName to ExactValuePattern(StringValue(patternName))
        else {
            val optional = !requiredFields.contains(propertyName)
            toSpecmaticParamName(optional, propertyName) to toSpecmaticPattern(propertyType, typeStack)
        }
    }.toMap()

    private fun toEnum(schema: Schema<*>, patternName: String, toSpecmaticValue: (Any) -> Value): EnumPattern {
        val specmaticValues = schema.enum.map<Any?, Value> { enumValue ->
            when (enumValue) {
                null -> NullValue
                else -> toSpecmaticValue(enumValue)
            }
        }

        if (schema.nullable != true && NullValue in specmaticValues)
            throw ContractException("Enum values cannot contain null since the schema $patternName is not nullable")

        if (schema.nullable == true && NullValue !in specmaticValues)
            throw ContractException("Enum values must contain null since the schema $patternName is nullable")

        return EnumPattern(specmaticValues, nullable = schema.nullable == true, typeAlias = patternName).also {
            cacheComponentPattern(patternName, it)
        }
    }

    private fun toSpecmaticParamName(optional: Boolean, name: String) = when (optional) {
        true -> "${name}?"
        false -> name
    }

    private fun resolveReferenceToSchema(component: String): Pair<String, Schema<Any>> {
        val componentName = extractComponentName(component)
        val schema =
            parsedOpenApi.components.schemas[componentName] ?: ObjectSchema().also { it.properties = emptyMap() }

        return componentName to schema as Schema<Any>
    }

    private fun resolveReferenceToRequestBody(component: String): Pair<String, RequestBody> {
        val componentName = extractComponentName(component)
        val requestBody = parsedOpenApi.components.requestBodies[componentName] ?: RequestBody()

        return componentName to requestBody
    }

    private fun extractComponentName(component: String): String {
        if (!component.startsWith("#")) throw UnsupportedOperationException("Specmatic only supports local component references.")
        return componentNameFromReference(component)
    }

    private fun componentNameFromReference(component: String) = component.substringAfterLast("/")

    private fun toSpecmaticQueryParam(operation: Operation): HttpQueryParamPattern {
        val parameters = operation.parameters ?: return HttpQueryParamPattern(emptyMap())
        val queryPattern: Map<String, Pattern> = parameters.filterIsInstance<QueryParameter>().associate {
            val specmaticPattern: Pattern = if (it.schema.type == "array") {
                QueryParameterArrayPattern(listOf(toSpecmaticPattern(schema = it.schema.items, typeStack = emptyList())), it.name)
            } else {
                QueryParameterScalarPattern(toSpecmaticPattern(schema = it.schema, typeStack = emptyList(), patternName = it.name))
            }

            "${it.name}?" to specmaticPattern
        }
        return HttpQueryParamPattern(queryPattern)
    }

    private fun toSpecmaticPathParam(openApiPath: String, operation: Operation): HttpPathPattern {
        val parameters = operation.parameters ?: emptyList()

        val pathSegments: List<String> = openApiPath.removePrefix("/").removeSuffix("/").let {
            if (it.isBlank())
                emptyList()
            else it.split("/")
        }
        val pathParamMap: Map<String, PathParameter> =
            parameters.filterIsInstance<PathParameter>().associateBy {
                it.name
            }

<<<<<<< HEAD
            if (specmaticPattern is DictionaryPattern) {
                val valPattern = specmaticPattern.valuePattern
                val valPatternFinal = if (valPattern is AnyPattern) StringPattern("") else valPattern
                "${specmaticPattern.keyPattern}=${valPatternFinal}"
            } else {
                val patternName = when {
                    it.schema.enum != null -> specmaticPattern.run { "($typeAlias)" }
                    else -> specmaticPattern
                }
                "${it.name}=$patternName"
=======
        val pathPattern: List<URLPathSegmentPattern> = pathSegments.map { pathSegment ->
            if (isParameter(pathSegment)) {
                val paramName = pathSegment.removeSurrounding("{", "}")

                val param = pathParamMap[paramName]
                    ?: throw ContractException("The path parameter in $openApiPath is not defined in the specification")

                URLPathSegmentPattern(toSpecmaticPattern(param.schema, emptyList()), paramName)
            } else {
                URLPathSegmentPattern(ExactValuePattern(StringValue(pathSegment)))
>>>>>>> 94b136ad
            }
        }

        val specmaticPath = toSpecmaticFormattedPathString(parameters, openApiPath)

        return HttpPathPattern(pathPattern, specmaticPath)
    }

    private fun isParameter(pathSegment: String) = pathSegment.startsWith("{") && pathSegment.endsWith("}")

    private fun toSpecmaticFormattedPathString(
        parameters: List<Parameter>,
        openApiPath: String
    ): String {
        return parameters.filterIsInstance<PathParameter>().foldRight(openApiPath) { it, specmaticPath ->
            val pattern = if (it.schema.enum != null) StringPattern("") else toSpecmaticPattern(it.schema, emptyList())
            specmaticPath.replace(
                "{${it.name}}", "(${it.name}:${pattern.typeName})"
            )
        }
    }

    private fun openApiOperations(pathItem: PathItem): Map<String, OpenApiOperation> {
        return linkedMapOf<String, Operation?>(
            "POST" to pathItem.post,
            "GET" to pathItem.get,
            "PATCH" to pathItem.patch,
            "PUT" to pathItem.put,
            "DELETE" to pathItem.delete
        ).filter { (_, value) -> value != null }.map { (key, value) -> key to OpenApiOperation(value!!) }.toMap()
    }
}<|MERGE_RESOLUTION|>--- conflicted
+++ resolved
@@ -1311,18 +1311,6 @@
                 it.name
             }
 
-<<<<<<< HEAD
-            if (specmaticPattern is DictionaryPattern) {
-                val valPattern = specmaticPattern.valuePattern
-                val valPatternFinal = if (valPattern is AnyPattern) StringPattern("") else valPattern
-                "${specmaticPattern.keyPattern}=${valPatternFinal}"
-            } else {
-                val patternName = when {
-                    it.schema.enum != null -> specmaticPattern.run { "($typeAlias)" }
-                    else -> specmaticPattern
-                }
-                "${it.name}=$patternName"
-=======
         val pathPattern: List<URLPathSegmentPattern> = pathSegments.map { pathSegment ->
             if (isParameter(pathSegment)) {
                 val paramName = pathSegment.removeSurrounding("{", "}")
@@ -1333,7 +1321,6 @@
                 URLPathSegmentPattern(toSpecmaticPattern(param.schema, emptyList()), paramName)
             } else {
                 URLPathSegmentPattern(ExactValuePattern(StringValue(pathSegment)))
->>>>>>> 94b136ad
             }
         }
 
