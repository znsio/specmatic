--- conflicted
+++ resolved
@@ -10,15 +10,10 @@
 import io.ktor.server.application.*
 import io.ktor.server.engine.*
 import io.ktor.server.netty.*
-<<<<<<< HEAD
-import io.ktor.server.response.*
-import io.ktor.server.routing.*
-=======
 import io.ktor.server.request.*
 import io.ktor.server.response.*
 import io.ktor.server.routing.*
 import io.ktor.util.*
->>>>>>> 2b16e23c
 import org.junit.jupiter.api.Assertions.*
 import org.junit.jupiter.api.fail
 
@@ -746,7 +741,6 @@
     }
 
     @Test
-<<<<<<< HEAD
     fun ` body and content-type header should be sent when there is a request body in the spec`() {
         val spec = OpenApiSpecification.fromYAML("""
             openapi: 3.0.0
@@ -764,7 +758,76 @@
                   responses:
                     '200':
                       description: OK
-=======
+                      content:
+                        text/plain:
+                          schema:
+                            type: string
+        """.trimIndent(), "").toFeature()
+
+        val server = embeddedServer(Netty, port = 8080) {
+            routing {
+                route("/{...}") {
+                    handle {
+                        assertThat(call.request.headers["Content-Type"]).isEqualTo("text/plain")
+                        call.respondText("Hello, Ktor!")
+                    }
+                }
+            }
+        }
+
+        try {
+            server.start(wait = false)
+
+            val results = spec.executeTests(HttpClient("http://localhost:8080"))
+            assertThat(results.success()).withFailMessage(results.report()).isTrue()
+            assertThat(results.successCount).isPositive()
+        } finally {
+            server.stop()
+        }
+    }
+
+    @Test
+    fun ` body and content-type header should not be sent when there is no request body in the spec`() {
+        val spec = OpenApiSpecification.fromYAML("""
+            openapi: 3.0.0
+            info:
+              title: Test API
+              version: 1.0.0
+            paths:
+              /test:
+                post:
+                  responses:
+                    '200':
+                      description: OK
+                      content:
+                        text/plain:
+                          schema:
+                            type: string
+        """.trimIndent(), "").toFeature()
+
+        val server = embeddedServer(Netty, port = 8080) {
+            routing {
+                route("/{...}") {
+                    handle {
+                        assertThat(call.request.headers["Content-Type"]).isNull()
+                        call.respondText("Hello, Ktor!")
+                    }
+                }
+            }
+        }
+
+        try {
+            server.start(wait = false)
+
+            val results = spec.executeTests(HttpClient("http://localhost:8080"))
+            assertThat(results.success()).withFailMessage(results.report()).isTrue()
+            assertThat(results.successCount).isPositive()
+        } finally {
+            server.stop()
+        }
+    }
+
+    @Test
     fun `contract tests should encode spaces in path segments before sending the request`() {
         val pathWithSpace = "/rand om"
 
@@ -789,20 +852,12 @@
                   responses:
                     "200":
                       description: Random
->>>>>>> 2b16e23c
                       content:
                         text/plain:
                           schema:
                             type: string
         """.trimIndent(), "").toFeature()
 
-<<<<<<< HEAD
-        val server = embeddedServer(Netty, port = 8080) {
-            routing {
-                route("/{...}") {
-                    handle {
-                        assertThat(call.request.headers["Content-Type"]).isEqualTo("text/plain")
-=======
         val pathsSeen = mutableListOf<String>()
 
         val server = embeddedServer(Netty, port = 9001) {
@@ -810,39 +865,12 @@
                 route("/{...}") {
                     handle {
                         pathsSeen.add(call.request.path())
->>>>>>> 2b16e23c
                         call.respondText("Hello, Ktor!")
                     }
                 }
             }
         }
 
-<<<<<<< HEAD
-        try {
-            server.start(wait = false)
-
-            val results = spec.executeTests(HttpClient("http://localhost:8080"))
-            assertThat(results.success()).withFailMessage(results.report()).isTrue()
-            assertThat(results.successCount).isPositive()
-        } finally {
-            server.stop()
-        }
-    }
-
-    @Test
-    fun ` body and content-type header should not be sent when there is no request body in the spec`() {
-        val spec = OpenApiSpecification.fromYAML("""
-            openapi: 3.0.0
-            info:
-              title: Test API
-              version: 1.0.0
-            paths:
-              /test:
-                post:
-                  responses:
-                    '200':
-                      description: OK
-=======
         val results = try {
             server.start(wait = false)
             specification.executeTests(HttpClient("http://localhost:9001"))
@@ -885,20 +913,12 @@
                   responses:
                     "200":
                       description: Random
->>>>>>> 2b16e23c
                       content:
                         text/plain:
                           schema:
                             type: string
         """.trimIndent(), "").toFeature()
 
-<<<<<<< HEAD
-        val server = embeddedServer(Netty, port = 8080) {
-            routing {
-                route("/{...}") {
-                    handle {
-                        assertThat(call.request.headers["Content-Type"]).isNull()
-=======
         val pathsSeen = mutableListOf<String>()
 
         val server = embeddedServer(Netty, port = 9001) {
@@ -906,24 +926,12 @@
                 route("/{...}") {
                     handle {
                         pathsSeen.add(call.request.path())
->>>>>>> 2b16e23c
                         call.respondText("Hello, Ktor!")
                     }
                 }
             }
         }
 
-<<<<<<< HEAD
-        try {
-            server.start(wait = false)
-
-            val results = spec.executeTests(HttpClient("http://localhost:8080"))
-            assertThat(results.success()).withFailMessage(results.report()).isTrue()
-            assertThat(results.successCount).isPositive()
-        } finally {
-            server.stop()
-        }
-=======
         val results = try {
             server.start(wait = false)
             specification.executeTests(HttpClient("http://localhost:9001"))
@@ -1005,7 +1013,6 @@
         assertThat(results.success()).isTrue()
         assertThat(queryParamsSeen.distinct()).containsExactlyInAnyOrder(
             mapOf(queryParamWithSpace to listOf("123")))
->>>>>>> 2b16e23c
     }
 }
 
