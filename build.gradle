plugins {
    id 'java'
    id 'maven-publish'
<<<<<<< HEAD
    id 'org.jetbrains.kotlin.jvm' version '1.4.30'
    id 'org.jetbrains.kotlin.plugin.serialization' version '1.4.31'
=======
    id 'org.jetbrains.kotlin.jvm' version '1.4.31'
    id 'org.jetbrains.kotlin.plugin.serialization' version '1.4.30'
>>>>>>> 68b2c025
    id 'jacoco'
    id "org.sonarqube" version "3.1.1"
}

allprojects {
    repositories {
        mavenLocal()
        maven {
            url = 'https://jcenter.bintray.com'
        }

        maven {
            url = 'https://repo.maven.apache.org/maven2'
        }
    }
}

subprojects {
    def versionPropsFile = file('../version.properties')
    Properties versionProps = new Properties()

    versionProps.load(new FileInputStream(versionPropsFile))

    def versionInfo = versionProps['version']

    version versionInfo

}

task codeCoverageReport(type: JacocoReport) {

    // Gather execution data from all subprojects
    executionData fileTree(project.rootDir.absolutePath).include("**/build/jacoco/*.exec")

    // Add all relevant sourcesets from the subprojects
    subprojects.each {
        if(!it.name.startsWith("spring-")) {
            sourceSets it.sourceSets.main
        }
    }

    reports {
        xml.enabled true
        html.enabled true
        csv.enabled false
    }
}

codeCoverageReport.dependsOn {
    subprojects.findAll {!it.name.startsWith("spring-")}.test
}

sonarqube {
    properties {
        property "sonar.projectKey", "znsio_qontract"
        property "sonar.organization", "znsio"
        property "sonar.host.url", "https://sonarcloud.io"
        property "sonar.coverage.jacoco.xmlReportPaths", "${rootDir}/build/reports/jacoco/codeCoverageReport/codeCoverageReport.xml"
        property "sonar.coverage.exclusions", "**/application/src/**,**/junit5-support/src/**"
        property "sonar.exclusions", "**/*Bean?."
    }
}

tasks.withType(org.jetbrains.kotlin.gradle.tasks.KotlinCompile).configureEach {
    kotlinOptions {
        jvmTarget = "1.8"
    }
}

tasks.withType(JavaCompile) {
    options.encoding = 'UTF-8'
}

repositories {
    mavenCentral()
}

compileKotlin {
    kotlinOptions {
        jvmTarget = "1.8"
        freeCompilerArgs += "-Xopt-in=kotlin.RequiresOptIn"
    }
}
compileTestKotlin {
    kotlinOptions {
        jvmTarget = "1.8"
    }
}<|MERGE_RESOLUTION|>--- conflicted
+++ resolved
@@ -1,13 +1,8 @@
 plugins {
     id 'java'
     id 'maven-publish'
-<<<<<<< HEAD
-    id 'org.jetbrains.kotlin.jvm' version '1.4.30'
     id 'org.jetbrains.kotlin.plugin.serialization' version '1.4.31'
-=======
     id 'org.jetbrains.kotlin.jvm' version '1.4.31'
-    id 'org.jetbrains.kotlin.plugin.serialization' version '1.4.30'
->>>>>>> 68b2c025
     id 'jacoco'
     id "org.sonarqube" version "3.1.1"
 }
