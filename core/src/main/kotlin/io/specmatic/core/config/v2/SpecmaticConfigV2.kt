package io.specmatic.core.config.v2

import com.fasterxml.jackson.annotation.JsonAlias
import io.specmatic.core.*
import io.specmatic.core.SpecmaticConfig.Companion.getPipeline
import io.specmatic.core.SpecmaticConfig.Companion.getRepository
<<<<<<< HEAD
import io.specmatic.core.SpecmaticConfig.Companion.getReport
=======
import io.specmatic.core.SpecmaticConfig.Companion.getSecurityConfiguration
>>>>>>> e4a315ca
import io.specmatic.core.config.SpecmaticConfigVersion
import io.specmatic.core.config.SpecmaticVersionedConfig
import io.specmatic.core.config.SpecmaticVersionedConfigLoader
import io.specmatic.core.utilities.Flags
import io.specmatic.core.utilities.Flags.Companion.EXAMPLE_DIRECTORIES
import io.specmatic.core.utilities.Flags.Companion.getStringValue

data class SpecmaticConfigV2(
    val version: SpecmaticConfigVersion,
    val contracts: List<ContractConfig> = emptyList(),
    val auth: Auth? = null,
    val pipeline: Pipeline? = null,
    val environments: Map<String, Environment>? = null,
    val hooks: Map<String, String> = emptyMap(),
    val repository: RepositoryInfo? = null,
    val report: ReportConfiguration? = null,
    val security: SecurityConfiguration? = null,
    val test: TestConfiguration? = TestConfiguration(),
    val stub: StubConfiguration = StubConfiguration(),
    @field:JsonAlias("virtual_service") val virtualService: VirtualServiceConfiguration = VirtualServiceConfiguration(),
    val examples: List<String> = getStringValue(EXAMPLE_DIRECTORIES)?.split(",") ?: emptyList(),
    val workflow: WorkflowConfiguration? = null,
    val ignoreInlineExamples: Boolean? = null,
    val additionalExampleParamsFilePath: String? = getStringValue(Flags.ADDITIONAL_EXAMPLE_PARAMS_FILE),
    @field:JsonAlias("attribute_selection_pattern")
    val attributeSelectionPattern: AttributeSelectionPattern = AttributeSelectionPattern(),
    @field:JsonAlias("all_patterns_mandatory")
    val allPatternsMandatory: Boolean? = null,
    @field:JsonAlias("default_pattern_values")
    val defaultPatternValues: Map<String, Any> = emptyMap()
) : SpecmaticVersionedConfig {
    override fun transform(): SpecmaticConfig {
        return SpecmaticConfig(
            version = SpecmaticConfigVersion.VERSION_2,
            sources = this.contracts.map { contract -> contract.transform() },
            auth = this.auth,
            pipeline = this.pipeline,
            environments = this.environments,
            hooks = this.hooks,
            repository = this.repository,
            report = this.report,
            security = this.security,
            test = this.test,
            stub = this.stub,
            virtualService = this.virtualService,
            examples = this.examples,
            workflow = this.workflow,
            ignoreInlineExamples = this.ignoreInlineExamples,
            additionalExampleParamsFilePath = this.additionalExampleParamsFilePath,
            attributeSelectionPattern = this.attributeSelectionPattern,
            allPatternsMandatory = this.allPatternsMandatory,
            defaultPatternValues = this.defaultPatternValues
        )
    }

    companion object : SpecmaticVersionedConfigLoader {
        override fun loadFrom(config: SpecmaticConfig): SpecmaticVersionedConfig {
            return SpecmaticConfigV2(
                version = SpecmaticConfigVersion.VERSION_2,
                contracts = config.sources.map { ContractConfig(it) },
                auth = config.getAuth(),
                pipeline = getPipeline(config),
                environments = config.environments,
                hooks = config.getHooks(),
                repository = getRepository(config),
<<<<<<< HEAD
                report = getReport(config),
                security = config.security,
=======
                report = config.report,
                security = getSecurityConfiguration(config),
>>>>>>> e4a315ca
                test = config.test,
                stub = config.stub,
                virtualService = config.virtualService,
                examples = config.getExamples(),
                workflow = config.workflow,
                ignoreInlineExamples = config.ignoreInlineExamples,
                additionalExampleParamsFilePath = config.getAdditionalExampleParamsFilePath(),
                attributeSelectionPattern = config.attributeSelectionPattern,
                allPatternsMandatory = config.allPatternsMandatory,
                defaultPatternValues = config.getDefaultPatternValues()
            )
        }
    }
}<|MERGE_RESOLUTION|>--- conflicted
+++ resolved
@@ -4,11 +4,8 @@
 import io.specmatic.core.*
 import io.specmatic.core.SpecmaticConfig.Companion.getPipeline
 import io.specmatic.core.SpecmaticConfig.Companion.getRepository
-<<<<<<< HEAD
+import io.specmatic.core.SpecmaticConfig.Companion.getSecurityConfiguration
 import io.specmatic.core.SpecmaticConfig.Companion.getReport
-=======
-import io.specmatic.core.SpecmaticConfig.Companion.getSecurityConfiguration
->>>>>>> e4a315ca
 import io.specmatic.core.config.SpecmaticConfigVersion
 import io.specmatic.core.config.SpecmaticVersionedConfig
 import io.specmatic.core.config.SpecmaticVersionedConfigLoader
@@ -74,13 +71,8 @@
                 environments = config.environments,
                 hooks = config.getHooks(),
                 repository = getRepository(config),
-<<<<<<< HEAD
                 report = getReport(config),
-                security = config.security,
-=======
-                report = config.report,
                 security = getSecurityConfiguration(config),
->>>>>>> e4a315ca
                 test = config.test,
                 stub = config.stub,
                 virtualService = config.virtualService,
