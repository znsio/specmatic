--- conflicted
+++ resolved
@@ -303,11 +303,7 @@
                 specmaticConfig.stubBaseUrls(
                    "http://localhost:9000"
                 )
-<<<<<<< HEAD
-            ).isEqualTo(
-=======
             ).containsAll(
->>>>>>> c63d2915
                 listOf(
                     "http://localhost:9000",
                     "http://localhost:9001",
