--- conflicted
+++ resolved
@@ -18,16 +18,11 @@
 
     companion object{
         fun resolve(testResultRecords: List<TestResultRecord>): Remarks {
-<<<<<<< HEAD
-            if(!testResultRecords.first().isValid) {
-                return Invalid
-=======
             if(!testResultRecords.any { it.isValid }) {
                 return when (testResultRecords.first().result) {
                     TestResult.MissingInSpec -> Missed
                     else -> Invalid
                 }
->>>>>>> f90ac02b
             }
 
             if (testResultRecords.any { it.isExercised }) {
