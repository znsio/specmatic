--- conflicted
+++ resolved
@@ -6,12 +6,8 @@
 import `in`.specmatic.core.value.ListValue
 import `in`.specmatic.core.value.Value
 
-<<<<<<< HEAD
 data class ListPattern(override val pattern: Pattern, override val typeAlias: String? = null, override val example: List<String?>? = null) : Pattern, SequenceType, HasDefaultExample {
 
-=======
-data class ListPattern(override val pattern: Pattern, override val typeAlias: String? = null, val example: List<String?>? = null) : Pattern, SequenceType {
->>>>>>> 2db926cc
     override val memberList: MemberList
         get() = MemberList(emptyList(), pattern)
 
