--- conflicted
+++ resolved
@@ -16,11 +16,7 @@
             else -> {
                 if (discriminator) {
                     val errorMessage = "Expected the value of discriminator property to be ${pattern.displayableValue()} but it was ${
-<<<<<<< HEAD
-                        sampleData?.displayableValue().takeUnless { it.isNullOrEmpty() } ?: "' '"
-=======
                         sampleData?.displayableValue().takeUnless { it.isNullOrEmpty() } ?: "\"\""
->>>>>>> baf73213
                     }"
                     Result.Failure(errorMessage, failureReason = FailureReason.DiscriminatorMismatch)
                 } else
