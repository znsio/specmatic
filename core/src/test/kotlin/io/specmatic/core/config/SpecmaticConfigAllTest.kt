--- conflicted
+++ resolved
@@ -399,31 +399,40 @@
     }
 
     @Test
-<<<<<<< HEAD
     fun `should deserialize SpecmaticConfig successfully when AllPatternsMandatory is present`(@TempDir tempDir: File) {
         val configFile = tempDir.resolve("specmatic.yaml")
         val configYaml = """
             allPatternsMandatory: true
-=======
+        """.trimIndent()
+        configFile.writeText(configYaml)
+
+        val specmaticConfig = configFile.toSpecmaticConfig()
+
+        assertThat(specmaticConfig.getAllPatternsMandatory()).isEqualTo(true)
+    }
+
+    @Test
+    fun `should serialize SpecmaticConfig successfully when AllPatternsMandatory key is present`() {
+        val configYaml = """
+            allPatternsMandatory: true
+        """.trimIndent()
+
+        val config = objectMapper.readValue(configYaml, SpecmaticConfigV1::class.java).transform()
+        val configV2 = SpecmaticConfigV2.loadFrom(config) as SpecmaticConfigV2
+
+        assertThat(configV2.allPatternsMandatory).isTrue()
+    }
+
+    @Test
     fun `should deserialize SpecmaticConfig successfully when IgnoreInlineExamples key is present`(@TempDir tempDir: File) {
         val configFile = tempDir.resolve("specmatic.yaml")
         val configYaml = """
             ignoreInlineExamples: true
->>>>>>> 7e9f09c6
         """.trimIndent()
         configFile.writeText(configYaml)
 
         val specmaticConfig = configFile.toSpecmaticConfig()
 
-<<<<<<< HEAD
-        assertThat(specmaticConfig.getAllPatternsMandatory()).isEqualTo(true)
-    }
-
-    @Test
-    fun `should serialize SpecmaticConfig successfully when AllPatternsMandatory key is present`() {
-        val configYaml = """
-            allPatternsMandatory: true
-=======
         assertThat(specmaticConfig.getIgnoreInlineExamples()).isTrue()
     }
 
@@ -431,16 +440,11 @@
     fun `should serialize SpecmaticConfig successfully when IgnoreInlineExamples key is present`() {
         val configYaml = """
             ignoreInlineExamples: true
->>>>>>> 7e9f09c6
         """.trimIndent()
 
         val config = objectMapper.readValue(configYaml, SpecmaticConfigV1::class.java).transform()
         val configV2 = SpecmaticConfigV2.loadFrom(config) as SpecmaticConfigV2
 
-<<<<<<< HEAD
-        assertThat(configV2.allPatternsMandatory).isTrue()
-=======
         assertThat(configV2.ignoreInlineExamples).isTrue()
->>>>>>> 7e9f09c6
     }
 }