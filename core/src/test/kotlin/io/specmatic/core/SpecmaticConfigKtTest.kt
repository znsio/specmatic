--- conflicted
+++ resolved
@@ -8,11 +8,8 @@
 import io.specmatic.core.utilities.Flags.Companion.ONLY_POSITIVE
 import io.specmatic.core.utilities.Flags.Companion.SCHEMA_EXAMPLE_DEFAULT
 import io.specmatic.core.utilities.Flags.Companion.SPECMATIC_GENERATIVE_TESTS
-<<<<<<< HEAD
 import io.specmatic.core.utilities.Flags.Companion.SPECMATIC_TEST_TIMEOUT
-=======
 import io.specmatic.core.utilities.Flags.Companion.SPECMATIC_STUB_DELAY
->>>>>>> e8bcd5b9
 import io.specmatic.core.utilities.Flags.Companion.VALIDATE_RESPONSE_VALUE
 import org.assertj.core.api.Assertions.assertThat
 import org.junit.jupiter.api.Test
@@ -70,10 +67,10 @@
         assertThat(config.isResiliencyTestingEnabled()).isEqualTo(true)
         assertThat(config.isExtensibleSchemaEnabled()).isTrue()
         assertThat(config.isResponseValueValidationEnabled()).isTrue()
-        
+
         assertThat(config.stub.delayInMilliseconds).isEqualTo(1000L)
         assertThat(config.stub.generative).isEqualTo(false)
-        
+
         val htmlConfig = config.report?.formatters?.first { it.type == ReportFormatterType.HTML }
         assertThat(htmlConfig?.title).isEqualTo("Test Report")
         assertThat(htmlConfig?.heading).isEqualTo("Test Results")
@@ -160,11 +157,8 @@
             SCHEMA_EXAMPLE_DEFAULT to "true",
             MAX_TEST_REQUEST_COMBINATIONS to "50",
             EXAMPLE_DIRECTORIES to "folder1/examples,folder2/examples",
-<<<<<<< HEAD
+            SPECMATIC_STUB_DELAY to "1000"
             SPECMATIC_TEST_TIMEOUT to "5000"
-=======
-            SPECMATIC_STUB_DELAY to "1000"
->>>>>>> e8bcd5b9
         )
         try {
             properties.forEach { System.setProperty(it.key, it.value) }
@@ -174,11 +168,8 @@
             assertThat(config.isResponseValueValidationEnabled()).isTrue()
             assertThat(config.isExtensibleSchemaEnabled()).isFalse()
             assertThat(config.examples).isEqualTo(listOf("folder1/examples", "folder2/examples"))
-<<<<<<< HEAD
+            assertThat(config.stub.delayInMilliseconds).isEqualTo(1000L)
             assertThat(config.test?.timeoutInMilliseconds).isEqualTo(5000)
-=======
-            assertThat(config.stub.delayInMilliseconds).isEqualTo(1000L)
->>>>>>> e8bcd5b9
         } finally {
             properties.forEach { System.clearProperty(it.key) }
         }
@@ -215,11 +206,9 @@
             VALIDATE_RESPONSE_VALUE to "false",
             EXTENSIBLE_SCHEMA to "false",
             EXAMPLE_DIRECTORIES to "folder1/examples,folder2/examples",
-<<<<<<< HEAD
+            SPECMATIC_STUB_DELAY to "5000"
+            EXAMPLE_DIRECTORIES to "folder1/examples,folder2/examples",
             SPECMATIC_TEST_TIMEOUT to "5000"
-=======
-            SPECMATIC_STUB_DELAY to "5000"
->>>>>>> e8bcd5b9
         )
         try {
             props.forEach { System.setProperty(it.key, it.value) }
@@ -228,11 +217,8 @@
             assertThat(config.isResponseValueValidationEnabled()).isTrue()
             assertThat(config.isExtensibleSchemaEnabled()).isTrue()
             assertThat(config.examples).isEqualTo(listOf("folder1/examples", "folder2/examples"))
-<<<<<<< HEAD
+            assertThat(config.stub.delayInMilliseconds).isEqualTo(1000L)
             assertThat(config.test?.timeoutInMilliseconds).isEqualTo(3000)
-=======
-            assertThat(config.stub.delayInMilliseconds).isEqualTo(1000L)
->>>>>>> e8bcd5b9
         } finally {
             props.forEach { System.clearProperty(it.key) }
         }
