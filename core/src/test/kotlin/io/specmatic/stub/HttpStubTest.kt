package io.specmatic.stub

import io.specmatic.conversions.OpenApiSpecification
import io.specmatic.core.*
import io.specmatic.core.pattern.*
import io.specmatic.core.value.JSONObjectValue
import io.specmatic.core.value.NumberValue
import io.specmatic.core.value.StringValue
import io.specmatic.mock.DELAY_IN_SECONDS
import io.specmatic.mock.ScenarioStub
import io.specmatic.osAgnosticPath
import io.specmatic.shouldMatch
import io.specmatic.test.HttpClient
import io.specmatic.test.TestExecutor
import io.mockk.every
import io.mockk.mockk
import org.assertj.core.api.Assertions.assertThat
import org.junit.jupiter.api.Nested
import org.junit.jupiter.api.RepeatedTest
import org.junit.jupiter.api.Test
import org.junit.jupiter.api.condition.DisabledOnOs
import org.junit.jupiter.api.condition.OS
import org.junit.jupiter.api.fail
import org.junit.jupiter.params.ParameterizedTest
import org.junit.jupiter.params.provider.CsvSource
import org.springframework.http.HttpHeaders
import org.springframework.http.HttpMethod
import org.springframework.http.MediaType
import org.springframework.http.RequestEntity
import org.springframework.web.client.HttpClientErrorException
import org.springframework.web.client.RestTemplate
import org.springframework.web.client.getForEntity
import org.springframework.web.client.postForEntity
import java.io.File
import java.net.URI
import java.nio.file.Paths
import java.util.*
import kotlin.io.path.absolutePathString
import kotlin.time.DurationUnit
import kotlin.time.ExperimentalTime
import kotlin.time.measureTime

internal class HttpStubTest {
    @Test
    fun `randomly generated HTTP response includes an HTTP header indicating that it was randomly generated`() {
        val gherkin = """
            Feature: API
            Scenario: API
                When GET /
                Then status 200
        """.trimIndent()

        val request = HttpRequest(method = "GET", path = "/")

        HttpStub(gherkin).use { stub ->
            val response = HttpClient(stub.endPoint).execute(request)
            assertThat(response.headers[SPECMATIC_TYPE_HEADER]).isEqualTo("random")
        }
    }

    @Test
    fun `should serve mocked data before stub`() {
        val gherkin = """
Feature: Math API

Scenario: Square of a number
  When POST /number
  And request-body (number)
  Then status 200
  And response-body (number)
""".trim()

        val request = HttpRequest(method = "POST", path = "/number", body = NumberValue(10))
        val response = HttpResponse(status = 200, body = "100")

        HttpStub(gherkin, listOf(ScenarioStub(request, response))).use { fake ->
            val postResponse = RestTemplate().postForEntity<String>(fake.endPoint + "/number", "10")
            assertThat(postResponse.body).isEqualTo("100")
        }
    }

    @Test
    fun `should accept mocks dynamically over http`() {
        val gherkin = """
Feature: Math API

Scenario: Get a number
  When GET /number
  Then status 200
  And response-body (number)
""".trim()

        HttpStub(gherkin).use { fake ->
            val mockData =
                """{"http-request": {"method": "GET", "path": "/number"}, "http-response": {"status": 200, "body": 10}}"""
            val stubSetupURL = "${fake.endPoint}/_specmatic/expectations"
            val headers = HttpHeaders()
            headers.contentType = MediaType.APPLICATION_JSON
            val stubRequest = RequestEntity(mockData, headers, HttpMethod.POST, URI.create(stubSetupURL))
            val stubResponse = RestTemplate().postForEntity<String>(stubSetupURL, stubRequest)
            assertThat(stubResponse.statusCodeValue).isEqualTo(200)

            val postResponse = RestTemplate().getForEntity<String>(fake.endPoint + "/number")
            assertThat(postResponse.body).isEqualTo("10")
        }
    }

    @Test
    @DisabledOnOs(OS.WINDOWS)
    fun `should accept mocks with externalised response command dynamically over http`() {
        val gherkin = """
Feature: Math API

Scenario: Multiply a number by 3
  When GET /multiply/(value:number)
  Then status 200
  And response-body (number)
""".trim()

        val testResourcesDir = Paths.get("src", "test", "resources")

        HttpStub(gherkin).use { fake ->
            val mockData =
                """{"http-request": {"method": "GET", "path": "/multiply/(value:number)"}, "http-response": {"status": 200, "body": 10, "externalisedResponseCommand": "${testResourcesDir.absolutePathString()}/response.sh 3"}}"""
            val stubSetupURL = "${fake.endPoint}/_specmatic/expectations"
            val headers = HttpHeaders()
            headers.contentType = MediaType.APPLICATION_JSON
            val stubRequest = RequestEntity(mockData, headers, HttpMethod.POST, URI.create(stubSetupURL))
            val stubResponse = RestTemplate().postForEntity<String>(stubSetupURL, stubRequest)
            assertThat(stubResponse.statusCodeValue).isEqualTo(200)

            val postResponse = RestTemplate().getForEntity<String>(fake.endPoint + "/multiply/5")
            assertThat(postResponse.body).isEqualTo("15")
        }
    }

    @Test
    fun `last dynamic mock should override earlier dynamic mocks`() {
        val gherkin = """
Feature: Math API

Scenario: Get a number
  When GET /number
  Then status 200
  And response-body (number)
""".trim()

        HttpStub(gherkin).use { fake ->
            testMock(
                """{"http-request": {"method": "GET", "path": "/number"}, "http-response": {"status": 200, "body": 10}}""",
                "10",
                fake
            )
            testMock(
                """{"http-request": {"method": "GET", "path": "/number"}, "http-response": {"status": 200, "body": 20}}""",
                "20",
                fake
            )
        }
    }

    private fun testMock(mockData: String, output: String, fake: HttpStub) {
        val stubSetupURL = "${fake.endPoint}/_specmatic/expectations"
        val headers = HttpHeaders()
        headers.contentType = MediaType.APPLICATION_JSON

        val stubRequest = RequestEntity(mockData, headers, HttpMethod.POST, URI.create(stubSetupURL))
        val stubResponse = RestTemplate().postForEntity<String>(stubSetupURL, stubRequest)
        assertThat(stubResponse.statusCodeValue).isEqualTo(200)

        val postResponse = RestTemplate().getForEntity<String>(fake.endPoint + "/number")
        assertThat(postResponse.body).isEqualTo(output)
    }

    @Test
    fun `it should accept (datetime) as a value in the request, and match datetime values against that type`() {
        val gherkin = """Feature: Calendar
Scenario: Accept a date
When POST /date
And request-body (datetime)
Then status 200
And response-body (string)
        """.trim()

        val request = HttpRequest("POST", "/date", emptyMap(), StringValue("(datetime)"))
        val mock = ScenarioStub(request, HttpResponse(200, "done"))

        HttpStub(gherkin, listOf(mock)).use { fake ->
            val postResponse =
                RestTemplate().postForEntity<String>(fake.endPoint + "/date", "2020-04-12T00:00:00+05:00")
            assertThat(postResponse.statusCode.value()).isEqualTo(200)
            assertThat(postResponse.body).isEqualTo("done")
        }
    }

    @Test
    fun `it should accept (datetime) as a mock value in a json request, and match datetime values against that type`() {
        val gherkin = """Feature: Calendar
Scenario: Accept a date
When POST /date
And request-body
 | date | (datetime) |
Then status 200
And response-body (string)
        """.trim()

        val request = HttpRequest("POST", "/date", emptyMap(), parsedValue("""{"date": "(datetime)"}"""))
        val mock = ScenarioStub(request, HttpResponse(200, "done"))

        HttpStub(gherkin, listOf(mock)).use { fake ->
            val postResponse =
                RestTemplate().postForEntity<String>(
                    fake.endPoint + "/date",
                    """{"date": "2020-04-12T00:00:00+05:00"}"""
                )
            assertThat(postResponse.statusCode.value()).isEqualTo(200)
            assertThat(postResponse.body).isEqualTo("done")
        }
    }

    @Test
    fun `it should not accept an incorrectly formatted value`() {
        val gherkin = """Feature: Calendar
Scenario: Accept a date
When POST /date
And request-body
 | date | (datetime) |
Then status 200
And response-body (string)
        """.trim()

        val request = HttpRequest("POST", "/date", emptyMap(), parsedValue("""{"date": "(datetime)"}"""))
        val mock = ScenarioStub(request, HttpResponse(200, "done"))

        try {
            HttpStub(gherkin, listOf(mock)).use { fake ->
                val postResponse =
                    RestTemplate().postForEntity<String>(fake.endPoint + "/date", """2020-04-12T00:00:00""")
                assertThat(postResponse.statusCode.value()).isEqualTo(200)
                assertThat(postResponse.body).isEqualTo("done")
            }
        } catch (e: HttpClientErrorException) {
            return
        }

        fail("Should have thrown an exception")
    }

    @ExperimentalTime
    @Test
    fun `it should accept a stub with a delay and introduce the delay before returning the stubbed response`() {
        val gherkin = """Feature: Data API
Scenario: Return data
When GET /data
Then status 200
And response-body (string)
        """.trim()

        try {
            HttpStub(gherkin).use { fake ->
                val expectation = """ {
"http-request": {
    "method": "GET",
    "path": "/data"
}, 
"http-response": {
    "status": 200,
    "body": "123"
},
"$DELAY_IN_SECONDS": 1
}""".trimIndent()

                val stubResponse =
                    RestTemplate().postForEntity<String>(fake.endPoint + "/_specmatic/expectations", expectation)
                assertThat(stubResponse.statusCode.value()).isEqualTo(200)

                val duration = measureTime {
                    val postResponse = RestTemplate().getForEntity<String>(URI.create(fake.endPoint + "/data"))
                    assertThat(postResponse.statusCode.value()).isEqualTo(200)
                    assertThat(postResponse.body).isEqualTo("123")
                }

                assertThat(duration.toLong(DurationUnit.MILLISECONDS)).isGreaterThanOrEqualTo(1000L)
            }
        } catch (e: HttpClientErrorException) {
            fail("Threw an exception: ${e.message}")
        }
    }

    @ExperimentalTime
    @RepeatedTest(2)
    fun `the delay in one expectation should not block other expectations responses`() {
        val gherkin = """Feature: Data API
Scenario: Return data
When GET /data/(id:number)
Then status 200
And response-body (string)
        """.trim()

        try {
            val delayInSeconds = 3
            val delayInMilliseconds = delayInSeconds * 1000

            HttpStub(gherkin).use { fake ->
                val expectation = """ {
"http-request": {
    "method": "GET",
    "path": "/data/1"
}, 
"http-response": {
    "status": 200,
    "body": "123"
},
"$DELAY_IN_SECONDS": $delayInSeconds
}""".trimIndent()

                val stubResponse =
                    RestTemplate().postForEntity<String>(fake.endPoint + "/_specmatic/expectations", expectation)
                assertThat(stubResponse.statusCode.value()).isEqualTo(200)

                data class TimedResponse(val id: Int, val duration: Long, val body: String)

                val responses = Vector<TimedResponse>()

                val threads = (1..10).map {
                    Thread {
                        var response: String

                        val duration = measureTime {
                            val postResponse =
                                RestTemplate().getForEntity<String>(URI.create(fake.endPoint + "/data/${it}"))
                            assertThat(postResponse.statusCode.value()).isEqualTo(200)
                            response = postResponse.body ?: ""
                        }

                        val durationAsLong = duration.toLong(DurationUnit.MILLISECONDS)
                        responses.add(TimedResponse(it, durationAsLong, response))
                    }
                }

                threads.forEach { it.start() }
                threads.forEach { it.join() }

                responses.forEach {
                    println(it)
                }

                assertThat(responses.size).isEqualTo(10)

                val delayedResponses = responses.filter { it.duration >= delayInMilliseconds }
                assertThat(delayedResponses.size).isOne

                delayedResponses.single().let { response ->
                    assertThat(response.id).isEqualTo(1)
                    assertThat(response.body).isEqualTo("123")
                }
            }
        } catch (e: HttpClientErrorException) {
            fail("Threw an exception: ${e.message}")
        }
    }

    @Test
    fun `it should be able to stub out xml`() {
        val gherkin = """Feature: Number
Scenario: Accept a number
When POST /number
And request-body <data>(number)</data>
Then status 200
        """.trim()

        val request = HttpRequest("POST", "/number", emptyMap(), parsedValue("""<data>10</data>"""))
        val mock = ScenarioStub(request, HttpResponse.OK)

        val postResponse = HttpStub(gherkin, listOf(mock)).use { fake ->
            RestTemplate().postForEntity<String>(fake.endPoint + "/number", """<data>10</data>""")
        }

        assertThat(postResponse.statusCode.value()).isEqualTo(200)
    }

    @Test
    fun `it should be able to stub out xml containing an optional number value`() {
        val gherkin = """Feature: Number
Scenario: Accept a number
When POST /number
And request-body <data>(number?)</data>
Then status 200
        """.trim()

        val request = HttpRequest("POST", "/number", emptyMap(), parsedValue("""<data>10</data>"""))
        val mock = ScenarioStub(request, HttpResponse.OK)

        val postResponse = HttpStub(gherkin, listOf(mock)).use { fake ->
            RestTemplate().postForEntity<String>(fake.endPoint + "/number", """<data>10</data>""")
        }

        assertThat(postResponse.statusCode.value()).isEqualTo(200)
    }

    @Test
    fun `it should be able to stub out xml containing an optional number value using a type`() {
        val gherkin = """Feature: Number
Scenario: Accept a number
When POST /number
And request-body <data>(number?)</data>
Then status 200
        """.trim()

        val request = HttpRequest("POST", "/number", emptyMap(), parsedValue("""<data>(number)</data>"""))
        val mock = ScenarioStub(request, HttpResponse.OK)

        val postResponse = HttpStub(gherkin, listOf(mock)).use { fake ->
            RestTemplate().postForEntity<String>(fake.endPoint + "/number", """<data>10</data>""")
        }

        assertThat(postResponse.statusCode.value()).isEqualTo(200)
    }

    @Test
    fun `if the xml request value does not match but structure does then it returns a fake response`() {
        val gherkin = """Feature: Number
Scenario: Accept a number
When POST /number
And request-body <data>(number?)</data>
Then status 200
And response-body (number)
        """.trim()

        val request = HttpRequest("POST", "/number", emptyMap(), parsedValue("""<data>10</data>"""))
        val expectedNumber = 100000
        val mock = ScenarioStub(request, HttpResponse.ok(NumberValue(expectedNumber)))

        HttpStub(gherkin, listOf(mock)).use { fake ->
            RestTemplate().postForEntity<String>(fake.endPoint + "/number", """<data>10</data>""")
        }.let { postResponse ->
            assertThat(postResponse.statusCode.value()).isEqualTo(200)
            assertThat(postResponse.body?.toString()?.toInt() == expectedNumber)
        }

        HttpStub(gherkin, listOf(mock)).use { fake ->
            RestTemplate().postForEntity<String>(fake.endPoint + "/number", """<data>20</data>""")
        }.let { postResponse ->
            assertThat(postResponse.statusCode.value()).isEqualTo(200)
            assertThat(postResponse.body?.toString()?.toInt() != expectedNumber)
        }
    }

    @Test
    fun `it should be able to stub out xml containing an optional number value with an empty string`() {
        val gherkin = """Feature: Number
Scenario: Accept a number
When POST /number
And request-body <data>(number?)</data>
Then status 200
        """.trim()

        val request = HttpRequest("POST", "/number", emptyMap(), parsedValue("""<data></data>"""))
        val mock = ScenarioStub(request, HttpResponse.OK)

        val postResponse = HttpStub(gherkin, listOf(mock)).use { fake ->
            RestTemplate().postForEntity<String>(fake.endPoint + "/number", """<data></data>""")
        }

        assertThat(postResponse.statusCode.value()).isEqualTo(200)
    }

    @Test
    fun `it should be able to stub out xml containing an optional number value with an empty node`() {
        val gherkin = """Feature: Number
Scenario: Accept a number
When POST /number
And request-body <data>(number?)</data>
Then status 200
        """.trim()

        val request = HttpRequest("POST", "/number", emptyMap(), parsedValue("""<data></data>"""))
        val mock = ScenarioStub(request, HttpResponse.OK)

        val postResponse = HttpStub(gherkin, listOf(mock)).use { fake ->
            RestTemplate().postForEntity<String>(fake.endPoint + "/number", """<data/>""")
        }

        assertThat(postResponse.statusCode.value()).isEqualTo(200)
    }

    @Test
    fun `it should be able to stub out xml with an attribute`() {
        val gherkin = """Feature: Number
Scenario: Accept a number
When POST /number
And request-body <data number="(number)"/>
Then status 200
        """.trim()

        val request = HttpRequest("POST", "/number", emptyMap(), parsedValue("""<data number="10"/>"""))
        val mock = ScenarioStub(request, HttpResponse.OK)

        val postResponse = HttpStub(gherkin, listOf(mock)).use { fake ->
            RestTemplate().postForEntity<String>(fake.endPoint + "/number", """<data number="10"/>""")
        }

        assertThat(postResponse.statusCode.value()).isEqualTo(200)
    }

    @Test
    fun `it should be able to stub out xml with an attribute using a type`() {
        val gherkin = """Feature: Number
Scenario: Accept a number
When POST /number
And request-body <data number="(number)"/>
Then status 200
        """.trim()

        val request = HttpRequest("POST", "/number", emptyMap(), parsedValue("""<data number="(number)"/>"""))
        val mock = ScenarioStub(request, HttpResponse.OK)

        val postResponse = HttpStub(gherkin, listOf(mock)).use { fake ->
            RestTemplate().postForEntity<String>(fake.endPoint + "/number", """<data number="10"/>""")
        }

        assertThat(postResponse.statusCode.value()).isEqualTo(200)
    }

    @Test
    fun `it should be able to stub out xml with an optional attribute when specifying an attribute value in the stub`() {
        val gherkin = """Feature: Number
Scenario: Accept a number
When POST /number
And request-body <data number$XML_ATTR_OPTIONAL_SUFFIX="(number)"/>
Then status 200
        """.trim()

        val request = HttpRequest("POST", "/number", emptyMap(), parsedValue("""<data number="10"/>"""))
        val mock = ScenarioStub(request, HttpResponse.OK)

        val postResponse = HttpStub(gherkin, listOf(mock)).use { fake ->
            RestTemplate().postForEntity<String>(fake.endPoint + "/number", """<data number="10"/>""")
        }

        assertThat(postResponse.statusCode.value()).isEqualTo(200)
    }

    @Test
    fun `it should be able to stub out xml with an optional attribute using no attribute in the stub`() {
        val gherkin = """Feature: Number
Scenario: Accept a number
When POST /number
And request-body <data number$XML_ATTR_OPTIONAL_SUFFIX="(number)"/>
Then status 200
        """.trim()

        val request = HttpRequest("POST", "/number", emptyMap(), parsedValue("""<data/>"""))
        val mock = ScenarioStub(request, HttpResponse.OK)

        val postResponse = HttpStub(gherkin, listOf(mock)).use { fake ->
            RestTemplate().postForEntity<String>(fake.endPoint + "/number", """<data/>""")
        }

        assertThat(postResponse.statusCode.value()).isEqualTo(200)
    }

    @Test
    fun `generate a bad request from an error message`() {
        val expectedResponse = HttpResponse(
            status = 400,
            headers = mapOf(SPECMATIC_RESULT_HEADER to "failure"),
            body = StringValue("error occurred")
        )
        assertThat(badRequest("error occurred")).isEqualTo(expectedResponse)
    }

    @Test
    fun `should be able to query stub logs`() {
        val feature = parseGherkinStringToFeature(
            """
Feature: Math API

Scenario: Square of a number
  When POST /number
  And request-body (number)
  Then status 200
  And response-body (number)
""".trim()
        )

        HttpStub(listOf(feature, feature)).use { stub ->
            val client = HttpClient(stub.endPoint)
            val request = HttpRequest(method = "POST", path = "/wrong_path", body = NumberValue(10))
            val squareResponse = client.execute(request)
            assertThat(squareResponse.status).isEqualTo(400)
            assertThat(squareResponse.body.toStringLiteral()).isEqualTo(request.requestNotRecognized())
        }
    }

    @Test
    fun `it should proxy all unstubbed requests to the specified end point`() {
        val feature = parseGherkinStringToFeature(
            """
Feature: Math API

Scenario: Square of a number
  When POST /
  And request-body (number)
  Then status 200
  And response-body (string)
""".trim()
        )

        val httpClient = mockk<HttpClient>()
        every { httpClient.execute(any()) } returns (HttpResponse.ok("it worked"))

        val httpClientFactory = mockk<HttpClientFactory>()
        every { httpClientFactory.client(any()) } returns (httpClient)

        HttpStub(
            listOf(feature),
            passThroughTargetBase = "http://example.com",
            httpClientFactory = httpClientFactory
        ).use { stub ->
            val client = HttpClient(stub.endPoint)
            val response = client.execute(HttpRequest(method = "POST", path = "/", body = NumberValue(10)))

            assertThat(response.status).isEqualTo(200)
            assertThat(response.body.toStringLiteral()).isEqualTo("it worked")
            assertThat(response.headers[SPECMATIC_SOURCE_HEADER]).isEqualTo("proxy")
        }
    }

    @Test
    fun `a proxied response should contain the header X-Specmatic-Source`() {
        val feature = parseGherkinStringToFeature(
            """
Feature: Math API

Scenario: Square of a number
  When POST /
  And request-body (number)
  Then status 200
  And response-body (string)
""".trim()
        )

        val httpClient = mockk<HttpClient>()
        every { httpClient.execute(any()) } returns (HttpResponse.ok("it worked"))

        val httpClientFactory = mockk<HttpClientFactory>()
        every { httpClientFactory.client(any()) } returns (httpClient)

        HttpStub(
            listOf(feature),
            passThroughTargetBase = "http://example.com",
            httpClientFactory = httpClientFactory
        ).use { stub ->
            val client = HttpClient(stub.endPoint)
            val response = client.execute(HttpRequest(method = "POST", path = "/", body = NumberValue(10)))

            assertThat(response.headers[SPECMATIC_SOURCE_HEADER]).isEqualTo("proxy")
        }
    }

    @Test
    fun `it should not proxy stubbed requests`() {
        val feature = parseGherkinStringToFeature(
            """
Feature: Math API

Scenario: Square of a number
  When POST /
  And request-body (number)
  Then status 200
  And response-body (string)
""".trim()
        )

        val httpClient = mockk<HttpClient>()
        every { httpClient.execute(any()) } returns (HttpResponse.ok("should not get here"))

        val httpClientFactory = mockk<HttpClientFactory>()
        every { httpClientFactory.client(any()) } returns (httpClient)

        HttpStub(
            listOf(feature),
            passThroughTargetBase = "http://example.com",
            httpClientFactory = httpClientFactory
        ).use { stub ->
            stub.setExpectation(
                ScenarioStub(
                    HttpRequest("POST", "/", body = NumberValue(10)),
                    HttpResponse.ok("success")
                )
            )
            val client = HttpClient(stub.endPoint)
            val response = client.execute(HttpRequest(method = "POST", path = "/", body = NumberValue(10)))

            assertThat(response.status).isEqualTo(200)
            assertThat(response.body.toStringLiteral()).isEqualTo("success")
        }
    }

    @Test
    fun `should stub out a request with body string matching a regex`() {
        val contract = OpenApiSpecification.fromYAML(
            """
openapi: 3.0.1
info:
  title: Data API
  version: "1"
paths:
  /:
    post:
      summary: Data
      parameters: []
      requestBody:
        content:
          text/plain:
            schema:
              type: string
      responses:
        "200":
          description: Data
          content:
            text/plain:
              schema:
                type: string
""".trim(), ""
        ).toFeature()

        HttpStub(contract).use { stub ->
            val stubData = """
                {
                    "http-request": {
                        "method": "POST",
                        "path": "/",
                        "body": "(string)",
                        "bodyRegex": "^hello (.*)$"
                    },
                    "http-response": {
                        "status": 200,
                        "body": "Hi!"
                    }
                }
            """.trimIndent()

            val stubRequest = HttpRequest("POST", "/_specmatic/expectations", emptyMap(), StringValue(stubData))
            val stubResponse = stub.client.execute(stubRequest)

            assertThat(stubResponse.status).isEqualTo(200)

            HttpRequest("POST", "/", emptyMap(), StringValue("hello world")).let { actualRequest ->
                val actualResponse = stub.client.execute(actualRequest)
                assertThat(actualResponse.body.toStringLiteral()).isEqualTo("Hi!")
            }

            HttpRequest("POST", "/", emptyMap(), StringValue("hi world")).let { actualRequest ->
                val actualResponse = stub.client.execute(actualRequest)
                assertThat(actualResponse.headers).containsEntry("X-Specmatic-Type", "random")
            }
        }
    }

    @Test
    fun `persistent stubs should not populate the transient stub queue`() {
        val contract = OpenApiSpecification.fromYAML(
            """
openapi: 3.0.1
info:
  title: Data API
  version: "1"
paths:
  /:
    post:
      summary: Data
      parameters: []
      requestBody:
        content:
          text/plain:
            schema:
              type: string
      responses:
        "200":
          description: Data
          content:
            text/plain:
              schema:
                type: string
""".trim(), ""
        ).toFeature()

        HttpStub(
            contract, listOf(
                ScenarioStub(
                    HttpRequest(
                        method = "POST",
                        path = "/",
                        body = StringValue("(string)")
                    ),
                    HttpResponse(
                        status = 200,
                        body = "Hi!"
                    )
                )
            )
        ).use { stub ->
            assertThat(stub.stubCount).isEqualTo(1)
            assertThat(stub.transientStubCount).isEqualTo(0)
        }
    }

    @Nested
    inner class ExpectationPriorities {
        private val featureWithBodyExamples = OpenApiSpecification.fromYAML(
            """
openapi: 3.0.1
info:
  title: Data API
  version: "1"
paths:
  /:
    post:
      summary: Data
      parameters: []
      requestBody:
        content:
          application/json:
            schema:
              type: object
              properties:
                id:
                  type: integer
              required:
                - id
            examples:
              200_OK:
                value:
                  id: 10
      responses:
        "200":
          description: Data
          content:
            application/json:
              schema:
                type: object
                properties:
                  message:
                    type: string
                required:
                  - message
              examples:
                200_OK:
                  value:
                    message: example_expectation
""".trim(), ""
        ).toFeature()

        @Test
        fun `expectations for payload from examples`() {
            HttpStub(featureWithBodyExamples).use { stub ->
                stub.client.execute(HttpRequest("POST", "/", emptyMap(), parsedJSONObject("""{"id": 10}""")))
                    .let { response ->
                        assertThat(response.status).isEqualTo(200)
                        assertThat(response.body).isEqualTo(parsedJSONObject("""{"message":"example_expectation"}"""))
                    }
            }
        }

        @Test
        fun `expectations from examples should have less priority than file expectations`() {
            HttpStub(
                featureWithBodyExamples, listOf(
                    ScenarioStub(
                        HttpRequest(
                            method = "POST",
                            path = "/",
                            body = parsedJSONObject("""{"id": 10}""")
                        ),
                        HttpResponse(
                            status = 200,
                            body = parsedJSONObject("""{"message":"file_overrides_example_expectation"}""")
                        )
                    )
                )
            ).use { stub ->
                stub.client.execute(HttpRequest("POST", "/", emptyMap(), parsedJSONObject("""{"id": 10}""")))
                    .let { response ->
                        assertThat(response.status).isEqualTo(200)
                        assertThat(response.body).isEqualTo(parsedJSONObject("""{"message":"file_overrides_example_expectation"}"""))
                    }
            }
        }

        @Test
        fun `expectations from examples should have less priority than dynamic expectations`() {
            HttpStub(featureWithBodyExamples).use { stub ->
                stub.setExpectation(
                    ScenarioStub(
                        HttpRequest(
                            method = "POST",
                            path = "/",
                            body = parsedJSONObject("""{"id": 10}""")
                        ),
                        HttpResponse(
                            status = 200,
                            body = parsedJSONObject("""{"message":"dynamic_overrides_example_expectation"}""")
                        )
                    )
                )
                stub.client.execute(HttpRequest("POST", "/", emptyMap(), parsedJSONObject("""{"id": 10}""")))
                    .let { response ->
                        assertThat(response.status).isEqualTo(200)
                        assertThat(response.body).isEqualTo(parsedJSONObject("""{"message":"dynamic_overrides_example_expectation"}"""))
                    }
            }
        }

        @Test
        fun `should generate response as a json object with strings keys with values of any type when additional properties is set as true`() {
            val openAPI =
                """
---
openapi: 3.0.1
info:
  title: API
  version: 1
paths:
  /data:
    get:
      summary: Retrieve data
      responses:
        '200':
          description: Successful response
          content:
            application/json:
              schema:
                type: object
                additionalProperties: true
""".trimIndent()
            val feature = OpenApiSpecification.fromYAML(openAPI, "").toFeature()
            HttpStub(feature).use { stub ->
                stub.client.execute(HttpRequest("GET", "/data")).let { response ->
                    assertThat(response.status).isEqualTo(200)
                    val responseValue = parsedJSON(response.body.toStringLiteral())
                    responseValue shouldMatch DictionaryPattern(StringPattern(), AnythingPattern)
                }
            }

        }

        @Test
        fun `should return stubbed response based on expectations set when additional properties is set as true`() {
            val openAPI =
                """
---
openapi: 3.0.1
info:
  title: API
  version: 1
paths:
  /data:
    post:
      summary: API
      parameters: []
      requestBody:
        content:
          application/json:
            schema:
              type: object
              additionalProperties: true
      responses:
        '200':
          description: Successful response
          content:
            text/plain:
              schema:
                type: string
""".trimIndent()
            val feature = OpenApiSpecification.fromYAML(openAPI, "").toFeature()
            HttpStub(feature).use { stub ->
                stub.setExpectation(
                    ScenarioStub(
                        HttpRequest(
                            method = "POST",
                            path = "/data",
                            body = parsedJSONObject("""{"id": 10}""")
                        ),
                        HttpResponse(
                            status = 200,
                            body = StringValue("response data")
                        )
                    )
                )
                stub.client.execute(HttpRequest("POST", "/data", emptyMap(), parsedJSONObject("""{"id": 10}""")))
                    .let { response ->
                        assertThat(response.status).isEqualTo(200)
                        assertThat(response.body).isEqualTo(StringValue("response data"))
                    }
            }
        }

        @Test
        fun `should return descriptive error message when there are no valid specifications loaded`() {
            val httpStub = HttpStub(emptyList())
            httpStub.use { stub ->
                val response =
                    stub.client.execute(HttpRequest("POST", "/data", emptyMap(), parsedJSONObject("""{"id": 10}""")))
                assertThat(response.status).isEqualTo(400)
                assertThat(response.body).isEqualTo(StringValue("No valid API specifications loaded"))
            }
        }
    }

    @Test
    fun `should stub out a path having a space and return a randomised response`() {
        val pathWithSpace = "/da ta"

        val specification =
            OpenApiSpecification.fromFile("src/test/resources/openapi/spec_with_space_in_path.yaml").toFeature()

        HttpStub(specification).use { stub ->
            val request = HttpRequest("GET", pathWithSpace)

            val response = stub.client.execute(request)

            assertThat(response.status).isEqualTo(200)
            response.body.let {
                assertThat(it).isInstanceOf(JSONObjectValue::class.java)
                it as JSONObjectValue

                assertThat(it.jsonObject).containsKey("id")
                assertThat(it.jsonObject["id"]).isInstanceOf(NumberValue::class.java)
            }
        }
    }

    @Test
    fun `should return health status as UP if the actuator health endpoint is hit`() {
        val specification =
            OpenApiSpecification.fromFile("src/test/resources/openapi/spec_with_space_in_path.yaml").toFeature()

        HttpStub(specification).use { stub ->
            val request = HttpRequest("GET", "/actuator/health")

            val response = stub.client.execute(request)

            assertThat(response.status).isEqualTo(200)
            response.body.let {
                assertThat(it).isInstanceOf(JSONObjectValue::class.java)
                it as JSONObjectValue

                assertThat(it.jsonObject["status"]?.toStringLiteral()).isEqualTo("UP")
            }
        }
    }

    @Test
    fun `should load a stub with a space in the path and return the stubbed response`() {
        val pathWithSpace = "/da ta"

        createStubFromContracts(listOf("src/test/resources/openapi/spec_with_space_in_path.yaml"), timeoutMillis = 0).use { stub ->
            val request = HttpRequest("GET", pathWithSpace)

            val response = stub.client.execute(request)

            assertThat(response.status).isEqualTo(200)
            response.body.let {
                assertThat(it).isInstanceOf(JSONObjectValue::class.java)
                it as JSONObjectValue

                assertThat(it.jsonObject).containsEntry("id", NumberValue(10))
            }
        }
    }

    @Test
    fun `should load a stub with query params and a space in the path and return the stubbed response`() {
        val pathWithSpace = "/da ta"

        createStubFromContracts(listOf("src/test/resources/openapi/spec_with_query_and_space_in_path.yaml"), timeoutMillis = 0).use { stub ->
            val request = HttpRequest("GET", pathWithSpace, queryParametersMap = mapOf("id" to "5"))

            val response = stub.client.execute(request)

            assertThat(response.status).isEqualTo(200)
            response.body.let {
                assertThat(it).isInstanceOf(JSONObjectValue::class.java)
                it as JSONObjectValue

                assertThat(it.jsonObject).containsEntry("id", NumberValue(10))
            }
        }
    }

    @Test
    fun `should load a stub with a space in query params and return the stubbed response`() {
        val queryParamWithSpace = "id entifier"

        val specification = OpenApiSpecification.fromYAML("""
            openapi: 3.0.1
            info:
              title: Random
              version: "1"
            paths:
              /data:
                get:
                  summary: Random
                  parameters:
                    - name: $queryParamWithSpace
                      in: query
                      schema:
                        type: integer
                  responses:
                    "200":
                      description: Random
                      content:
                        application/json:
                          schema:
                            type: object
                            properties:
                              id:
                                type: integer
        """.trimIndent(), ""
        ).toFeature()

        HttpStub(specification).use { stub ->
            val request = HttpRequest("GET", "/data", queryParametersMap = mapOf(queryParamWithSpace to "5"))

            val response = stub.client.execute(request)

            assertThat(response.status).isEqualTo(200)
            response.body.let {
                assertThat(it).isInstanceOf(JSONObjectValue::class.java)
                it as JSONObjectValue

                assertThat(it.jsonObject["id"]).isInstanceOf(NumberValue::class.java)
            }
        }
    }

    @Test
    fun `should stub out a request for boolean query param with capital T or F in the incoming request`() {
        val specification = createStubFromContracts(listOf("src/test/resources/openapi/spec_with_boolean_query.yaml"), timeoutMillis = 0)

        specification.use { stub ->
            val request = HttpRequest("GET", "/data", queryParametersMap = mapOf("enabled" to "True"))

            val response = stub.client.execute(request)

            assertThat(response.status).isEqualTo(200)
            response.body.let {
                assertThat(it).isInstanceOf(JSONObjectValue::class.java)
                it as JSONObjectValue

                assertThat(it.jsonObject["id"]).isInstanceOf(NumberValue::class.java)
            }
        }
    }

    @Test
    fun `should recognize a request for boolean query param with capital T or F in the incoming request`() {
        val specification = OpenApiSpecification.fromYAML(
            """
            openapi: 3.0.1
            info:
              title: Random
              version: "1"
            paths:
              /data:
                get:
                  summary: Random
                  parameters:
                    - name: enabled
                      in: query
                      schema:
                        type: boolean
                  responses:
                    "200":
                      description: Random
                      content:
                        application/json:
                          schema:
                            type: object
                            properties:
                              id:
                                type: integer
        """.trimIndent(), ""
        ).toFeature()

        HttpStub(specification).use { stub ->
            val request = HttpRequest("GET", "/data", queryParametersMap = mapOf("enabled" to "True"))

            val response = stub.client.execute(request)

            assertThat(response.status).isEqualTo(200)
            response.body.let {
                assertThat(it).isInstanceOf(JSONObjectValue::class.java)
                it as JSONObjectValue

                assertThat(it.jsonObject["id"]).isInstanceOf(NumberValue::class.java)
            }
        }
    }

    @Test
    fun `stub out a spec with no request body and respond to a request which has no body`() {
        val specification = OpenApiSpecification.fromYAML("""
            openapi: 3.0.1
            info:
              title: Random
              version: "1"
            paths:
              /data:
                get:
                  summary: Random
                  responses:
                    "200":
                      description: Random
                      content:
                        application/json:
                          schema:
                            type: object
                            properties:
                              id:
                                type: integer
        """.trimIndent(), "").toFeature()

        HttpStub(specification).use { stub ->
            val request = HttpRequest("GET", "/data", body = NoBodyValue)

            val response = stub.client.execute(request)

            assertThat(response.status).isEqualTo(200)
            response.body.let {
                assertThat(it).isInstanceOf(JSONObjectValue::class.java)
                it as JSONObjectValue

                assertThat(it.jsonObject["id"]).isInstanceOf(NumberValue::class.java)
            }
        }
    }

    @Test
    fun `stub should load an expectation for a spec with no request body and respond to a request in the expectation`() {
        val specification = OpenApiSpecification.fromYAML("""
            openapi: 3.0.1
            info:
              title: Random
              version: "1"
            paths:
              /data:
                get:
                  summary: Random
                  responses:
                    "200":
                      description: Random
                      content:
                        application/json:
                          schema:
                            type: object
                            properties:
                              id:
                                type: integer
        """.trimIndent(), "").toFeature()

        HttpStub(specification).use { stub ->
            val request = HttpRequest("GET", "/data", body = NoBodyValue)

            val response = stub.client.execute(request)

            assertThat(response.status).isEqualTo(200)
            response.body.let {
                assertThat(it).isInstanceOf(JSONObjectValue::class.java)
                it as JSONObjectValue

                assertThat(it.jsonObject["id"]).isInstanceOf(NumberValue::class.java)
            }
        }
    }


    @Test
    fun `should return randomized response with Content-Type as per the specification`() {
        val specification = OpenApiSpecification.fromYAML(
            """
            openapi: 3.0.1
            info:
              title: Random
              version: "1"
            paths:
              /data:
                get:
                  summary: Random
                  responses:
                    "200":
                      description: Random
                      content:
                        text/html:
                          schema:
                            type: string
        """.trimIndent(), ""
        ).toFeature()

        HttpStub(specification).use { stub ->
            val request = HttpRequest("GET", "/data", body = NoBodyValue)

            val response = stub.client.execute(request)

            assertThat(response.headers["Content-Type"]).isEqualTo("text/html")
        }
    }

    @Test
    fun `should return stubbed response with Content-Type as per the specification`() {
        val specification = OpenApiSpecification.fromYAML(
            """
            openapi: 3.0.1
            info:
              title: Random
              version: "1"
            paths:
              /data:
                get:
                  summary: Random
                  responses:
                    "200":
                      description: Random
                      content:
                        text/html:
                          schema:
                            type: string
        """.trimIndent(), ""
        ).toFeature()

        HttpStub(specification).use { stub ->
            val request = HttpRequest("GET", "/data", body = NoBodyValue)

            val htmlContent = "<html><body>hi</body></html>"
            val expectation = ScenarioStub(request, HttpResponse(200, headers = mapOf("Content-Type" to "text/html"), body = htmlContent))

            val expectationResponse = stub.client.execute(HttpRequest("POST", "/_specmatic/expectations", body = expectation.toJSON()))

            assertThat(expectationResponse.status).isEqualTo(200)

            val response = stub.client.execute(request)

            assertThat(response.headers["Content-Type"]).isEqualTo("text/html")
            assertThat(response.body.toStringLiteral()).isEqualTo(htmlContent)
        }
    }

    @Test
    fun `should reject expectation with Content-Type which is not as per the specification`() {
        val specification = OpenApiSpecification.fromYAML(
            """
            openapi: 3.0.1
            info:
              title: Random
              version: "1"
            paths:
              /data:
                get:
                  summary: Random
                  responses:
                    "200":
                      description: Random
                      content:
                        text/html:
                          schema:
                            type: string
        """.trimIndent(), ""
        ).toFeature()

        HttpStub(specification).use { stub ->
            val request = HttpRequest("GET", "/data", body = NoBodyValue)

            val htmlContent = "<html><body>hi</body></html>"

            val incorrectContentType = "text/plain"
            val expectationWithIncorrectContentType =
                ScenarioStub(request, HttpResponse(200, headers = mapOf("Content-Type" to incorrectContentType), body = htmlContent))

            stub.client.execute(HttpRequest("POST", "/_specmatic/expectations", body = expectationWithIncorrectContentType.toJSON())).let { response ->
                assertThat(response.status).isEqualTo(400)
            }

            val correctContentType = "text/html"
            val expectationWithValidContentType =
                ScenarioStub(request, HttpResponse(200, headers = mapOf("Content-Type" to correctContentType), body = htmlContent))

            stub.client.execute(HttpRequest("POST", "/_specmatic/expectations", body = expectationWithValidContentType.toJSON())).let { response ->
                assertThat(response.status).isEqualTo(200)
            }
        }
    }

    @Test
    fun `should fail request with incorrect response Content-Type`() {
        val feature = OpenApiSpecification.fromYAML(
            """
            openapi: 3.0.1
            info:
              title: Random
              version: "1"
            paths:
              /data:
                get:
                  summary: Random
                  responses:
                    "200":
                      description: Random
                      content:
                        text/html:
                          schema:
                            type: string
        """.trimIndent(), ""
        ).toFeature()

        val results = feature.executeTests(object : TestExecutor {
            override fun execute(request: HttpRequest): HttpResponse {
                return HttpResponse(200, headers = mapOf("Content-Type" to "text/plain"), body = "hi")
            }
        })

        assertThat(results.success()).isFalse()
        assertThat(results.report()).contains("Content-Type")
    }

    @Test
    fun `should be able to set expectations for an API with a security scheme`() {
        val feature = OpenApiSpecification.fromYAML(
            """
openapi: 3.0.0
info:
  title: Sample API
  description: Optional multiline or single-line description in [CommonMark](http://commonmark.org/help/) or HTML.
  version: 0.1.9
servers:
  - url: http://api.example.com/v1
    description: Optional server description, e.g. Main (production) server
  - url: http://staging-api.example.com
    description: Optional server description, e.g. Internal staging server for testing
paths:
  /hello:
    post:
      security:
        - BearerAuth: []
      summary: hello world
      description: Optional extended description in CommonMark or HTML.
      requestBody:
        content:
          application/json:
            schema:
              type: object
              required:
                - message
              properties:
                message:
                  type: string
            examples:
              SUCCESS:
                value:
                  message: Hello World!
      responses:
        '200':
          description: Says hello
          content:
            text/plain:
              schema:
                type: string
              examples:
                SUCCESS:
                  value:
                    Hello to you!
components:
  securitySchemes:
    BearerAuth:
      type: http
      scheme: bearer
         """.trimIndent(), ""
        ).toFeature()

        val credentials = "Basic " + Base64.getEncoder().encodeToString("user:password".toByteArray())

        HttpStub(feature).use { stub ->
            val request = HttpRequest(
                "POST",
                "/hello",
                mapOf("Authorization" to "Bearer $credentials", "Content-Type" to "application/json"),
                parsedJSONObject("""{"message": "Hello there!"}""")
            )

            val expectedResponse = HttpResponse.ok("success")

            stub.setExpectation(ScenarioStub(request, expectedResponse))

            val response = stub.client.execute(request)

            assertThat(response.body).isEqualTo(StringValue("success"))
        }
    }

    @Test
    fun `should be able to load an externalized stub with an auth key`() {
        val feature = OpenApiSpecification.fromFile(osAgnosticPath("src/test/resources/openapi/apiKeyAuthStub.yaml")).toFeature()

        val examples = File(osAgnosticPath("src/test/resources/openapi/apiKeyAuthStub_examples")).listFiles().orEmpty().map { file ->
            ScenarioStub.parse(file.readText())
        }

        HttpStub(feature, examples).use { stub ->
            val request = HttpRequest(
                "GET",
                "/hello/10",
                mapOf("X-API-KEY" to "abc123")
            )

            val response = stub.client.execute(request)

            assertThat(response.body.toStringLiteral()).isEqualTo("Hello, World!")
        }
    }

    @Test
    fun `a generative stub should respond to an invalid request with a 400 per the spec with the error in the message key`() {
        val spec = """
            openapi: 3.0.0
            info:
              title: Sample API
              description: Optional multiline or single-line description in [CommonMark](http://commonmark.org/help/) or HTML.
              version: 0.1.9
            servers:
              - url: http://api.example.com/v1
                description: Optional server description, e.g. Main (production) server
              - url: http://staging-api.example.com
                description: Optional server description, e.g. Internal staging server for testing
            paths:
              /hello:
                post:
                  summary: hello world
                  description: Optional extended description in CommonMark or HTML.
                  requestBody:
                    content:
                      application/json:
                        schema:
                          type: object
                          required:
                            - data
                          properties:
                            data:
                              type: string
                  responses:
                    '200':
                      description: Says hello
                      content:
                        text/plain:
                          schema:
                            type: string
                    '400':
                      description: Bad request
                      content:
                        application/json:
                          schema:
                            type: object
                            required:
                              - message
                            properties:
                              message:
                                type: string
        """.trimIndent()

        val feature = OpenApiSpecification.fromYAML(spec, "").toFeature()

        HttpStub(listOf(feature), specmaticConfigPath = "src/test/resources/specmatic_config_wtih_generate_stub.yaml").use { stub ->
            val request = HttpRequest("POST", path = "/hello", body = parsedJSONObject("""{"data": 10}"""))
            val response = stub.client.execute(request)

            assertThat(response.status).isEqualTo(400)
            assertThat(response.body).isInstanceOf(JSONObjectValue::class.java)

            val responseBody = response.body as JSONObjectValue
            assertThat(responseBody.jsonObject["message"]?.toStringLiteral()).contains("REQUEST.BODY.data")
        }
    }

    @Test
    fun `a generative stub should respond to an invalid request with a 422 with the error in the message key`() {
        val spec = """
            openapi: 3.0.0
            info:
              title: Sample API
              description: Optional multiline or single-line description in [CommonMark](http://commonmark.org/help/) or HTML.
              version: 0.1.9
            servers:
              - url: http://api.example.com/v1
                description: Optional server description, e.g. Main (production) server
              - url: http://staging-api.example.com
                description: Optional server description, e.g. Internal staging server for testing
            paths:
              /hello:
                post:
                  summary: hello world
                  description: Optional extended description in CommonMark or HTML.
                  requestBody:
                    content:
                      application/json:
                        schema:
                          type: object
                          required:
                            - data
                          properties:
                            data:
                              type: string
                  responses:
                    '200':
                      description: Says hello
                      content:
                        text/plain:
                          schema:
                            type: string
                    '422':
                      description: Bad request
                      content:
                        application/json:
                          schema:
                            type: object
                            required:
                              - message
                            properties:
                              message:
                                type: string
        """.trimIndent()

        val feature = OpenApiSpecification.fromYAML(spec, "").toFeature()

        HttpStub(listOf(feature), specmaticConfigPath = "src/test/resources/specmatic_config_wtih_generate_stub.yaml").use { stub ->
            val request = HttpRequest("POST", path = "/hello", body = parsedJSONObject("""{"data": 10}"""))
            val response = stub.client.execute(request)

            assertThat(response.status).isEqualTo(422)
            assertThat(response.body).isInstanceOf(JSONObjectValue::class.java)

            val responseBody = response.body as JSONObjectValue
            assertThat(responseBody.jsonObject["message"]?.toStringLiteral()).contains("REQUEST.BODY.data")
        }
    }

    @Test
    fun `a generative stub should respond to an invalid request with a 422 with the error in the message key 2 levels deep`() {
        val spec = """
            openapi: 3.0.0
            info:
              title: Sample API
              description: Optional multiline or single-line description in [CommonMark](http://commonmark.org/help/) or HTML.
              version: 0.1.9
            servers:
              - url: http://api.example.com/v1
                description: Optional server description, e.g. Main (production) server
              - url: http://staging-api.example.com
                description: Optional server description, e.g. Internal staging server for testing
            paths:
              /hello:
                post:
                  summary: hello world
                  description: Optional extended description in CommonMark or HTML.
                  requestBody:
                    content:
                      application/json:
                        schema:
                          type: object
                          required:
                            - data
                          properties:
                            data:
                              type: string
                  responses:
                    '200':
                      description: Says hello
                      content:
                        text/plain:
                          schema:
                            type: string
                    '422':
                      description: Bad request
                      content:
                        application/json:
                          schema:
                            type: object
                            required:
                              - error_info
                            properties:
                              error_info:
                                type: object
                                required:
                                  - message
                                properties:
                                  message:
                                    type: string
        """.trimIndent()

        val feature = OpenApiSpecification.fromYAML(spec, "").toFeature()

        HttpStub(listOf(feature), specmaticConfigPath = "src/test/resources/specmatic_config_wtih_generate_stub.yaml").use { stub ->
            val request = HttpRequest("POST", path = "/hello", body = parsedJSONObject("""{"data": 10}"""))
            val response = stub.client.execute(request)

            assertThat(response.status).isEqualTo(422)
            assertThat(response.body).isInstanceOf(JSONObjectValue::class.java)

            val responseBody = response.body as JSONObjectValue
            assertThat(responseBody.findFirstChildByPath("error_info.message")?.toStringLiteral()).contains("REQUEST.BODY.data")
        }
    }

    @Test
    fun `a generative stub should return the error in any available string key in the 4xx response if message is not found`() {
        val spec = """
            openapi: 3.0.0
            info:
              title: Sample API
              description: Optional multiline or single-line description in [CommonMark](http://commonmark.org/help/) or HTML.
              version: 0.1.9
            servers:
              - url: http://api.example.com/v1
                description: Optional server description, e.g. Main (production) server
              - url: http://staging-api.example.com
                description: Optional server description, e.g. Internal staging server for testing
            paths:
              /hello:
                post:
                  summary: hello world
                  description: Optional extended description in CommonMark or HTML.
                  requestBody:
                    content:
                      application/json:
                        schema:
                          type: object
                          required:
                            - data
                          properties:
                            data:
                              type: string
                  responses:
                    '200':
                      description: Says hello
                      content:
                        text/plain:
                          schema:
                            type: string
                    '422':
                      description: Bad request
                      content:
                        application/json:
                          schema:
                            type: object
                            required:
                              - error_info
                            properties:
                              error_info:
                                type: string
        """.trimIndent()

        val feature = OpenApiSpecification.fromYAML(spec, "").toFeature()

        HttpStub(listOf(feature), specmaticConfigPath = "src/test/resources/specmatic_config_wtih_generate_stub.yaml").use { stub ->
            val request = HttpRequest("POST", path = "/hello", body = parsedJSONObject("""{"data": 10}"""))
            val response = stub.client.execute(request)

            assertThat(response.status).isEqualTo(422)
            assertThat(response.body).isInstanceOf(JSONObjectValue::class.java)

            val responseBody = response.body as JSONObjectValue
            assertThat(responseBody.jsonObject["error_info"]?.toStringLiteral()).contains("REQUEST.BODY.data")
        }
    }

    @Test
    fun `a generative stub should return a randomized 4xx response when it cannot find a string key`() {
        val spec = """
            openapi: 3.0.0
            info:
              title: Sample API
              description: Optional multiline or single-line description in [CommonMark](http://commonmark.org/help/) or HTML.
              version: 0.1.9
            servers:
              - url: http://api.example.com/v1
                description: Optional server description, e.g. Main (production) server
              - url: http://staging-api.example.com
                description: Optional server description, e.g. Internal staging server for testing
            paths:
              /hello:
                post:
                  summary: hello world
                  description: Optional extended description in CommonMark or HTML.
                  requestBody:
                    content:
                      application/json:
                        schema:
                          type: object
                          required:
                            - data
                          properties:
                            data:
                              type: string
                  responses:
                    '200':
                      description: Says hello
                      content:
                        text/plain:
                          schema:
                            type: string
                    '422':
                      description: Bad request
                      content:
                        application/json:
                          schema:
                            type: object
                            required:
                              - message
                            properties:
                              message:
                                type: integer
        """.trimIndent()

        val feature = OpenApiSpecification.fromYAML(spec, "").toFeature()

        HttpStub(listOf(feature), specmaticConfigPath = "src/test/resources/specmatic_config_wtih_generate_stub.yaml").use { stub ->
            val request = HttpRequest("POST", path = "/hello", body = parsedJSONObject("""{"data": 10}"""))
            val response = stub.client.execute(request)

            assertThat(response.status).isEqualTo(422)
            assertThat(response.body).isInstanceOf(JSONObjectValue::class.java)

            val responseBody = response.body as JSONObjectValue
            assertThat(responseBody.jsonObject["message"]).isInstanceOf(NumberValue::class.java)
        }
    }

    @Test
    fun `stub should load an example for a spec with pattern as a path param`() {
        createStubFromContracts(listOf(("src/test/resources/openapi/spec_with_path_param.yaml")), timeoutMillis = 0).use { stub ->
            val request = HttpRequest("GET", "/users/abc123", queryParametersMap = mapOf("item" to "10"))
            val response = stub.client.execute(request)

            assertThat(response.status).isEqualTo(200)
            val responseBody = response.body as JSONObjectValue
            assertThat(responseBody.findFirstChildByPath("id")).isEqualTo(NumberValue(10))
        }
    }

    @Test
    fun `stub should flag an error when a path param in an external example has an invalid type`() {
        val (output, _) = captureStandardOutput {
            val stub = createStubFromContracts(listOf(("src/test/resources/openapi/spec_with_invalid_path_param_example.yaml")), timeoutMillis = 0)
            stub.close()
        }

        assertThat(output).contains(">> REQUEST.PATH.userId")
    }

    @Test
    fun `stub should load an example for a spec with constrained path param`() {
        createStubFromContracts(listOf(("src/test/resources/openapi/spec_with_path_param_with_constraint.yaml")), timeoutMillis = 0).use { stub ->
            val request = HttpRequest("GET", "/users/100")
            val response = stub.client.execute(request)

            assertThat(response.status).isEqualTo(200)
            val responseBody = response.body as JSONObjectValue
            assertThat(responseBody.findFirstChildByPath("id")).isEqualTo(NumberValue(10))
        }
    }
<<<<<<< HEAD

    @Test
    fun `dynamic stub example with substitution in response body`() {
        val spec = """
            openapi: 3.0.0
            info:
              title: Sample API
              version: 0.1.9
            paths:
              /person:
                post:
                  summary: Add person
                  requestBody:
                    required: true
                    content:
                      application/json:
                        schema:
                          type: object
                          required:
                            - department
                          properties:
                            department:
                              type: string
                  responses:
                    '200':
                      description: OK
                      content:
                        application/json:
                          schema:
                            type: object
                            required:
                              - department
                            properties:
                              department:
                                type: string
        """.trimIndent()

        val feature = OpenApiSpecification.fromYAML(spec, "").toFeature()

        HttpStub(feature).use { stub ->
            val example = """
                {
                  "http-request": {
                    "method": "POST",
                    "path": "/person",
                    "body": {
                      "department": "(string)"
                    }
                  },
                  "http-response": {
                    "status": 200,
                    "body": {
                      "department": "{{REQUEST.BODY.department}}"
                    }
                  }
                }
            """.trimIndent()

            val exampleRequest = HttpRequest("POST", "/_specmatic/expectations", body = parsedJSONObject(example))
            stub.client.execute(exampleRequest).also { response ->
                assertThat(response.status).isEqualTo(200)
            }

            val request = HttpRequest("POST", "/person", body = parsedJSONObject("""{"department": "engineering"}"""))
            val response = stub.client.execute(request)

            assertThat(response.status).isEqualTo(200)

            val responseBody = response.body as JSONObjectValue
            assertThat(responseBody.findFirstChildByPath("department")?.toStringLiteral()).isEqualTo("engineering")

        }
    }

    @Test
    fun `dynamic stub example with data substitution`() {
        val spec = """
            openapi: 3.0.0
            info:
              title: Sample API
              version: 0.1.9
            paths:
              /person:
                post:
                  summary: Add person
                  requestBody:
                    required: true
                    content:
                      application/json:
                        schema:
                          type: object
                          required:
                            - department
                          properties:
                            department:
                              type: string
                  responses:
                    '200':
                      description: OK
                      content:
                        application/json:
                          schema:
                            type: object
                            required:
                              - location
                            properties:
                              location:
                                type: string
        """.trimIndent()

        val feature = OpenApiSpecification.fromYAML(spec, "").toFeature()

        HttpStub(feature).use { stub ->
            val example = """
                {
                  "data": {
                    "@dept": {
                      "engineering": {
                        "city": "Mumbai"
                      }
                    }
                  },
                  "http-request": {
                    "method": "POST",
                    "path": "/person",
                    "body": {
                      "department": "{{@dept}}"
                    }
                  },
                  "http-response": {
                    "status": 200,
                    "body": {
                      "location": "{{@dept.city}}"
                    }
                  }
                }
            """.trimIndent()

            val exampleRequest = HttpRequest("POST", "/_specmatic/expectations", body = parsedJSONObject(example))
            stub.client.execute(exampleRequest).also { response ->
                assertThat(response.status).isEqualTo(200)
            }

            val request = HttpRequest("POST", "/person", body = parsedJSONObject("""{"department": "engineering"}"""))
            val response = stub.client.execute(request)

            assertThat(response.status).isEqualTo(200)

            val responseBody = response.body as JSONObjectValue
            assertThat(responseBody.findFirstChildByPath("location")?.toStringLiteral()).isEqualTo("Mumbai")
        }
    }

    @Test
    fun `should stub out a template with only templated request`() {
        createStubFromContracts(listOf(("src/test/resources/openapi/substitutions/spec_with_template_in_response_body.yaml")), timeoutMillis = 0).use { stub ->
            val request = HttpRequest(
                "POST",
                "/person",
                body = parsedJSONObject("""{"name": "Jodie", "department": "engineering"}""")
            )

            val response = stub.client.execute(request)

            assertThat(response.status).isEqualTo(200)
            val responseBody = response.body as JSONObjectValue
            assertThat(responseBody.findFirstChildByPath("location")?.toStringLiteral()).isEqualTo("Mumbai")
        }
    }
=======
>>>>>>> fb50550a
}<|MERGE_RESOLUTION|>--- conflicted
+++ resolved
@@ -21,8 +21,6 @@
 import org.junit.jupiter.api.condition.DisabledOnOs
 import org.junit.jupiter.api.condition.OS
 import org.junit.jupiter.api.fail
-import org.junit.jupiter.params.ParameterizedTest
-import org.junit.jupiter.params.provider.CsvSource
 import org.springframework.http.HttpHeaders
 import org.springframework.http.HttpMethod
 import org.springframework.http.MediaType
@@ -1857,171 +1855,6 @@
     }
 
     @Test
-    fun `stub should load an example for a spec with constrained path param`() {
-        createStubFromContracts(listOf(("src/test/resources/openapi/spec_with_path_param_with_constraint.yaml")), timeoutMillis = 0).use { stub ->
-            val request = HttpRequest("GET", "/users/100")
-            val response = stub.client.execute(request)
-
-            assertThat(response.status).isEqualTo(200)
-            val responseBody = response.body as JSONObjectValue
-            assertThat(responseBody.findFirstChildByPath("id")).isEqualTo(NumberValue(10))
-        }
-    }
-<<<<<<< HEAD
-
-    @Test
-    fun `dynamic stub example with substitution in response body`() {
-        val spec = """
-            openapi: 3.0.0
-            info:
-              title: Sample API
-              version: 0.1.9
-            paths:
-              /person:
-                post:
-                  summary: Add person
-                  requestBody:
-                    required: true
-                    content:
-                      application/json:
-                        schema:
-                          type: object
-                          required:
-                            - department
-                          properties:
-                            department:
-                              type: string
-                  responses:
-                    '200':
-                      description: OK
-                      content:
-                        application/json:
-                          schema:
-                            type: object
-                            required:
-                              - department
-                            properties:
-                              department:
-                                type: string
-        """.trimIndent()
-
-        val feature = OpenApiSpecification.fromYAML(spec, "").toFeature()
-
-        HttpStub(feature).use { stub ->
-            val example = """
-                {
-                  "http-request": {
-                    "method": "POST",
-                    "path": "/person",
-                    "body": {
-                      "department": "(string)"
-                    }
-                  },
-                  "http-response": {
-                    "status": 200,
-                    "body": {
-                      "department": "{{REQUEST.BODY.department}}"
-                    }
-                  }
-                }
-            """.trimIndent()
-
-            val exampleRequest = HttpRequest("POST", "/_specmatic/expectations", body = parsedJSONObject(example))
-            stub.client.execute(exampleRequest).also { response ->
-                assertThat(response.status).isEqualTo(200)
-            }
-
-            val request = HttpRequest("POST", "/person", body = parsedJSONObject("""{"department": "engineering"}"""))
-            val response = stub.client.execute(request)
-
-            assertThat(response.status).isEqualTo(200)
-
-            val responseBody = response.body as JSONObjectValue
-            assertThat(responseBody.findFirstChildByPath("department")?.toStringLiteral()).isEqualTo("engineering")
-
-        }
-    }
-
-    @Test
-    fun `dynamic stub example with data substitution`() {
-        val spec = """
-            openapi: 3.0.0
-            info:
-              title: Sample API
-              version: 0.1.9
-            paths:
-              /person:
-                post:
-                  summary: Add person
-                  requestBody:
-                    required: true
-                    content:
-                      application/json:
-                        schema:
-                          type: object
-                          required:
-                            - department
-                          properties:
-                            department:
-                              type: string
-                  responses:
-                    '200':
-                      description: OK
-                      content:
-                        application/json:
-                          schema:
-                            type: object
-                            required:
-                              - location
-                            properties:
-                              location:
-                                type: string
-        """.trimIndent()
-
-        val feature = OpenApiSpecification.fromYAML(spec, "").toFeature()
-
-        HttpStub(feature).use { stub ->
-            val example = """
-                {
-                  "data": {
-                    "@dept": {
-                      "engineering": {
-                        "city": "Mumbai"
-                      }
-                    }
-                  },
-                  "http-request": {
-                    "method": "POST",
-                    "path": "/person",
-                    "body": {
-                      "department": "{{@dept}}"
-                    }
-                  },
-                  "http-response": {
-                    "status": 200,
-                    "body": {
-                      "location": "{{@dept.city}}"
-                    }
-                  }
-                }
-            """.trimIndent()
-
-            val exampleRequest = HttpRequest("POST", "/_specmatic/expectations", body = parsedJSONObject(example))
-            stub.client.execute(exampleRequest).also { response ->
-                assertThat(response.status).isEqualTo(200)
-            }
-
-            val request = HttpRequest("POST", "/person", body = parsedJSONObject("""{"department": "engineering"}"""))
-            val response = stub.client.execute(request)
-
-            assertThat(response.status).isEqualTo(200)
-
-            val responseBody = response.body as JSONObjectValue
-            assertThat(responseBody.findFirstChildByPath("location")?.toStringLiteral()).isEqualTo("Mumbai")
-        }
-    }
-
-    @Test
     fun `should stub out a template with only templated request`() {
         createStubFromContracts(listOf(("src/test/resources/openapi/substitutions/spec_with_template_in_response_body.yaml")), timeoutMillis = 0).use { stub ->
             val request = HttpRequest(
@@ -2037,6 +1870,4 @@
             assertThat(responseBody.findFirstChildByPath("location")?.toStringLiteral()).isEqualTo("Mumbai")
         }
     }
-=======
->>>>>>> fb50550a
 }