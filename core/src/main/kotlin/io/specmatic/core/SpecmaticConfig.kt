package io.specmatic.core

import com.fasterxml.jackson.annotation.JsonAlias
import com.fasterxml.jackson.annotation.JsonIgnore
import com.fasterxml.jackson.annotation.JsonProperty
import com.fasterxml.jackson.annotation.JsonSubTypes
import com.fasterxml.jackson.annotation.JsonTypeInfo
import com.fasterxml.jackson.annotation.JsonTypeName
import com.fasterxml.jackson.databind.ObjectMapper
import io.specmatic.core.Configuration.Companion.configFilePath
import io.specmatic.core.config.SpecmaticConfigVersion
import io.specmatic.core.config.SpecmaticConfigVersion.VERSION_1
import io.specmatic.core.config.toSpecmaticConfig
import io.specmatic.core.log.logger
import io.specmatic.core.pattern.ContractException
import io.specmatic.core.pattern.parsedJSONObject
import io.specmatic.core.utilities.Flags
import io.specmatic.core.utilities.Flags.Companion.EXAMPLE_DIRECTORIES
import io.specmatic.core.utilities.Flags.Companion.EXTENSIBLE_SCHEMA
import io.specmatic.core.utilities.Flags.Companion.ONLY_POSITIVE
import io.specmatic.core.utilities.Flags.Companion.SPECMATIC_GENERATIVE_TESTS
import io.specmatic.core.utilities.Flags.Companion.SPECMATIC_STUB_DELAY
import io.specmatic.core.utilities.Flags.Companion.SPECMATIC_TEST_TIMEOUT
import io.specmatic.core.utilities.Flags.Companion.VALIDATE_RESPONSE_VALUE
import io.specmatic.core.utilities.Flags.Companion.getBooleanValue
import io.specmatic.core.utilities.Flags.Companion.getLongValue
import io.specmatic.core.utilities.Flags.Companion.getStringValue
import io.specmatic.core.utilities.exceptionCauseMessage
import io.specmatic.core.utilities.readEnvVarOrProperty
import io.specmatic.core.value.Value
import java.io.File

const val APPLICATION_NAME = "Specmatic"
const val APPLICATION_NAME_LOWER_CASE = "specmatic"
const val CONFIG_FILE_NAME_WITHOUT_EXT = "specmatic"
const val DEFAULT_TIMEOUT_IN_MILLISECONDS: Long = 6000L
const val CONTRACT_EXTENSION = "spec"
const val YAML = "yaml"
const val WSDL = "wsdl"
const val YML = "yml"
const val JSON = "json"
val CONFIG_EXTENSIONS = listOf(YAML, YML, JSON)
val OPENAPI_FILE_EXTENSIONS = listOf(YAML, YML, JSON)
val CONTRACT_EXTENSIONS = listOf(CONTRACT_EXTENSION, WSDL) + OPENAPI_FILE_EXTENSIONS
const val DATA_DIR_SUFFIX = "_data"
const val TEST_DIR_SUFFIX = "_tests"
const val EXAMPLES_DIR_SUFFIX = "_examples"
const val SPECMATIC_GITHUB_ISSUES = "https://github.com/znsio/specmatic/issues"
const val DEFAULT_WORKING_DIRECTORY = ".$APPLICATION_NAME_LOWER_CASE"

const val SPECMATIC_STUB_DICTIONARY = "SPECMATIC_STUB_DICTIONARY"

const val MISSING_CONFIG_FILE_MESSAGE = "Config file does not exist. (Could not find file ./specmatic.json OR ./specmatic.yaml OR ./specmatic.yml)"

class WorkingDirectory(private val filePath: File) {
    constructor(path: String = DEFAULT_WORKING_DIRECTORY): this(File(path))

    val path: String
        get() {
            return filePath.path
        }
}

fun invalidContractExtensionMessage(filename: String): String {
    return "The file $filename does not seem like a contract file. Valid extensions for contract files are ${CONTRACT_EXTENSIONS.joinToString(", ")}"
}

fun String.isContractFile(): Boolean {
    return File(this).extension in CONTRACT_EXTENSIONS
}

fun String.loadContract(): Feature {
    if(!this.isContractFile())
        throw ContractException(invalidContractExtensionMessage(this))

    return parseContractFileToFeature(File(this))
}

data class StubConfiguration(
    val generative: Boolean? = null,
    val delayInMilliseconds: Long? = getLongValue(SPECMATIC_STUB_DELAY),
    val dictionary: String? = getStringValue(SPECMATIC_STUB_DICTIONARY),
    val includeMandatoryAndRequestedKeysInResponse: Boolean? = null
)

data class VirtualServiceConfiguration(
    val nonPatchableKeys: Set<String> = emptySet()
)

data class WorkflowIDOperation(
    val extract: String? = null,
    val use: String? = null
)

data class WorkflowConfiguration(
    val ids: Map<String, WorkflowIDOperation> = emptyMap()
)

data class AttributeSelectionPattern(
    @field:JsonAlias("default_fields")
    val defaultFields: List<String> = readEnvVarOrProperty(
        ATTRIBUTE_SELECTION_DEFAULT_FIELDS,
        ATTRIBUTE_SELECTION_DEFAULT_FIELDS
    ).orEmpty().split(",").filter { it.isNotBlank() },
    @field:JsonAlias("query_param_key")
    val queryParamKey: String = readEnvVarOrProperty(
        ATTRIBUTE_SELECTION_QUERY_PARAM_KEY,
        ATTRIBUTE_SELECTION_QUERY_PARAM_KEY
    ).orEmpty()
)

data class SpecmaticConfig(
    val sources: List<Source> = emptyList(),
    private val auth: Auth? = null,
    private val pipeline: Pipeline? = null,
    val environments: Map<String, Environment>? = null,
    private val hooks: Map<String, String> = emptyMap(),
    private val repository: RepositoryInfo? = null,
    val report: ReportConfiguration? = null,
    val security: SecurityConfiguration? = null,
    val test: TestConfiguration? = TestConfiguration(),
    val stub: StubConfiguration = StubConfiguration(),
    val virtualService: VirtualServiceConfiguration = VirtualServiceConfiguration(),
    private val examples: List<String>? = null,
    val workflow: WorkflowConfiguration? = null,
    val ignoreInlineExamples: Boolean? = null,
    private val additionalExampleParamsFilePath: String? = null,
    val attributeSelectionPattern: AttributeSelectionPattern = AttributeSelectionPattern(),
    val allPatternsMandatory: Boolean? = null,
    private val defaultPatternValues: Map<String, Any> = emptyMap(),
    private val version: SpecmaticConfigVersion? = null
) {
    companion object {
        @JsonIgnore
        fun getRepository(specmaticConfig: SpecmaticConfig): RepositoryInfo? {
            return specmaticConfig.repository
        }

        @JsonIgnore
        fun getPipeline(specmaticConfig: SpecmaticConfig): Pipeline? {
            return specmaticConfig.pipeline
        }
    }

    @JsonIgnore
    fun attributeSelectionQueryParamKey(): String {
        return attributeSelectionPattern.queryParamKey
    }

    @JsonIgnore
    fun isExtensibleSchemaEnabled(): Boolean {
        return test?.allowExtensibleSchema ?: getBooleanValue(EXTENSIBLE_SCHEMA)
    }

    @JsonIgnore
    fun isResiliencyTestingEnabled(): Boolean {
        return (getResiliencyTestsEnable() != ResiliencyTestSuite.none)
    }

    @JsonIgnore
    fun isOnlyPositiveTestingEnabled(): Boolean {
        return (getResiliencyTestsEnable() == ResiliencyTestSuite.positiveOnly)
    }

    @JsonIgnore
    fun isResponseValueValidationEnabled(): Boolean {
        return test?.validateResponseValues ?: getBooleanValue(VALIDATE_RESPONSE_VALUE)
    }

    @JsonIgnore
    fun parsedDefaultPatternValues(): Map<String, Value> {
        return parsedJSONObject(ObjectMapper().writeValueAsString(defaultPatternValues)).jsonObject
    }

    @JsonIgnore
    fun getIncludeMandatoryAndRequestedKeysInResponse(): Boolean {
        return stub.includeMandatoryAndRequestedKeysInResponse ?: true
    }

    @JsonIgnore
    fun getResiliencyTestsEnable(): ResiliencyTestSuite {
        return test?.resiliencyTests?.enable ?: ResiliencyTestSuite.none
    }

    @JsonIgnore
    fun getStubGenerative(): Boolean {
        return stub.generative ?: false
    }

    @JsonIgnore
    fun getIgnoreInlineExamples(): Boolean {
        return ignoreInlineExamples ?: getBooleanValue(Flags.IGNORE_INLINE_EXAMPLES)
    }

    @JsonIgnore
    fun getAllPatternsMandatory(): Boolean {
        return allPatternsMandatory ?: getBooleanValue(Flags.ALL_PATTERNS_MANDATORY)
    }

    @JsonIgnore
    fun getAdditionalExampleParamsFilePath(): String? {
        return additionalExampleParamsFilePath ?: getStringValue(Flags.ADDITIONAL_EXAMPLE_PARAMS_FILE)
    }

    @JsonIgnore
    fun getHooks(): Map<String, String> {
        return hooks
    }

    @JsonIgnore
    fun getDefaultPatternValues(): Map<String, Any> {
        return defaultPatternValues
    }

    fun getVersion(): SpecmaticConfigVersion {
        return this.version ?: VERSION_1
    }

    @JsonIgnore
    fun getAuth(): Auth? {
        return auth
    }

    @JsonIgnore
    fun getAuthBearerFile(): String? {
        return auth?.getBearerFile()
    }

    @JsonIgnore
    fun getAuthBearerEnvironmentVariable(): String? {
        return auth?.getBearerEnvironmentVariable()
    }

    @JsonIgnore
<<<<<<< HEAD
    fun getExamples(): List<String> {
        return examples ?: getStringValue(EXAMPLE_DIRECTORIES)?.split(",") ?: emptyList()
=======
    fun getRepositoryProvider(): String? {
        return repository?.getProvider()
    }

    @JsonIgnore
    fun getRepositoryCollectionName(): String? {
        return repository?.getCollectionName()
    }

    @JsonIgnore
    fun getPipelineProvider(): PipelineProvider? {
        return pipeline?.getProvider()
    }

    @JsonIgnore
    fun getPipelineDefinitionId(): Int? {
        return pipeline?.getDefinitionId()
    }

    @JsonIgnore
    fun getPipelineOrganization(): String? {
        return pipeline?.getOrganization()
    }

    @JsonIgnore
    fun getPipelineProject(): String? {
        return pipeline?.getProject()
>>>>>>> 86b51a71
    }
}

data class TestConfiguration(
    val resiliencyTests: ResiliencyTestsConfig? = ResiliencyTestsConfig(
        isResiliencyTestFlagEnabled = getBooleanValue(SPECMATIC_GENERATIVE_TESTS),
        isOnlyPositiveFlagEnabled = getBooleanValue(ONLY_POSITIVE)
    ),
    val validateResponseValues: Boolean? = null,
    val allowExtensibleSchema: Boolean? = null,
    val timeoutInMilliseconds: Long? = getLongValue(SPECMATIC_TEST_TIMEOUT)
)

enum class ResiliencyTestSuite {
    all, positiveOnly, none
}

data class ResiliencyTestsConfig(
    val enable: ResiliencyTestSuite? = null
) {
    constructor(isResiliencyTestFlagEnabled: Boolean, isOnlyPositiveFlagEnabled: Boolean) : this(
        enable = getEnableFrom(isResiliencyTestFlagEnabled, isOnlyPositiveFlagEnabled)
    )

    companion object {
        private fun getEnableFrom(
            isResiliencyTestFlagEnabled: Boolean,
            isOnlyPositiveFlagEnabled: Boolean
        ): ResiliencyTestSuite? {
            return when {
                isResiliencyTestFlagEnabled -> ResiliencyTestSuite.all
                isOnlyPositiveFlagEnabled -> ResiliencyTestSuite.positiveOnly
                else -> null
            }
        }
    }
}

data class Auth(
    @JsonProperty("bearer-file") private val bearerFile: String = "bearer.txt",
    @JsonProperty("bearer-environment-variable") private val bearerEnvironmentVariable: String? = null
) {
    fun getBearerFile(): String {
        return bearerFile
    }

    fun getBearerEnvironmentVariable(): String? {
        return bearerEnvironmentVariable
    }
}

enum class PipelineProvider { azure }

data class Pipeline(
    private val provider: PipelineProvider = PipelineProvider.azure,
    private val organization: String = "",
    private val project: String = "",
    private val definitionId: Int = 0
) {
    fun getProvider(): PipelineProvider {
        return provider
    }

    fun getOrganization(): String {
        return organization
    }

    fun getProject(): String {
        return project
    }

    fun getDefinitionId(): Int {
        return definitionId
    }
}

data class Environment(
    val baseurls: Map<String, String>? = null,
    val variables: Map<String, String>? = null
)

enum class SourceProvider { git, filesystem, web }

data class Source(
    @field:JsonAlias("type")
    val provider: SourceProvider = SourceProvider.filesystem,
    val repository: String? = null,
    val branch: String? = null,
    @field:JsonAlias("provides")
    val test: List<String>? = null,
    @field:JsonAlias("consumes")
    val stub: List<String>? = null,
    val directory: String? = null,
)

data class RepositoryInfo(
    private val provider: String,
    private val collectionName: String
) {
    fun getProvider(): String {
        return provider
    }

    fun getCollectionName(): String {
        return collectionName
    }
}

data class ReportConfiguration(
    val formatters: List<ReportFormatter>? = null,
    val types: ReportTypes = ReportTypes()
)

data class ReportFormatter(
    var type: ReportFormatterType = ReportFormatterType.TEXT,
    val layout: ReportFormatterLayout = ReportFormatterLayout.TABLE,
    val lite: Boolean = false,
    val title: String = "Specmatic Report",
    val logo: String = "assets/specmatic-logo.svg",
    val logoAltText: String = "Specmatic",
    val heading: String = "Contract Test Results",
    val outputDirectory: String = "./build/reports/specmatic/html"
)

enum class ReportFormatterType {
    @JsonProperty("text")
    TEXT,

    @JsonProperty("html")
    HTML
}

enum class ReportFormatterLayout {
    @JsonProperty("table")
    TABLE
}

data class ReportTypes (
    @JsonProperty("APICoverage")
    val apiCoverage: APICoverage = APICoverage()
)

data class APICoverage (
    @JsonProperty("OpenAPI")
    val openAPI: APICoverageConfiguration = APICoverageConfiguration()
)

data class APICoverageConfiguration(
    val successCriteria: SuccessCriteria = SuccessCriteria(),
    val excludedEndpoints: List<String> = emptyList()
)

data class SuccessCriteria(
    val minThresholdPercentage: Int = 0,
    val maxMissedEndpointsInSpec: Int = 0,
    val enforce: Boolean = false
)

data class SecurityConfiguration(
    @JsonProperty("OpenAPI")
    val OpenAPI:OpenAPISecurityConfiguration?
)

data class OpenAPISecurityConfiguration(
    val securitySchemes: Map<String, SecuritySchemeConfiguration> = emptyMap()
)

@JsonTypeInfo(use = JsonTypeInfo.Id.NAME, include = JsonTypeInfo.As.PROPERTY, property = "type")
@JsonSubTypes(
    JsonSubTypes.Type(value = OAuth2SecuritySchemeConfiguration::class, name = "oauth2"),
    JsonSubTypes.Type(value = BasicAuthSecuritySchemeConfiguration::class, name = "basicAuth"),
    JsonSubTypes.Type(value = BearerSecuritySchemeConfiguration::class, name = "bearer"),
    JsonSubTypes.Type(value = APIKeySecuritySchemeConfiguration::class, name = "apiKey")
)
sealed class SecuritySchemeConfiguration {
    abstract val type: String
}

interface SecuritySchemeWithOAuthToken {
    val token: String
}

@JsonTypeName("oauth2")
data class OAuth2SecuritySchemeConfiguration(
    override val type: String = "oauth2",
    override val token: String = ""
) : SecuritySchemeConfiguration(), SecuritySchemeWithOAuthToken

@JsonTypeName("basicAuth")
data class BasicAuthSecuritySchemeConfiguration(
    override val type: String = "basicAuth",
    val token: String = ""
) : SecuritySchemeConfiguration()

@JsonTypeName("bearer")
data class BearerSecuritySchemeConfiguration(
    override val type: String = "bearer",
    override val token: String = ""
) : SecuritySchemeConfiguration(), SecuritySchemeWithOAuthToken

@JsonTypeName("apiKey")
data class APIKeySecuritySchemeConfiguration(
    override val type: String = "apiKey",
    val value: String = ""
) : SecuritySchemeConfiguration()

fun loadSpecmaticConfigOrDefault(configFileName: String? = null): SpecmaticConfig {
    return if(configFileName == null)
        SpecmaticConfig()
    else try {
        loadSpecmaticConfig(configFileName)
    }
    catch (e: ContractException) {
        logger.log(exceptionCauseMessage(e))
        SpecmaticConfig()
    }
}

fun loadSpecmaticConfig(configFileName: String? = null): SpecmaticConfig {
    val configFile = File(configFileName ?: configFilePath)
    if (!configFile.exists()) {
        throw ContractException("Could not find the Specmatic configuration at path ${configFile.canonicalPath}")
    }
    try {
        return configFile.toSpecmaticConfig()
    } catch(e: LinkageError) {
        logger.log(e, "A dependency version conflict has been detected. If you are using Spring in a maven project, a common resolution is to set the property <kotlin.version></kotlin.version> to your pom project.")
        throw e
    } catch (e: Throwable) {
        logger.log(e, "Your configuration file may have some missing configuration sections. Please ensure that the ${configFile.path} file adheres to the schema described at: https://specmatic.io/documentation/specmatic_json.html")
        throw Exception("Your configuration file may have some missing configuration sections. Please ensure that the ${configFile.path} file adheres to the schema described at: https://specmatic.io/documentation/specmatic_json.html", e)
    }
}<|MERGE_RESOLUTION|>--- conflicted
+++ resolved
@@ -232,10 +232,11 @@
     }
 
     @JsonIgnore
-<<<<<<< HEAD
     fun getExamples(): List<String> {
         return examples ?: getStringValue(EXAMPLE_DIRECTORIES)?.split(",") ?: emptyList()
-=======
+    }
+
+    @JsonIgnore
     fun getRepositoryProvider(): String? {
         return repository?.getProvider()
     }
@@ -263,7 +264,6 @@
     @JsonIgnore
     fun getPipelineProject(): String? {
         return pipeline?.getProject()
->>>>>>> 86b51a71
     }
 }
 
