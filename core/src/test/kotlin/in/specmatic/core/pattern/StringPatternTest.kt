--- conflicted
+++ resolved
@@ -150,11 +150,7 @@
 
         val result = StringPattern(minLength = minLength, maxLength = maxLength).newBasedOn(Row(), Resolver()).toList()
 
-<<<<<<< HEAD
         val randomlyGeneratedStrings = result.map { it.value } .filterIsInstance<ExactValuePattern>().map { it.pattern.toString() }
-=======
-        val randomlyGeneratedStrings = result.filterIsInstance<ExactValuePattern>().map { it.pattern.toString() }
->>>>>>> 81438cba
 
         assertThat(randomlyGeneratedStrings.filter { it.length == minLength}).hasSize(1)
         assertThat(randomlyGeneratedStrings.filter { it.length == maxLength}).hasSize(1)
@@ -183,5 +179,4 @@
     fun `string pattern encompasses email`() {
         assertThat(StringPattern().encompasses(EmailPattern(), Resolver(), Resolver())).isInstanceOf(Result.Success::class.java)
     }
-
 }