plugins {
    id 'java-library'
    id 'maven-publish'
    id 'org.jetbrains.kotlin.jvm'
    id 'org.jetbrains.kotlin.plugin.serialization'
    id 'signing'
}

apply plugin: "jacoco"
jacoco {
    toolVersion = "0.8.7"
}

repositories {
    mavenLocal()
    mavenCentral()
}

def ktor_version = "2.0.0"
def jgit_version = "5.13.0.202109080827-r"
<<<<<<< HEAD
def junit_version = "5.8.2"
=======

def junit_version = "5.9.0"
>>>>>>> 7fb2e473
def testcontainers_version = "1.16.3"

dependencies {
    implementation 'io.cucumber:gherkin:22.0.0'
    implementation "io.ktor:ktor-server-netty:$ktor_version"
    implementation "io.ktor:ktor-server-core:$ktor_version"
    implementation "io.ktor:ktor-client-core-jvm:$ktor_version"
    implementation "io.ktor:ktor-client-apache:$ktor_version"
    implementation "io.ktor:ktor-server-cors:$ktor_version"

    implementation "org.jetbrains.kotlinx:kotlinx-serialization-json-jvm:1.3.3"
    implementation "org.jetbrains.kotlin:kotlin-reflect:1.7.10"
    implementation "org.eclipse.jgit:org.eclipse.jgit:$jgit_version"
    implementation "org.eclipse.jgit:org.eclipse.jgit.ssh.apache:$jgit_version"

    implementation "org.testcontainers:testcontainers:$testcontainers_version"
    implementation "org.testcontainers:kafka:$testcontainers_version"

    implementation 'org.apache.kafka:kafka-clients:3.2.1'
    implementation 'com.fasterxml.jackson.core:jackson-databind:2.13.3'

    implementation 'io.swagger.parser.v3:swagger-parser:2.0.0'

    testRuntimeOnly "org.junit.jupiter:junit-jupiter-engine:$junit_version"

    testImplementation 'com.github.tomakehurst:wiremock-jre8:2.33.2'
    testImplementation 'org.assertj:assertj-core:3.23.1'
    testImplementation "org.junit.jupiter:junit-jupiter-api:$junit_version"
    testImplementation "org.junit.jupiter:junit-jupiter-params:$junit_version"
    testImplementation 'org.json:json:20220320'
    testImplementation "com.intuit.karate:karate-junit5:1.1.0"
    testImplementation 'org.springframework:spring-web:5.3.21'
    testImplementation 'io.mockk:mockk:1.12.4'
    testImplementation 'org.assertj:assertj-core:3.23.1'
    testImplementation "io.ktor:ktor-client-mock-jvm:$ktor_version"
}

tasks.withType(org.jetbrains.kotlin.gradle.tasks.KotlinCompile).configureEach {
    kotlinOptions {
        jvmTarget = "1.8"
    }
}

test {
    useJUnitPlatform()
}

group = 'in.specmatic'

jar {
    exclude 'META-INF/*.RSA', 'META-INF/*.SF', 'META-INF/*.DSA'
}

tasks.withType(JavaCompile) {
    options.encoding = 'UTF-8'
}

java {
    withJavadocJar()
    withSourcesJar()
}

publishing {
    publications {
        mavenJava(MavenPublication) {
            artifactId = 'specmatic-core'
            from components.java
            pom {
                name = 'Specmatic'
                description = 'Turn your contracts into executable specifications. Contract Driven Development - Collaboratively Design & Independently Deploy MicroServices & MicroFrontends.'
                url = 'https://specmatic.in'
                licenses {
                    license {
                        name = 'MIT'
                        url = 'https://github.com/znsio/specmatic/blob/main/License.md'
                    }
                }
                developers {
                    developer {
                        id = 'specmaticBuilders'
                        name = 'Specmatic Builders'
                        email = 'info@specmatic.in'
                    }
                }
                scm {
                    connection = 'scm:git:git@github.com:znsio/specmatic.git'
                    url = 'https://specmatic.in/'
                }
            }
        }
    }
    repositories {
        maven {
            def releasesRepoUrl = "https://s01.oss.sonatype.org/service/local/staging/deploy/maven2"
            def snapshotsRepoUrl = "https://s01.oss.sonatype.org/content/repositories/snapshots"
            url = version.endsWith('SNAPSHOT') ? snapshotsRepoUrl : releasesRepoUrl
            credentials {
                username = project.hasProperty("ossrhUsername") ? project.getProperty("ossrhUsername") : ""
                password = project.hasProperty("ossrhPassword") ? project.getProperty("ossrhPassword") : ""
            }
        }
    }
}

signing {
    sign publishing.publications.mavenJava
}

tasks.withType(Sign) {
    onlyIf { project.hasProperty("signing.keyId") }
}

javadoc {
    if(JavaVersion.current().isJava9Compatible()) {
        options.addBooleanOption('html5', true)
    }
}

compileKotlin {
    kotlinOptions {
        freeCompilerArgs += "-Xopt-in=kotlin.RequiresOptIn"
    }
}

test {
    finalizedBy jacocoTestReport
}

jacocoTestReport {
    dependsOn test
    reports {
        xml.enabled true
        html.enabled false
        csv.enabled false
    }
}
<|MERGE_RESOLUTION|>--- conflicted
+++ resolved
@@ -18,12 +18,7 @@
 
 def ktor_version = "2.0.0"
 def jgit_version = "5.13.0.202109080827-r"
-<<<<<<< HEAD
-def junit_version = "5.8.2"
-=======
-
 def junit_version = "5.9.0"
->>>>>>> 7fb2e473
 def testcontainers_version = "1.16.3"
 
 dependencies {
