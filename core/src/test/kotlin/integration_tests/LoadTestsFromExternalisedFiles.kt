--- conflicted
+++ resolved
@@ -632,19 +632,12 @@
 
                 assertThat(requestsCount).isEqualTo(1)
                 assertThat(results).hasSize(2)
-<<<<<<< HEAD
                 assertThat(failure.scenario?.testDescription()).isEqualToNormalizingWhitespace("Scenario: PATCH /pets/(id:number) -> 200 | EX:patch")
                 assertThat(failure.reportString()).isEqualToNormalizingWhitespace("""
                 In scenario "PATCH /pets/(id:number). Response: pet response"
                 API: PATCH /pets/(id:number) -> 200
 
-                >> REQUEST.BODY
-                >> name
-=======
-                assertThat(failure.scenario?.testDescription()).containsIgnoringWhitespaces("Scenario: PATCH /pets/(id:number) -> 200 | EX:patch")
-                assertThat(failure.reportString()).containsIgnoringWhitespaces("""
                 >> REQUEST.BODY.name
->>>>>>> dafeed19
                 Contract expected string but found value 10 (number)
                 >> REQUEST.BODY.tag[0]
                 Contract expected string but found value 10 (number)
