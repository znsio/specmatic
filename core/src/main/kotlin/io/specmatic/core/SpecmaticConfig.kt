package io.specmatic.core

import com.fasterxml.jackson.annotation.JsonAlias
import com.fasterxml.jackson.annotation.JsonIgnore
import com.fasterxml.jackson.annotation.JsonProperty
import com.fasterxml.jackson.annotation.JsonSubTypes
import com.fasterxml.jackson.annotation.JsonTypeInfo
import com.fasterxml.jackson.annotation.JsonTypeName
import com.fasterxml.jackson.databind.ObjectMapper
import com.fasterxml.jackson.databind.annotation.JsonDeserialize
import io.specmatic.core.Configuration.Companion.configFilePath
import io.specmatic.core.config.SpecmaticConfigVersion
import io.specmatic.core.config.SpecmaticConfigVersion.VERSION_1
import io.specmatic.core.config.toSpecmaticConfig
import io.specmatic.core.config.v3.Consumes
import io.specmatic.core.config.v3.ConsumesDeserializer
import io.specmatic.core.log.logger
import io.specmatic.core.pattern.ContractException
import io.specmatic.core.pattern.parsedJSONObject
import io.specmatic.core.utilities.Flags
import io.specmatic.core.utilities.Flags.Companion.EXAMPLE_DIRECTORIES
import io.specmatic.core.utilities.Flags.Companion.EXTENSIBLE_SCHEMA
import io.specmatic.core.utilities.Flags.Companion.ONLY_POSITIVE
import io.specmatic.core.utilities.Flags.Companion.SPECMATIC_GENERATIVE_TESTS
import io.specmatic.core.utilities.Flags.Companion.SPECMATIC_STUB_DELAY
import io.specmatic.core.utilities.Flags.Companion.SPECMATIC_TEST_TIMEOUT
import io.specmatic.core.utilities.Flags.Companion.VALIDATE_RESPONSE_VALUE
import io.specmatic.core.utilities.Flags.Companion.getBooleanValue
import io.specmatic.core.utilities.Flags.Companion.getLongValue
import io.specmatic.core.utilities.Flags.Companion.getStringValue
import io.specmatic.core.utilities.exceptionCauseMessage
import io.specmatic.core.utilities.readEnvVarOrProperty
import io.specmatic.core.value.Value
import java.io.File

const val APPLICATION_NAME = "Specmatic"
const val APPLICATION_NAME_LOWER_CASE = "specmatic"
const val CONFIG_FILE_NAME_WITHOUT_EXT = "specmatic"
const val DEFAULT_TIMEOUT_IN_MILLISECONDS: Long = 6000L
const val CONTRACT_EXTENSION = "spec"
const val YAML = "yaml"
const val WSDL = "wsdl"
const val YML = "yml"
const val JSON = "json"
val CONFIG_EXTENSIONS = listOf(YAML, YML, JSON)
val OPENAPI_FILE_EXTENSIONS = listOf(YAML, YML, JSON)
val CONTRACT_EXTENSIONS = listOf(CONTRACT_EXTENSION, WSDL) + OPENAPI_FILE_EXTENSIONS
const val DATA_DIR_SUFFIX = "_data"
const val TEST_DIR_SUFFIX = "_tests"
const val EXAMPLES_DIR_SUFFIX = "_examples"
const val SPECMATIC_GITHUB_ISSUES = "https://github.com/znsio/specmatic/issues"
const val DEFAULT_WORKING_DIRECTORY = ".$APPLICATION_NAME_LOWER_CASE"

const val SPECMATIC_STUB_DICTIONARY = "SPECMATIC_STUB_DICTIONARY"

const val MISSING_CONFIG_FILE_MESSAGE = "Config file does not exist. (Could not find file ./specmatic.json OR ./specmatic.yaml OR ./specmatic.yml)"

class WorkingDirectory(private val filePath: File) {
    constructor(path: String = DEFAULT_WORKING_DIRECTORY): this(File(path))

    val path: String
        get() {
            return filePath.path
        }
}

fun invalidContractExtensionMessage(filename: String): String {
    return "The file $filename does not seem like a contract file. Valid extensions for contract files are ${CONTRACT_EXTENSIONS.joinToString(", ")}"
}

fun String.isContractFile(): Boolean {
    return File(this).extension in CONTRACT_EXTENSIONS
}

fun String.loadContract(): Feature {
    if(!this.isContractFile())
        throw ContractException(invalidContractExtensionMessage(this))

    return parseContractFileToFeature(File(this))
}

data class StubConfiguration(
    private val generative: Boolean? = null,
    private val delayInMilliseconds: Long? = null,
    private val dictionary: String? = null,
    private val includeMandatoryAndRequestedKeysInResponse: Boolean? = null
) {
    fun getGenerative(): Boolean? {
        return generative
    }

    fun getDelayInMilliseconds(): Long? {
        return delayInMilliseconds ?: getLongValue(SPECMATIC_STUB_DELAY)
    }

    fun getDictionary(): String? {
        return dictionary ?: getStringValue(SPECMATIC_STUB_DICTIONARY)
    }

    fun getIncludeMandatoryAndRequestedKeysInResponse(): Boolean? {
        return includeMandatoryAndRequestedKeysInResponse
    }
}

data class VirtualServiceConfiguration(
    private val nonPatchableKeys: Set<String> = emptySet()
) {
    fun getNonPatchableKeys(): Set<String> {
        return nonPatchableKeys
    }
}

data class WorkflowIDOperation(
    val extract: String? = null,
    val use: String? = null
)

interface WorkflowDetails {
    fun getExtractForAPI(apiDescription: String): String?
    fun getUseForAPI(apiDescription: String): String?

    companion object {
        val default: WorkflowDetails = WorkflowConfiguration()
    }
}

data class WorkflowConfiguration(
    private val ids: Map<String, WorkflowIDOperation> = emptyMap()
) : WorkflowDetails {
    private fun getOperation(operationId: String): WorkflowIDOperation? {
        return ids[operationId]
    }

    override fun getExtractForAPI(apiDescription: String): String? {
        return getOperation(apiDescription)?.extract
    }

    override fun getUseForAPI(apiDescription: String): String? {
        val operation = getOperation(apiDescription) ?: getOperation("*")
        return operation?.use
    }
}

interface AttributeSelectionPatternDetails {
    fun getDefaultFields(): List<String>
    fun getQueryParamKey(): String

    companion object {
        val default: AttributeSelectionPatternDetails = AttributeSelectionPattern()
    }
}

data class AttributeSelectionPattern(
    @field:JsonAlias("default_fields")
    private val defaultFields: List<String>? = null,
    @field:JsonAlias("query_param_key")
    private val queryParamKey: String? = null
) : AttributeSelectionPatternDetails {
    override fun getDefaultFields(): List<String> {
        return defaultFields ?: readEnvVarOrProperty(
            ATTRIBUTE_SELECTION_DEFAULT_FIELDS,
            ATTRIBUTE_SELECTION_DEFAULT_FIELDS
        ).orEmpty().split(",").filter { it.isNotBlank() }
    }

    override fun getQueryParamKey(): String {
        return queryParamKey ?: readEnvVarOrProperty(
            ATTRIBUTE_SELECTION_QUERY_PARAM_KEY,
            ATTRIBUTE_SELECTION_QUERY_PARAM_KEY
        ).orEmpty()
    }
}

data class SpecmaticConfig(
    val sources: List<Source> = emptyList(),
    private val auth: Auth? = null,
    private val pipeline: Pipeline? = null,
    val environments: Map<String, Environment>? = null,
    private val hooks: Map<String, String> = emptyMap(),
    private val repository: RepositoryInfo? = null,
    private val report: ReportConfiguration? = null,
    private val security: SecurityConfiguration? = null,
    private val test: TestConfiguration? = TestConfiguration(),
    private val stub: StubConfiguration = StubConfiguration(),
    private val virtualService: VirtualServiceConfiguration = VirtualServiceConfiguration(),
    private val examples: List<String>? = null,
    private val workflow: WorkflowConfiguration? = null,
    private val ignoreInlineExamples: Boolean? = null,
    private val additionalExampleParamsFilePath: String? = null,
    private val attributeSelectionPattern: AttributeSelectionPattern = AttributeSelectionPattern(),
    private val allPatternsMandatory: Boolean? = null,
    private val defaultPatternValues: Map<String, Any> = emptyMap(),
    private val version: SpecmaticConfigVersion? = null
) {
    companion object {
        @JsonIgnore
        fun getRepository(specmaticConfig: SpecmaticConfig): RepositoryInfo? {
            return specmaticConfig.repository
        }

        @JsonIgnore
        fun getPipeline(specmaticConfig: SpecmaticConfig): Pipeline? {
            return specmaticConfig.pipeline
        }

        @JsonIgnore
        fun getSecurityConfiguration(specmaticConfig: SpecmaticConfig?): SecurityConfiguration? {
            return specmaticConfig?.security
        }

        @JsonIgnore
<<<<<<< HEAD
        fun getReport(specmaticConfig: SpecmaticConfig?): ReportConfiguration? {
            return specmaticConfig?.report
        }
=======
        fun getWorkflowConfiguration(specmaticConfig: SpecmaticConfig): WorkflowConfiguration? {
            return specmaticConfig.workflow
        }

        @JsonIgnore
        fun getTestConfiguration(specmaticConfig: SpecmaticConfig): TestConfiguration? {
            return specmaticConfig.test
        }

        @JsonIgnore
        fun getVirtualServiceConfiguration(specmaticConfig: SpecmaticConfig): VirtualServiceConfiguration {
            return specmaticConfig.virtualService
        }

        @JsonIgnore
        fun getAllPatternsMandatory(specmaticConfig: SpecmaticConfig): Boolean? {
            return specmaticConfig.allPatternsMandatory
        }

        @JsonIgnore
        fun getIgnoreInlineExamples(specmaticConfig: SpecmaticConfig): Boolean? {
            return specmaticConfig.ignoreInlineExamples
        }

        @JsonIgnore
        fun getAttributeSelectionPattern(specmaticConfig: SpecmaticConfig): AttributeSelectionPattern {
            return specmaticConfig.attributeSelectionPattern
        }

        @JsonIgnore
        fun getStubConfiguration(specmaticConfig: SpecmaticConfig): StubConfiguration {
            return specmaticConfig.stub
        }
    }

    @JsonIgnore
    fun getWorkflowDetails(): WorkflowDetails? {
        return workflow
    }

    @JsonIgnore
    fun getAttributeSelectionPattern(): AttributeSelectionPatternDetails {
        return attributeSelectionPattern
    }

    @JsonIgnore
    fun specToStubPortMap(defaultPort: Int, relativeTo: File = File(".")): Map<String, Int> {
        return sources.flatMap { it.specToStubPortMap(defaultPort, relativeTo).entries }.associate { it.key to it.value }
    }

    @JsonIgnore
    fun stubPorts(defaultPort: Int): List<Int> {
        return sources.flatMap {
            it.stub.orEmpty().map { consumes ->
                when(consumes) {
                    is Consumes.StringValue -> defaultPort
                    is Consumes.ObjectValue -> consumes.port
                }
            }
        }.plus(defaultPort).distinct()
>>>>>>> e2143ddd
    }

    @JsonIgnore
    fun attributeSelectionQueryParamKey(): String {
        return attributeSelectionPattern.getQueryParamKey()
    }

    @JsonIgnore
    fun isExtensibleSchemaEnabled(): Boolean {
        return test?.getAllowExtensibleSchema() ?: getBooleanValue(EXTENSIBLE_SCHEMA)
    }

    @JsonIgnore
    fun isResiliencyTestingEnabled(): Boolean {
        return (getResiliencyTestsEnabled() != ResiliencyTestSuite.none)
    }

    @JsonIgnore
    fun isOnlyPositiveTestingEnabled(): Boolean {
        return (getResiliencyTestsEnabled() == ResiliencyTestSuite.positiveOnly)
    }

    @JsonIgnore
    fun isResponseValueValidationEnabled(): Boolean {
        return test?.getValidateResponseValues() ?: getBooleanValue(VALIDATE_RESPONSE_VALUE)
    }

    @JsonIgnore
    fun parsedDefaultPatternValues(): Map<String, Value> {
        return parsedJSONObject(ObjectMapper().writeValueAsString(defaultPatternValues)).jsonObject
    }

    @JsonIgnore
    fun getResiliencyTestsEnabled(): ResiliencyTestSuite {
        return test?.getResiliencyTests()?.getEnableTestSuite() ?: ResiliencyTestSuite.none
    }

    @JsonIgnore
    fun getTestTimeoutInMilliseconds(): Long? {
        return test?.getTimeoutInMilliseconds()
    }

    @JsonIgnore
    fun copyResiliencyTestsConfig(onlyPositive: Boolean): SpecmaticConfig {
        return this.copy(
            test = test?.copy(
                resiliencyTests = test.getResiliencyTests().copy(
                    enable = if (onlyPositive) ResiliencyTestSuite.positiveOnly else ResiliencyTestSuite.all
                )
            )
        )
    }

    @JsonIgnore
    fun getStubIncludeMandatoryAndRequestedKeysInResponse(): Boolean {
        return stub.getIncludeMandatoryAndRequestedKeysInResponse() ?: true
    }

    @JsonIgnore
    fun getStubGenerative(): Boolean {
        return stub.getGenerative() ?: false
    }

    @JsonIgnore
    fun getStubDelayInMilliseconds(): Long? {
        return stub.getDelayInMilliseconds()
    }

    @JsonIgnore
    fun getStubDictionary(): String? {
        return stub.getDictionary()
    }

    @JsonIgnore
    fun getIgnoreInlineExamples(): Boolean {
        return ignoreInlineExamples ?: getBooleanValue(Flags.IGNORE_INLINE_EXAMPLES)
    }

    @JsonIgnore
    fun getAllPatternsMandatory(): Boolean {
        return allPatternsMandatory ?: getBooleanValue(Flags.ALL_PATTERNS_MANDATORY)
    }

    @JsonIgnore
    fun getAdditionalExampleParamsFilePath(): String? {
        return additionalExampleParamsFilePath ?: getStringValue(Flags.ADDITIONAL_EXAMPLE_PARAMS_FILE)
    }

    @JsonIgnore
    fun getHooks(): Map<String, String> {
        return hooks
    }

    @JsonIgnore
    fun getDefaultPatternValues(): Map<String, Any> {
        return defaultPatternValues
    }

    fun getVersion(): SpecmaticConfigVersion {
        return this.version ?: VERSION_1
    }

    @JsonIgnore
    fun getAuth(): Auth? {
        return auth
    }

    @JsonIgnore
    fun getAuthBearerFile(): String? {
        return auth?.getBearerFile()
    }

    @JsonIgnore
    fun getAuthBearerEnvironmentVariable(): String? {
        return auth?.getBearerEnvironmentVariable()
    }

    @JsonIgnore
    fun getExamples(): List<String> {
        return examples ?: getStringValue(EXAMPLE_DIRECTORIES)?.split(",") ?: emptyList()
    }

    @JsonIgnore
    fun getRepositoryProvider(): String? {
        return repository?.getProvider()
    }

    @JsonIgnore
    fun getRepositoryCollectionName(): String? {
        return repository?.getCollectionName()
    }

    @JsonIgnore
    fun getPipelineProvider(): PipelineProvider? {
        return pipeline?.getProvider()
    }

    @JsonIgnore
    fun getPipelineDefinitionId(): Int? {
        return pipeline?.getDefinitionId()
    }

    @JsonIgnore
    fun getPipelineOrganization(): String? {
        return pipeline?.getOrganization()
    }

    @JsonIgnore
    fun getPipelineProject(): String? {
        return pipeline?.getProject()
    }

    @JsonIgnore
    fun getOpenAPISecurityConfigurationScheme(scheme: String): SecuritySchemeConfiguration? {
        return security?.getOpenAPISecurityScheme(scheme)
    }

    @JsonIgnore
<<<<<<< HEAD
    fun getReportFormatters(): List<ReportFormatter>? {
        return report?.getFormatters()
    }

    @JsonIgnore
    fun getOpenAPICoverageConfigurationSuccessCriteria(): SuccessCriteria? {
        return report?.getTypes()?.getApiCoverage()?.getOpenAPICoverageConfiguration()?.getSuccessCriteria()
    }

    @JsonIgnore
    fun getOpenAPICoverageConfigurationExcludedEndpoints(): List<String>? {
        return report?.getTypes()?.getApiCoverage()?.getOpenAPICoverageConfiguration()?.getExcludedEndpoints()
=======
    fun getVirtualServiceNonPatchableKeys(): Set<String> {
        return virtualService.getNonPatchableKeys()
    }

    @JsonIgnore
    fun stubContracts(relativeTo: File = File(".")): List<String> {
        return sources.flatMap { source ->
            source.stub.orEmpty().flatMap { stub ->
                when (stub) {
                    is Consumes.StringValue -> listOf(stub.value)
                    is Consumes.ObjectValue -> stub.specs
                }
            }.map { spec ->
                if (source.provider == SourceProvider.web) spec
                else spec.canonicalPath(relativeTo)
            }
        }
    }

    @JsonIgnore
    private fun String.canonicalPath(relativeTo: File): String {
        return relativeTo.parentFile?.resolve(this)?.canonicalPath ?: File(this).canonicalPath
>>>>>>> e2143ddd
    }
}

data class TestConfiguration(
    private val resiliencyTests: ResiliencyTestsConfig? = null,
    private val validateResponseValues: Boolean? = null,
    private val allowExtensibleSchema: Boolean? = null,
    private val timeoutInMilliseconds: Long? = null
) {
    fun getResiliencyTests(): ResiliencyTestsConfig {
        return resiliencyTests ?: ResiliencyTestsConfig(
            isResiliencyTestFlagEnabled = getBooleanValue(SPECMATIC_GENERATIVE_TESTS),
            isOnlyPositiveFlagEnabled = getBooleanValue(ONLY_POSITIVE)
        )
    }

    fun getValidateResponseValues(): Boolean? {
        return validateResponseValues
    }

    fun getAllowExtensibleSchema(): Boolean? {
        return allowExtensibleSchema
    }

    fun getTimeoutInMilliseconds(): Long? {
        return timeoutInMilliseconds ?: getLongValue(SPECMATIC_TEST_TIMEOUT)
    }
}

enum class ResiliencyTestSuite {
    all, positiveOnly, none
}

data class ResiliencyTestsConfig(
    private val enable: ResiliencyTestSuite? = null
) {
    constructor(isResiliencyTestFlagEnabled: Boolean, isOnlyPositiveFlagEnabled: Boolean) : this(
        enable = getEnableFrom(isResiliencyTestFlagEnabled, isOnlyPositiveFlagEnabled)
    )

    fun getEnableTestSuite(): ResiliencyTestSuite? {
        return enable
    }

    companion object {
        private fun getEnableFrom(
            isResiliencyTestFlagEnabled: Boolean,
            isOnlyPositiveFlagEnabled: Boolean
        ): ResiliencyTestSuite? {
            return when {
                isResiliencyTestFlagEnabled -> ResiliencyTestSuite.all
                isOnlyPositiveFlagEnabled -> ResiliencyTestSuite.positiveOnly
                else -> null
            }
        }
    }
}

data class Auth(
    @JsonProperty("bearer-file") private val bearerFile: String = "bearer.txt",
    @JsonProperty("bearer-environment-variable") private val bearerEnvironmentVariable: String? = null
) {
    fun getBearerFile(): String {
        return bearerFile
    }

    fun getBearerEnvironmentVariable(): String? {
        return bearerEnvironmentVariable
    }
}

enum class PipelineProvider { azure }

data class Pipeline(
    private val provider: PipelineProvider = PipelineProvider.azure,
    private val organization: String = "",
    private val project: String = "",
    private val definitionId: Int = 0
) {
    fun getProvider(): PipelineProvider {
        return provider
    }

    fun getOrganization(): String {
        return organization
    }

    fun getProject(): String {
        return project
    }

    fun getDefinitionId(): Int {
        return definitionId
    }
}

data class Environment(
    val baseurls: Map<String, String>? = null,
    val variables: Map<String, String>? = null
)

enum class SourceProvider { git, filesystem, web }

data class Source(
    @field:JsonAlias("type")
    val provider: SourceProvider = SourceProvider.filesystem,
    val repository: String? = null,
    val branch: String? = null,
    @field:JsonAlias("provides")
    val test: List<String>? = null,
    @field:JsonAlias("consumes")
    @JsonDeserialize(using = ConsumesDeserializer::class)
    val stub: List<Consumes>? = null,
    val directory: String? = null,
) {
    fun specsUsedAsStub(): List<String> {
        return stub.orEmpty().flatMap {
            when (it) {
                is Consumes.StringValue -> listOf(it.value)
                is Consumes.ObjectValue -> it.specs
            }
        }
    }

    fun specToStubPortMap(defaultPort: Int, relativeTo: File = File(".")): Map<String, Int> {
        return stub.orEmpty().flatMap {
            when (it) {
                is Consumes.StringValue -> listOf(it.value.canonicalPath(relativeTo) to defaultPort)
                is Consumes.ObjectValue -> it.specs.map { specPath ->
                    specPath.canonicalPath(relativeTo) to it.port
                }
            }
        }.toMap()
    }

    private fun String.canonicalPath(relativeTo: File): String {
        if (provider == SourceProvider.web) return this
        return relativeTo.parentFile?.resolve(this)?.canonicalPath ?: File(this).canonicalPath
    }
}

data class RepositoryInfo(
    private val provider: String,
    private val collectionName: String
) {
    fun getProvider(): String {
        return provider
    }

    fun getCollectionName(): String {
        return collectionName
    }
}

data class ReportConfiguration(
    private val formatters: List<ReportFormatter>? = null,
    private val types: ReportTypes = ReportTypes()
) {
    fun getFormatters(): List<ReportFormatter>? {
        return formatters
    }

    fun getTypes(): ReportTypes {
        return types
    }
}

data class ReportFormatter(
    var type: ReportFormatterType = ReportFormatterType.TEXT,
    val layout: ReportFormatterLayout = ReportFormatterLayout.TABLE,
    val lite: Boolean = false,
    val title: String = "Specmatic Report",
    val logo: String = "assets/specmatic-logo.svg",
    val logoAltText: String = "Specmatic",
    val heading: String = "Contract Test Results",
    val outputDirectory: String = "./build/reports/specmatic/html"
)

enum class ReportFormatterType {
    @JsonProperty("text")
    TEXT,

    @JsonProperty("html")
    HTML
}

enum class ReportFormatterLayout {
    @JsonProperty("table")
    TABLE
}

data class ReportTypes (
    @JsonProperty("APICoverage")
    private val apiCoverage: APICoverage = APICoverage()
) {
    fun getApiCoverage(): APICoverage {
        return apiCoverage
    }
}

data class APICoverage (
    @JsonProperty("OpenAPI")
    private val openAPI: APICoverageConfiguration = APICoverageConfiguration()
) {
    fun getOpenAPICoverageConfiguration(): APICoverageConfiguration {
        return openAPI
    }
}

data class APICoverageConfiguration(
    private val successCriteria: SuccessCriteria = SuccessCriteria(),
    private val excludedEndpoints: List<String> = emptyList()
) {
    fun getSuccessCriteria(): SuccessCriteria {
        return successCriteria
    }

    fun getExcludedEndpoints(): List<String> {
        return excludedEndpoints
    }
}

data class SuccessCriteria(
    private val minThresholdPercentage: Int? = null,
    private val maxMissedEndpointsInSpec: Int? = null,
    private val enforce: Boolean? = null
) {
    fun getMinThresholdPercentage(): Int {
        return minThresholdPercentage ?: 0
    }

    fun getMaxMissedEndpointsInSpec(): Int {
        return maxMissedEndpointsInSpec ?: 0
    }

    fun getEnforce(): Boolean {
        return enforce ?: false
    }
}

data class SecurityConfiguration(
    @JsonProperty("OpenAPI")
    private val OpenAPI: OpenAPISecurityConfiguration?
) {
    fun getOpenAPISecurityScheme(scheme: String): SecuritySchemeConfiguration? {
        return OpenAPI?.securitySchemes?.get(scheme)
    }
}

data class OpenAPISecurityConfiguration(
    val securitySchemes: Map<String, SecuritySchemeConfiguration> = emptyMap()
)

@JsonTypeInfo(use = JsonTypeInfo.Id.NAME, include = JsonTypeInfo.As.PROPERTY, property = "type")
@JsonSubTypes(
    JsonSubTypes.Type(value = OAuth2SecuritySchemeConfiguration::class, name = "oauth2"),
    JsonSubTypes.Type(value = BasicAuthSecuritySchemeConfiguration::class, name = "basicAuth"),
    JsonSubTypes.Type(value = BearerSecuritySchemeConfiguration::class, name = "bearer"),
    JsonSubTypes.Type(value = APIKeySecuritySchemeConfiguration::class, name = "apiKey")
)
sealed class SecuritySchemeConfiguration {
    abstract val type: String
}

interface SecuritySchemeWithOAuthToken {
    val token: String
}

@JsonTypeName("oauth2")
data class OAuth2SecuritySchemeConfiguration(
    override val type: String = "oauth2",
    override val token: String = ""
) : SecuritySchemeConfiguration(), SecuritySchemeWithOAuthToken

@JsonTypeName("basicAuth")
data class BasicAuthSecuritySchemeConfiguration(
    override val type: String = "basicAuth",
    val token: String = ""
) : SecuritySchemeConfiguration()

@JsonTypeName("bearer")
data class BearerSecuritySchemeConfiguration(
    override val type: String = "bearer",
    override val token: String = ""
) : SecuritySchemeConfiguration(), SecuritySchemeWithOAuthToken

@JsonTypeName("apiKey")
data class APIKeySecuritySchemeConfiguration(
    override val type: String = "apiKey",
    val value: String = ""
) : SecuritySchemeConfiguration()

fun loadSpecmaticConfigOrDefault(configFileName: String? = null): SpecmaticConfig {
    return if(configFileName == null)
        SpecmaticConfig()
    else try {
        loadSpecmaticConfig(configFileName)
    }
    catch (e: ContractException) {
        logger.log(exceptionCauseMessage(e))
        SpecmaticConfig()
    }
}

fun loadSpecmaticConfig(configFileName: String? = null): SpecmaticConfig {
    val configFile = File(configFileName ?: configFilePath)
    if (!configFile.exists()) {
        throw ContractException("Could not find the Specmatic configuration at path ${configFile.canonicalPath}")
    }
    try {
        return configFile.toSpecmaticConfig()
    } catch(e: LinkageError) {
        logger.log(e, "A dependency version conflict has been detected. If you are using Spring in a maven project, a common resolution is to set the property <kotlin.version></kotlin.version> to your pom project.")
        throw e
    } catch (e: Throwable) {
        logger.log(e, "Your configuration file may have some missing configuration sections. Please ensure that the ${configFile.path} file adheres to the schema described at: https://specmatic.io/documentation/specmatic_json.html")
        throw Exception("Your configuration file may have some missing configuration sections. Please ensure that the ${configFile.path} file adheres to the schema described at: https://specmatic.io/documentation/specmatic_json.html", e)
    }
}<|MERGE_RESOLUTION|>--- conflicted
+++ resolved
@@ -209,11 +209,6 @@
         }
 
         @JsonIgnore
-<<<<<<< HEAD
-        fun getReport(specmaticConfig: SpecmaticConfig?): ReportConfiguration? {
-            return specmaticConfig?.report
-        }
-=======
         fun getWorkflowConfiguration(specmaticConfig: SpecmaticConfig): WorkflowConfiguration? {
             return specmaticConfig.workflow
         }
@@ -274,7 +269,11 @@
                 }
             }
         }.plus(defaultPort).distinct()
->>>>>>> e2143ddd
+
+        @JsonIgnore
+        fun getReport(specmaticConfig: SpecmaticConfig?): ReportConfiguration? {
+            return specmaticConfig?.report
+        }
     }
 
     @JsonIgnore
@@ -433,20 +432,6 @@
     }
 
     @JsonIgnore
-<<<<<<< HEAD
-    fun getReportFormatters(): List<ReportFormatter>? {
-        return report?.getFormatters()
-    }
-
-    @JsonIgnore
-    fun getOpenAPICoverageConfigurationSuccessCriteria(): SuccessCriteria? {
-        return report?.getTypes()?.getApiCoverage()?.getOpenAPICoverageConfiguration()?.getSuccessCriteria()
-    }
-
-    @JsonIgnore
-    fun getOpenAPICoverageConfigurationExcludedEndpoints(): List<String>? {
-        return report?.getTypes()?.getApiCoverage()?.getOpenAPICoverageConfiguration()?.getExcludedEndpoints()
-=======
     fun getVirtualServiceNonPatchableKeys(): Set<String> {
         return virtualService.getNonPatchableKeys()
     }
@@ -469,7 +454,21 @@
     @JsonIgnore
     private fun String.canonicalPath(relativeTo: File): String {
         return relativeTo.parentFile?.resolve(this)?.canonicalPath ?: File(this).canonicalPath
->>>>>>> e2143ddd
+    }
+
+    @JsonIgnore
+    fun getReportFormatters(): List<ReportFormatter>? {
+        return report?.getFormatters()
+    }
+
+    @JsonIgnore
+    fun getOpenAPICoverageConfigurationSuccessCriteria(): SuccessCriteria? {
+        return report?.getTypes()?.getApiCoverage()?.getOpenAPICoverageConfiguration()?.getSuccessCriteria()
+    }
+
+    @JsonIgnore
+    fun getOpenAPICoverageConfigurationExcludedEndpoints(): List<String>? {
+        return report?.getTypes()?.getApiCoverage()?.getOpenAPICoverageConfiguration()?.getExcludedEndpoints()
     }
 }
 
