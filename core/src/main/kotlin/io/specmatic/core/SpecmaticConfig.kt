package io.specmatic.core

import com.fasterxml.jackson.annotation.JsonAlias
import com.fasterxml.jackson.annotation.JsonIgnore
import com.fasterxml.jackson.annotation.JsonProperty
import com.fasterxml.jackson.annotation.JsonSubTypes
import com.fasterxml.jackson.annotation.JsonTypeInfo
import com.fasterxml.jackson.annotation.JsonTypeName
import com.fasterxml.jackson.databind.ObjectMapper
import io.specmatic.core.Configuration.Companion.configFilePath
import io.specmatic.core.config.SpecmaticConfigVersion
import io.specmatic.core.config.SpecmaticConfigVersion.VERSION_1
import io.specmatic.core.config.toSpecmaticConfig
import io.specmatic.core.log.logger
import io.specmatic.core.pattern.ContractException
import io.specmatic.core.pattern.parsedJSONObject
import io.specmatic.core.utilities.Flags
import io.specmatic.core.utilities.Flags.Companion.EXAMPLE_DIRECTORIES
import io.specmatic.core.utilities.Flags.Companion.EXTENSIBLE_SCHEMA
import io.specmatic.core.utilities.Flags.Companion.ONLY_POSITIVE
import io.specmatic.core.utilities.Flags.Companion.SPECMATIC_GENERATIVE_TESTS
import io.specmatic.core.utilities.Flags.Companion.SPECMATIC_STUB_DELAY
import io.specmatic.core.utilities.Flags.Companion.SPECMATIC_TEST_TIMEOUT
import io.specmatic.core.utilities.Flags.Companion.VALIDATE_RESPONSE_VALUE
import io.specmatic.core.utilities.Flags.Companion.getBooleanValue
import io.specmatic.core.utilities.Flags.Companion.getLongValue
import io.specmatic.core.utilities.Flags.Companion.getStringValue
import io.specmatic.core.utilities.exceptionCauseMessage
import io.specmatic.core.utilities.readEnvVarOrProperty
import io.specmatic.core.value.Value
import java.io.File

const val APPLICATION_NAME = "Specmatic"
const val APPLICATION_NAME_LOWER_CASE = "specmatic"
const val CONFIG_FILE_NAME_WITHOUT_EXT = "specmatic"
const val DEFAULT_TIMEOUT_IN_MILLISECONDS: Long = 6000L
const val CONTRACT_EXTENSION = "spec"
const val YAML = "yaml"
const val WSDL = "wsdl"
const val YML = "yml"
const val JSON = "json"
val CONFIG_EXTENSIONS = listOf(YAML, YML, JSON)
val OPENAPI_FILE_EXTENSIONS = listOf(YAML, YML, JSON)
val CONTRACT_EXTENSIONS = listOf(CONTRACT_EXTENSION, WSDL) + OPENAPI_FILE_EXTENSIONS
const val DATA_DIR_SUFFIX = "_data"
const val TEST_DIR_SUFFIX = "_tests"
const val EXAMPLES_DIR_SUFFIX = "_examples"
const val SPECMATIC_GITHUB_ISSUES = "https://github.com/znsio/specmatic/issues"
const val DEFAULT_WORKING_DIRECTORY = ".$APPLICATION_NAME_LOWER_CASE"

const val SPECMATIC_STUB_DICTIONARY = "SPECMATIC_STUB_DICTIONARY"

const val MISSING_CONFIG_FILE_MESSAGE = "Config file does not exist. (Could not find file ./specmatic.json OR ./specmatic.yaml OR ./specmatic.yml)"

class WorkingDirectory(private val filePath: File) {
    constructor(path: String = DEFAULT_WORKING_DIRECTORY): this(File(path))

    val path: String
        get() {
            return filePath.path
        }
}

fun invalidContractExtensionMessage(filename: String): String {
    return "The file $filename does not seem like a contract file. Valid extensions for contract files are ${CONTRACT_EXTENSIONS.joinToString(", ")}"
}

fun String.isContractFile(): Boolean {
    return File(this).extension in CONTRACT_EXTENSIONS
}

fun String.loadContract(): Feature {
    if(!this.isContractFile())
        throw ContractException(invalidContractExtensionMessage(this))

    return parseContractFileToFeature(File(this))
}

data class StubConfiguration(
    private val generative: Boolean? = null,
    private val delayInMilliseconds: Long? = null,
    private val dictionary: String? = null,
    private val includeMandatoryAndRequestedKeysInResponse: Boolean? = null
) {
    fun getGenerative(): Boolean? {
        return generative
    }

    fun getDelayInMilliseconds(): Long? {
        return delayInMilliseconds ?: getLongValue(SPECMATIC_STUB_DELAY)
    }

    fun getDictionary(): String? {
        return dictionary ?: getStringValue(SPECMATIC_STUB_DICTIONARY)
    }

    fun getIncludeMandatoryAndRequestedKeysInResponse(): Boolean? {
        return includeMandatoryAndRequestedKeysInResponse
    }
}

data class VirtualServiceConfiguration(
    val nonPatchableKeys: Set<String> = emptySet()
)

data class WorkflowIDOperation(
    val extract: String? = null,
    val use: String? = null
)

data class WorkflowConfiguration(
    val ids: Map<String, WorkflowIDOperation> = emptyMap()
)

data class AttributeSelectionPattern(
    @field:JsonAlias("default_fields")
    val defaultFields: List<String> = readEnvVarOrProperty(
        ATTRIBUTE_SELECTION_DEFAULT_FIELDS,
        ATTRIBUTE_SELECTION_DEFAULT_FIELDS
    ).orEmpty().split(",").filter { it.isNotBlank() },
    @field:JsonAlias("query_param_key")
    val queryParamKey: String = readEnvVarOrProperty(
        ATTRIBUTE_SELECTION_QUERY_PARAM_KEY,
        ATTRIBUTE_SELECTION_QUERY_PARAM_KEY
    ).orEmpty()
)

data class SpecmaticConfig(
    val sources: List<Source> = emptyList(),
    private val auth: Auth? = null,
    private val pipeline: Pipeline? = null,
    val environments: Map<String, Environment>? = null,
    private val hooks: Map<String, String> = emptyMap(),
    private val repository: RepositoryInfo? = null,
    val report: ReportConfiguration? = null,
    private val security: SecurityConfiguration? = null,
    val test: TestConfiguration? = TestConfiguration(),
    private val stub: StubConfiguration = StubConfiguration(),
    val virtualService: VirtualServiceConfiguration = VirtualServiceConfiguration(),
    private val examples: List<String>? = null,
    val workflow: WorkflowConfiguration? = null,
    val ignoreInlineExamples: Boolean? = null,
    private val additionalExampleParamsFilePath: String? = null,
    val attributeSelectionPattern: AttributeSelectionPattern = AttributeSelectionPattern(),
    val allPatternsMandatory: Boolean? = null,
    private val defaultPatternValues: Map<String, Any> = emptyMap(),
    private val version: SpecmaticConfigVersion? = null
) {
    companion object {
        @JsonIgnore
        fun getRepository(specmaticConfig: SpecmaticConfig): RepositoryInfo? {
            return specmaticConfig.repository
        }

        @JsonIgnore
        fun getPipeline(specmaticConfig: SpecmaticConfig): Pipeline? {
            return specmaticConfig.pipeline
        }

        @JsonIgnore
<<<<<<< HEAD
        fun getStubConfiguration(specmaticConfig: SpecmaticConfig): StubConfiguration {
            return specmaticConfig.stub
=======
        fun getSecurityConfiguration(specmaticConfig: SpecmaticConfig?): SecurityConfiguration? {
            return specmaticConfig?.security
>>>>>>> e4a315ca
        }
    }

    @JsonIgnore
    fun attributeSelectionQueryParamKey(): String {
        return attributeSelectionPattern.queryParamKey
    }

    @JsonIgnore
    fun isExtensibleSchemaEnabled(): Boolean {
        return test?.allowExtensibleSchema ?: getBooleanValue(EXTENSIBLE_SCHEMA)
    }

    @JsonIgnore
    fun isResiliencyTestingEnabled(): Boolean {
        return (getResiliencyTestsEnable() != ResiliencyTestSuite.none)
    }

    @JsonIgnore
    fun isOnlyPositiveTestingEnabled(): Boolean {
        return (getResiliencyTestsEnable() == ResiliencyTestSuite.positiveOnly)
    }

    @JsonIgnore
    fun isResponseValueValidationEnabled(): Boolean {
        return test?.validateResponseValues ?: getBooleanValue(VALIDATE_RESPONSE_VALUE)
    }

    @JsonIgnore
    fun parsedDefaultPatternValues(): Map<String, Value> {
        return parsedJSONObject(ObjectMapper().writeValueAsString(defaultPatternValues)).jsonObject
    }

    @JsonIgnore
    fun getResiliencyTestsEnable(): ResiliencyTestSuite {
        return test?.resiliencyTests?.enable ?: ResiliencyTestSuite.none
    }

    @JsonIgnore
    fun getStubIncludeMandatoryAndRequestedKeysInResponse(): Boolean {
        return stub.getIncludeMandatoryAndRequestedKeysInResponse() ?: true
    }

    @JsonIgnore
    fun getStubGenerative(): Boolean {
        return stub.getGenerative() ?: false
    }

    @JsonIgnore
    fun getStubDelayInMilliseconds(): Long? {
        return stub.getDelayInMilliseconds()
    }

    @JsonIgnore
    fun getStubDictionary(): String? {
        return stub.getDictionary()
    }

    @JsonIgnore
    fun getIgnoreInlineExamples(): Boolean {
        return ignoreInlineExamples ?: getBooleanValue(Flags.IGNORE_INLINE_EXAMPLES)
    }

    @JsonIgnore
    fun getAllPatternsMandatory(): Boolean {
        return allPatternsMandatory ?: getBooleanValue(Flags.ALL_PATTERNS_MANDATORY)
    }

    @JsonIgnore
    fun getAdditionalExampleParamsFilePath(): String? {
        return additionalExampleParamsFilePath ?: getStringValue(Flags.ADDITIONAL_EXAMPLE_PARAMS_FILE)
    }

    @JsonIgnore
    fun getHooks(): Map<String, String> {
        return hooks
    }

    @JsonIgnore
    fun getDefaultPatternValues(): Map<String, Any> {
        return defaultPatternValues
    }

    fun getVersion(): SpecmaticConfigVersion {
        return this.version ?: VERSION_1
    }

    @JsonIgnore
    fun getAuth(): Auth? {
        return auth
    }

    @JsonIgnore
    fun getAuthBearerFile(): String? {
        return auth?.getBearerFile()
    }

    @JsonIgnore
    fun getAuthBearerEnvironmentVariable(): String? {
        return auth?.getBearerEnvironmentVariable()
    }

    @JsonIgnore
    fun getExamples(): List<String> {
        return examples ?: getStringValue(EXAMPLE_DIRECTORIES)?.split(",") ?: emptyList()
    }

    @JsonIgnore
    fun getRepositoryProvider(): String? {
        return repository?.getProvider()
    }

    @JsonIgnore
    fun getRepositoryCollectionName(): String? {
        return repository?.getCollectionName()
    }

    @JsonIgnore
    fun getPipelineProvider(): PipelineProvider? {
        return pipeline?.getProvider()
    }

    @JsonIgnore
    fun getPipelineDefinitionId(): Int? {
        return pipeline?.getDefinitionId()
    }

    @JsonIgnore
    fun getPipelineOrganization(): String? {
        return pipeline?.getOrganization()
    }

    @JsonIgnore
    fun getPipelineProject(): String? {
        return pipeline?.getProject()
    }

    @JsonIgnore
    fun getOpenAPISecurityConfigurationScheme(scheme: String): SecuritySchemeConfiguration? {
        return security?.getOpenAPISecurityScheme(scheme)
    }
}

data class TestConfiguration(
    val resiliencyTests: ResiliencyTestsConfig? = ResiliencyTestsConfig(
        isResiliencyTestFlagEnabled = getBooleanValue(SPECMATIC_GENERATIVE_TESTS),
        isOnlyPositiveFlagEnabled = getBooleanValue(ONLY_POSITIVE)
    ),
    val validateResponseValues: Boolean? = null,
    val allowExtensibleSchema: Boolean? = null,
    val timeoutInMilliseconds: Long? = getLongValue(SPECMATIC_TEST_TIMEOUT)
)

enum class ResiliencyTestSuite {
    all, positiveOnly, none
}

data class ResiliencyTestsConfig(
    val enable: ResiliencyTestSuite? = null
) {
    constructor(isResiliencyTestFlagEnabled: Boolean, isOnlyPositiveFlagEnabled: Boolean) : this(
        enable = getEnableFrom(isResiliencyTestFlagEnabled, isOnlyPositiveFlagEnabled)
    )

    companion object {
        private fun getEnableFrom(
            isResiliencyTestFlagEnabled: Boolean,
            isOnlyPositiveFlagEnabled: Boolean
        ): ResiliencyTestSuite? {
            return when {
                isResiliencyTestFlagEnabled -> ResiliencyTestSuite.all
                isOnlyPositiveFlagEnabled -> ResiliencyTestSuite.positiveOnly
                else -> null
            }
        }
    }
}

data class Auth(
    @JsonProperty("bearer-file") private val bearerFile: String = "bearer.txt",
    @JsonProperty("bearer-environment-variable") private val bearerEnvironmentVariable: String? = null
) {
    fun getBearerFile(): String {
        return bearerFile
    }

    fun getBearerEnvironmentVariable(): String? {
        return bearerEnvironmentVariable
    }
}

enum class PipelineProvider { azure }

data class Pipeline(
    private val provider: PipelineProvider = PipelineProvider.azure,
    private val organization: String = "",
    private val project: String = "",
    private val definitionId: Int = 0
) {
    fun getProvider(): PipelineProvider {
        return provider
    }

    fun getOrganization(): String {
        return organization
    }

    fun getProject(): String {
        return project
    }

    fun getDefinitionId(): Int {
        return definitionId
    }
}

data class Environment(
    val baseurls: Map<String, String>? = null,
    val variables: Map<String, String>? = null
)

enum class SourceProvider { git, filesystem, web }

data class Source(
    @field:JsonAlias("type")
    val provider: SourceProvider = SourceProvider.filesystem,
    val repository: String? = null,
    val branch: String? = null,
    @field:JsonAlias("provides")
    val test: List<String>? = null,
    @field:JsonAlias("consumes")
    val stub: List<String>? = null,
    val directory: String? = null,
)

data class RepositoryInfo(
    private val provider: String,
    private val collectionName: String
) {
    fun getProvider(): String {
        return provider
    }

    fun getCollectionName(): String {
        return collectionName
    }
}

data class ReportConfiguration(
    val formatters: List<ReportFormatter>? = null,
    val types: ReportTypes = ReportTypes()
)

data class ReportFormatter(
    var type: ReportFormatterType = ReportFormatterType.TEXT,
    val layout: ReportFormatterLayout = ReportFormatterLayout.TABLE,
    val lite: Boolean = false,
    val title: String = "Specmatic Report",
    val logo: String = "assets/specmatic-logo.svg",
    val logoAltText: String = "Specmatic",
    val heading: String = "Contract Test Results",
    val outputDirectory: String = "./build/reports/specmatic/html"
)

enum class ReportFormatterType {
    @JsonProperty("text")
    TEXT,

    @JsonProperty("html")
    HTML
}

enum class ReportFormatterLayout {
    @JsonProperty("table")
    TABLE
}

data class ReportTypes (
    @JsonProperty("APICoverage")
    val apiCoverage: APICoverage = APICoverage()
)

data class APICoverage (
    @JsonProperty("OpenAPI")
    val openAPI: APICoverageConfiguration = APICoverageConfiguration()
)

data class APICoverageConfiguration(
    val successCriteria: SuccessCriteria = SuccessCriteria(),
    val excludedEndpoints: List<String> = emptyList()
)

data class SuccessCriteria(
    val minThresholdPercentage: Int = 0,
    val maxMissedEndpointsInSpec: Int = 0,
    val enforce: Boolean = false
)

data class SecurityConfiguration(
    @JsonProperty("OpenAPI")
    private val OpenAPI: OpenAPISecurityConfiguration?
) {
    fun getOpenAPISecurityScheme(scheme: String): SecuritySchemeConfiguration? {
        return OpenAPI?.securitySchemes?.get(scheme)
    }
}

data class OpenAPISecurityConfiguration(
    val securitySchemes: Map<String, SecuritySchemeConfiguration> = emptyMap()
)

@JsonTypeInfo(use = JsonTypeInfo.Id.NAME, include = JsonTypeInfo.As.PROPERTY, property = "type")
@JsonSubTypes(
    JsonSubTypes.Type(value = OAuth2SecuritySchemeConfiguration::class, name = "oauth2"),
    JsonSubTypes.Type(value = BasicAuthSecuritySchemeConfiguration::class, name = "basicAuth"),
    JsonSubTypes.Type(value = BearerSecuritySchemeConfiguration::class, name = "bearer"),
    JsonSubTypes.Type(value = APIKeySecuritySchemeConfiguration::class, name = "apiKey")
)
sealed class SecuritySchemeConfiguration {
    abstract val type: String
}

interface SecuritySchemeWithOAuthToken {
    val token: String
}

@JsonTypeName("oauth2")
data class OAuth2SecuritySchemeConfiguration(
    override val type: String = "oauth2",
    override val token: String = ""
) : SecuritySchemeConfiguration(), SecuritySchemeWithOAuthToken

@JsonTypeName("basicAuth")
data class BasicAuthSecuritySchemeConfiguration(
    override val type: String = "basicAuth",
    val token: String = ""
) : SecuritySchemeConfiguration()

@JsonTypeName("bearer")
data class BearerSecuritySchemeConfiguration(
    override val type: String = "bearer",
    override val token: String = ""
) : SecuritySchemeConfiguration(), SecuritySchemeWithOAuthToken

@JsonTypeName("apiKey")
data class APIKeySecuritySchemeConfiguration(
    override val type: String = "apiKey",
    val value: String = ""
) : SecuritySchemeConfiguration()

fun loadSpecmaticConfigOrDefault(configFileName: String? = null): SpecmaticConfig {
    return if(configFileName == null)
        SpecmaticConfig()
    else try {
        loadSpecmaticConfig(configFileName)
    }
    catch (e: ContractException) {
        logger.log(exceptionCauseMessage(e))
        SpecmaticConfig()
    }
}

fun loadSpecmaticConfig(configFileName: String? = null): SpecmaticConfig {
    val configFile = File(configFileName ?: configFilePath)
    if (!configFile.exists()) {
        throw ContractException("Could not find the Specmatic configuration at path ${configFile.canonicalPath}")
    }
    try {
        return configFile.toSpecmaticConfig()
    } catch(e: LinkageError) {
        logger.log(e, "A dependency version conflict has been detected. If you are using Spring in a maven project, a common resolution is to set the property <kotlin.version></kotlin.version> to your pom project.")
        throw e
    } catch (e: Throwable) {
        logger.log(e, "Your configuration file may have some missing configuration sections. Please ensure that the ${configFile.path} file adheres to the schema described at: https://specmatic.io/documentation/specmatic_json.html")
        throw Exception("Your configuration file may have some missing configuration sections. Please ensure that the ${configFile.path} file adheres to the schema described at: https://specmatic.io/documentation/specmatic_json.html", e)
    }
}<|MERGE_RESOLUTION|>--- conflicted
+++ resolved
@@ -158,13 +158,13 @@
         }
 
         @JsonIgnore
-<<<<<<< HEAD
+        fun getSecurityConfiguration(specmaticConfig: SpecmaticConfig?): SecurityConfiguration? {
+            return specmaticConfig?.security
+        }
+
+        @JsonIgnore
         fun getStubConfiguration(specmaticConfig: SpecmaticConfig): StubConfiguration {
             return specmaticConfig.stub
-=======
-        fun getSecurityConfiguration(specmaticConfig: SpecmaticConfig?): SecurityConfiguration? {
-            return specmaticConfig?.security
->>>>>>> e4a315ca
         }
     }
 
