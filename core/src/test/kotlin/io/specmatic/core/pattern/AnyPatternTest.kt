--- conflicted
+++ resolved
@@ -473,7 +473,6 @@
         }
     }
 
-<<<<<<< HEAD
     @Nested
     inner class FixValueTests {
         @Test
@@ -579,9 +578,9 @@
                 ))
             )
         }
-=======
+    }
+
     private fun String.toDiscriminator(): ExactValuePattern {
         return ExactValuePattern(StringValue(this))
->>>>>>> b5de4ca1
     }
 }