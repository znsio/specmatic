--- conflicted
+++ resolved
@@ -3,12 +3,9 @@
 import com.fasterxml.jackson.databind.ObjectMapper
 import io.specmatic.conversions.convertPathParameterStyle
 import io.specmatic.core.*
-<<<<<<< HEAD
-import io.specmatic.core.log.CurrentDate
-=======
 import io.specmatic.core.log.LogStrategy
 import io.specmatic.core.log.Verbose
->>>>>>> 786e1648
+import io.specmatic.core.log.CurrentDate
 import io.specmatic.core.log.ignoreLog
 import io.specmatic.core.log.logger
 import io.specmatic.core.pattern.*
@@ -143,19 +140,16 @@
 
         val configFile get() = System.getProperty(CONFIG_FILE_NAME) ?: getConfigFileName()
 
-<<<<<<< HEAD
+        private fun getConfigFileWithAbsolutePath() = File(configFile).canonicalPath
+
+        fun setDefaultLogger(logger: LogStrategy) {
+            defaultLogger = logger
+        }
         private fun excludedEndpointsFromEnv() = getStringValue(SPECMATIC_EXCLUDED_ENDPOINTS)?.let { excludedEndpoints ->
             excludedEndpoints.split(",").map { it.trim() }
         } ?: emptyList()
 
         fun getTotalTestCount(): Int = testResultRecords.size
-=======
-        private fun getConfigFileWithAbsolutePath() = File(configFile).canonicalPath
-
-        fun setDefaultLogger(logger: LogStrategy) {
-            defaultLogger = logger
-        }
->>>>>>> 786e1648
     }
 
     private fun getEnvConfig(envName: String?): JSONObjectValue {
