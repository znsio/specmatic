package io.specmatic.stub

import io.mockk.every
import io.mockk.mockk
import io.specmatic.conversions.OpenApiSpecification
import io.specmatic.core.*
import io.specmatic.core.log.DebugLogger
import io.specmatic.core.log.withLogger
import io.specmatic.core.pattern.*
import io.specmatic.core.utilities.ContractPathData
import io.specmatic.core.utilities.ContractPathData.Companion.specToBaseUrlMap
import io.specmatic.core.utilities.Flags
import io.specmatic.core.utilities.Flags.Companion.EXTENSIBLE_SCHEMA
import io.specmatic.core.utilities.contractStubPaths
import io.specmatic.core.value.JSONObjectValue
import io.specmatic.core.value.NumberValue
import io.specmatic.core.value.StringValue
import io.specmatic.mock.DELAY_IN_SECONDS
import io.specmatic.mock.ScenarioStub
import io.specmatic.osAgnosticPath
import io.specmatic.shouldMatch
import io.specmatic.test.HttpClient
import org.assertj.core.api.Assertions.assertThat
import org.junit.jupiter.api.Assertions.assertEquals
import org.junit.jupiter.api.Nested
import org.junit.jupiter.api.RepeatedTest
import org.junit.jupiter.api.Test
import org.junit.jupiter.api.condition.DisabledOnOs
import org.junit.jupiter.api.condition.OS
import org.junit.jupiter.api.fail
import org.junit.jupiter.params.ParameterizedTest
import org.junit.jupiter.params.provider.CsvSource
import org.springframework.http.HttpHeaders
import org.springframework.http.HttpMethod
import org.springframework.http.MediaType
import org.springframework.http.RequestEntity
import org.springframework.web.client.HttpClientErrorException
import org.springframework.web.client.RestTemplate
import org.springframework.web.client.getForEntity
import org.springframework.web.client.postForEntity
import java.io.File
import java.net.URI
import java.nio.file.Paths
import java.util.*
import kotlin.io.path.absolutePathString
import kotlin.time.DurationUnit
import kotlin.time.ExperimentalTime
import kotlin.time.measureTime

internal class HttpStubTest {
    @Test
    fun `randomly generated HTTP response includes an HTTP header indicating that it was randomly generated`() {
        val gherkin = """
            Feature: API
            Scenario: API
                When GET /
                Then status 200
        """.trimIndent()

        val request = HttpRequest(method = "GET", path = "/")

        HttpStub(gherkin, baseURL = DEFAULT_STUB_BASEURL).use { stub ->
            val response = HttpClient(stub.endPoint).execute(request)
            assertThat(response.headers[SPECMATIC_TYPE_HEADER]).isEqualTo("random")
        }
    }

    @Test
    fun `should serve mocked data before stub`() {
        val gherkin = """
Feature: Math API

Scenario: Square of a number
  When POST /number
  And request-body (number)
  Then status 200
  And response-body (number)
""".trim()

        val request = HttpRequest(method = "POST", path = "/number", body = NumberValue(10))
        val response = HttpResponse(status = 200, body = "100")

        HttpStub(gherkin, listOf(ScenarioStub(request, response)), DEFAULT_STUB_BASEURL).use { fake ->
            val postResponse = RestTemplate().postForEntity<String>(fake.endPoint + "/number", "10")
            assertThat(postResponse.body).isEqualTo("100")
        }
    }

    @Test
    fun `should accept mocks dynamically over http`() {
        val gherkin = """
Feature: Math API

Scenario: Get a number
  When GET /number
  Then status 200
  And response-body (number)
""".trim()

        HttpStub(gherkin, baseURL = DEFAULT_STUB_BASEURL).use { fake ->
            val mockData =
                """{"http-request": {"method": "GET", "path": "/number"}, "http-response": {"status": 200, "body": 10}}"""
            val stubSetupURL = "${fake.endPoint}/_specmatic/expectations"
            val headers = HttpHeaders()
            headers.contentType = MediaType.APPLICATION_JSON
            val stubRequest = RequestEntity(mockData, headers, HttpMethod.POST, URI.create(stubSetupURL))
            val stubResponse = RestTemplate().postForEntity<String>(stubSetupURL, stubRequest)
            assertThat(stubResponse.statusCodeValue).isEqualTo(200)

            val postResponse = RestTemplate().getForEntity<String>(fake.endPoint + "/number")
            assertThat(postResponse.body).isEqualTo("10")
        }
    }

    @Test
    @DisabledOnOs(OS.WINDOWS)
    fun `should accept mocks with externalised response command dynamically over http`() {
        val gherkin = """
Feature: Math API

Scenario: Multiply a number by 3
  When GET /multiply/(value:number)
  Then status 200
  And response-body (number)
""".trim()

        val testResourcesDir = Paths.get("src", "test", "resources")

        HttpStub(gherkin, baseURL = DEFAULT_STUB_BASEURL).use { fake ->
            val mockData =
                """{"http-request": {"method": "GET", "path": "/multiply/(value:number)"}, "http-response": {"status": 200, "body": 10, "externalisedResponseCommand": "${testResourcesDir.absolutePathString()}/response.sh 3"}}"""
            val stubSetupURL = "${fake.endPoint}/_specmatic/expectations"
            val headers = HttpHeaders()
            headers.contentType = MediaType.APPLICATION_JSON
            val stubRequest = RequestEntity(mockData, headers, HttpMethod.POST, URI.create(stubSetupURL))
            val stubResponse = RestTemplate().postForEntity<String>(stubSetupURL, stubRequest)
            assertThat(stubResponse.statusCodeValue).isEqualTo(200)

            val postResponse = RestTemplate().getForEntity<String>(fake.endPoint + "/multiply/5")
            assertThat(postResponse.body).isEqualTo("15")
        }
    }

    @Test
    fun `last dynamic mock should override earlier dynamic mocks`() {
        val gherkin = """
Feature: Math API

Scenario: Get a number
  When GET /number
  Then status 200
  And response-body (number)
""".trim()

        HttpStub(gherkin, baseURL = DEFAULT_STUB_BASEURL).use { fake ->
            testMock(
                """{"http-request": {"method": "GET", "path": "/number"}, "http-response": {"status": 200, "body": 10}}""",
                "10",
                fake
            )
            testMock(
                """{"http-request": {"method": "GET", "path": "/number"}, "http-response": {"status": 200, "body": 20}}""",
                "20",
                fake
            )
        }
    }

    private fun testMock(mockData: String, output: String, fake: HttpStub) {
        val stubSetupURL = "${fake.endPoint}/_specmatic/expectations"
        val headers = HttpHeaders()
        headers.contentType = MediaType.APPLICATION_JSON

        val stubRequest = RequestEntity(mockData, headers, HttpMethod.POST, URI.create(stubSetupURL))
        val stubResponse = RestTemplate().postForEntity<String>(stubSetupURL, stubRequest)
        assertThat(stubResponse.statusCodeValue).isEqualTo(200)

        val postResponse = RestTemplate().getForEntity<String>(fake.endPoint + "/number")
        assertThat(postResponse.body).isEqualTo(output)
    }

    @Test
    fun `it should accept (datetime) as a value in the request, and match datetime values against that type`() {
        val gherkin = """Feature: Calendar
Scenario: Accept a date
When POST /date
And request-body (datetime)
Then status 200
And response-body (string)
        """.trim()

        val request = HttpRequest("POST", "/date", emptyMap(), StringValue("(datetime)"))
        val mock = ScenarioStub(request, HttpResponse(200, "done"))

        HttpStub(gherkin, listOf(mock), baseURL = DEFAULT_STUB_BASEURL).use { fake ->
            val postResponse =
                RestTemplate().postForEntity<String>(fake.endPoint + "/date", "2020-04-12T00:00:00+05:00")
            assertThat(postResponse.statusCode.value()).isEqualTo(200)
            assertThat(postResponse.body).isEqualTo("done")
        }
    }

    @Test
    fun `it should accept (datetime) as a mock value in a json request, and match datetime values against that type`() {
        val gherkin = """Feature: Calendar
Scenario: Accept a date
When POST /date
And request-body
 | date | (datetime) |
Then status 200
And response-body (string)
        """.trim()

        val request = HttpRequest("POST", "/date", emptyMap(), parsedValue("""{"date": "(datetime)"}"""))
        val mock = ScenarioStub(request, HttpResponse(200, "done"))

        HttpStub(gherkin, listOf(mock), DEFAULT_STUB_BASEURL).use { fake ->
            val postResponse =
                RestTemplate().postForEntity<String>(
                    fake.endPoint + "/date",
                    """{"date": "2020-04-12T00:00:00+05:00"}"""
                )
            assertThat(postResponse.statusCode.value()).isEqualTo(200)
            assertThat(postResponse.body).isEqualTo("done")
        }
    }

    @Test
    fun `it should not accept an incorrectly formatted value`() {
        val gherkin = """Feature: Calendar
Scenario: Accept a date
When POST /date
And request-body
 | date | (datetime) |
Then status 200
And response-body (string)
        """.trim()

        val request = HttpRequest("POST", "/date", emptyMap(), parsedValue("""{"date": "(datetime)"}"""))
        val mock = ScenarioStub(request, HttpResponse(200, "done"))

        try {
            HttpStub(gherkin, listOf(mock), DEFAULT_STUB_BASEURL).use { fake ->
                val postResponse =
                    RestTemplate().postForEntity<String>(fake.endPoint + "/date", """2020-04-12T00:00:00""")
                assertThat(postResponse.statusCode.value()).isEqualTo(200)
                assertThat(postResponse.body).isEqualTo("done")
            }
        } catch (e: HttpClientErrorException) {
            return
        }

        fail("Should have thrown an exception")
    }

    @ExperimentalTime
    @Test
    fun `it should accept a stub with a delay and introduce the delay before returning the stubbed response`() {
        val gherkin = """Feature: Data API
Scenario: Return data
When GET /data
Then status 200
And response-body (string)
        """.trim()

        try {
            HttpStub(gherkin, baseURL = DEFAULT_STUB_BASEURL).use { fake ->
                val expectation = """ {
"http-request": {
    "method": "GET",
    "path": "/data"
}, 
"http-response": {
    "status": 200,
    "body": "123"
},
"$DELAY_IN_SECONDS": 1
}""".trimIndent()

                val stubResponse =
                    RestTemplate().postForEntity<String>(fake.endPoint + "/_specmatic/expectations", expectation)
                assertThat(stubResponse.statusCode.value()).isEqualTo(200)

                val duration = measureTime {
                    val postResponse = RestTemplate().getForEntity<String>(URI.create(fake.endPoint + "/data"))
                    assertThat(postResponse.statusCode.value()).isEqualTo(200)
                    assertThat(postResponse.body).isEqualTo("123")
                }

                assertThat(duration.toLong(DurationUnit.MILLISECONDS)).isGreaterThanOrEqualTo(1000L)
            }
        } catch (e: HttpClientErrorException) {
            fail("Threw an exception: ${e.message}")
        }
    }

    @ExperimentalTime
    @RepeatedTest(2)
    fun `the delay in one expectation should not block other expectations responses`() {
        val gherkin = """Feature: Data API
Scenario: Return data
When GET /data/(id:number)
Then status 200
And response-body (string)
        """.trim()

        try {
            val delayInSeconds = 3
            val delayInMilliseconds = delayInSeconds * 1000

            HttpStub(gherkin, baseURL = DEFAULT_STUB_BASEURL).use { fake ->
                val expectation = """ {
"http-request": {
    "method": "GET",
    "path": "/data/1"
}, 
"http-response": {
    "status": 200,
    "body": "123"
},
"$DELAY_IN_SECONDS": $delayInSeconds
}""".trimIndent()

                val stubResponse =
                    RestTemplate().postForEntity<String>(fake.endPoint + "/_specmatic/expectations", expectation)
                assertThat(stubResponse.statusCode.value()).isEqualTo(200)

                data class TimedResponse(val id: Int, val duration: Long, val body: String)

                val responses = Vector<TimedResponse>()

                val threads = (1..10).map {
                    Thread {
                        var response: String

                        val duration = measureTime {
                            val postResponse =
                                RestTemplate().getForEntity<String>(URI.create(fake.endPoint + "/data/${it}"))
                            assertThat(postResponse.statusCode.value()).isEqualTo(200)
                            response = postResponse.body ?: ""
                        }

                        val durationAsLong = duration.toLong(DurationUnit.MILLISECONDS)
                        responses.add(TimedResponse(it, durationAsLong, response))
                    }
                }

                threads.forEach { it.start() }
                threads.forEach { it.join() }

                responses.forEach {
                    println(it)
                }

                assertThat(responses.size).isEqualTo(10)

                val delayedResponses = responses.filter { it.duration >= delayInMilliseconds }
                assertThat(delayedResponses.size).isOne

                delayedResponses.single().let { response ->
                    assertThat(response.id).isEqualTo(1)
                    assertThat(response.body).isEqualTo("123")
                }
            }
        } catch (e: HttpClientErrorException) {
            fail("Threw an exception: ${e.message}")
        }
    }

    @Test
    fun `generate a bad request from an error message`() {
        val expectedResponse = HttpResponse(
            status = 400,
            headers = mapOf(SPECMATIC_RESULT_HEADER to "failure"),
            body = StringValue("error occurred")
        )
        assertThat(badRequest("error occurred")).isEqualTo(expectedResponse)
    }

    @Test
    fun `should be able to query stub logs`() {
        val feature = parseGherkinStringToFeature(
            """
Feature: Math API

Scenario: Square of a number
  When POST /number
  And request-body (number)
  Then status 200
  And response-body (number)
""".trim()
        )

        HttpStub(listOf(feature, feature), baseURL = DEFAULT_STUB_BASEURL).use { stub ->
            val client = HttpClient(stub.endPoint)
            val request = HttpRequest(method = "POST", path = "/wrong_path", body = NumberValue(10))
            val squareResponse = client.execute(request)
            assertThat(squareResponse.status).isEqualTo(400)
            assertThat(squareResponse.body.toStringLiteral()).isEqualTo(request.requestNotRecognized())
        }
    }

    @Test
    fun `it should proxy all unstubbed requests to the specified end point`() {
        val feature = parseGherkinStringToFeature(
            """
Feature: Math API

Scenario: Square of a number
  When POST /
  And request-body (number)
  Then status 200
  And response-body (string)
""".trim()
        )

        val httpClient = mockk<HttpClient>()
        every { httpClient.execute(any()) } returns (HttpResponse.ok("it worked"))

        val httpClientFactory = mockk<HttpClientFactory>()
        every { httpClientFactory.client(any()) } returns (httpClient)

        HttpStub(
            listOf(feature),
            baseURL = DEFAULT_STUB_BASEURL,
            passThroughTargetBase = "http://example.com",
            httpClientFactory = httpClientFactory
        ).use { stub ->
            val client = HttpClient(stub.endPoint)
            val response = client.execute(HttpRequest(method = "POST", path = "/", body = NumberValue(10)))

            assertThat(response.status).isEqualTo(200)
            assertThat(response.body.toStringLiteral()).isEqualTo("it worked")
            assertThat(response.headers[SPECMATIC_SOURCE_HEADER]).isEqualTo("proxy")
        }
    }

    @Test
    fun `a proxied response should contain the header X-Specmatic-Source`() {
        val feature = parseGherkinStringToFeature(
            """
Feature: Math API

Scenario: Square of a number
  When POST /
  And request-body (number)
  Then status 200
  And response-body (string)
""".trim()
        )

        val httpClient = mockk<HttpClient>()
        every { httpClient.execute(any()) } returns (HttpResponse.ok("it worked"))

        val httpClientFactory = mockk<HttpClientFactory>()
        every { httpClientFactory.client(any()) } returns (httpClient)

        HttpStub(
            listOf(feature),
            baseURL = DEFAULT_STUB_BASEURL,
            passThroughTargetBase = "http://example.com",
            httpClientFactory = httpClientFactory
        ).use { stub ->
            val client = HttpClient(stub.endPoint)
            val response = client.execute(HttpRequest(method = "POST", path = "/", body = NumberValue(10)))

            assertThat(response.headers[SPECMATIC_SOURCE_HEADER]).isEqualTo("proxy")
        }
    }

    @Test
    fun `it should not proxy stubbed requests`() {
        val feature = parseGherkinStringToFeature(
            """
Feature: Math API

Scenario: Square of a number
  When POST /
  And request-body (number)
  Then status 200
  And response-body (string)
""".trim()
        )

        val httpClient = mockk<HttpClient>()
        every { httpClient.execute(any()) } returns (HttpResponse.ok("should not get here"))

        val httpClientFactory = mockk<HttpClientFactory>()
        every { httpClientFactory.client(any()) } returns (httpClient)

        HttpStub(
            listOf(feature),
            baseURL = DEFAULT_STUB_BASEURL,
            passThroughTargetBase = "http://example.com",
            httpClientFactory = httpClientFactory
        ).use { stub ->
            stub.setExpectation(
                ScenarioStub(
                    HttpRequest("POST", "/", body = NumberValue(10)),
                    HttpResponse.ok("success")
                )
            )
            val client = HttpClient(stub.endPoint)
            val response = client.execute(HttpRequest(method = "POST", path = "/", body = NumberValue(10)))

            assertThat(response.status).isEqualTo(200)
            assertThat(response.body.toStringLiteral()).isEqualTo("success")
        }
    }

    @Test
    fun `should stub out a request with body string matching a regex`() {
        val contract = OpenApiSpecification.fromYAML(
            """
openapi: 3.0.1
info:
  title: Data API
  version: "1"
paths:
  /:
    post:
      summary: Data
      parameters: []
      requestBody:
        content:
          text/plain:
            schema:
              type: string
      responses:
        "200":
          description: Data
          content:
            text/plain:
              schema:
                type: string
""".trim(), ""
        ).toFeature()

        HttpStub(contract, baseURL = DEFAULT_STUB_BASEURL).use { stub ->
            val stubData = """
                {
                    "http-request": {
                        "method": "POST",
                        "path": "/",
                        "body": "(string)",
                        "bodyRegex": "^hello (.*)$"
                    },
                    "http-response": {
                        "status": 200,
                        "body": "Hi!"
                    }
                }
            """.trimIndent()

            val stubRequest = HttpRequest("POST", "/_specmatic/expectations", emptyMap(), StringValue(stubData))
            val stubResponse = stub.client.execute(stubRequest)

            assertThat(stubResponse.status).isEqualTo(200)

            HttpRequest("POST", "/", emptyMap(), StringValue("hello world")).let { actualRequest ->
                val actualResponse = stub.client.execute(actualRequest)
                assertThat(actualResponse.body.toStringLiteral()).isEqualTo("Hi!")
            }

            HttpRequest("POST", "/", emptyMap(), StringValue("hi world")).let { actualRequest ->
                val actualResponse = stub.client.execute(actualRequest)
                assertThat(actualResponse.headers).containsEntry("X-Specmatic-Type", "random")
            }
        }
    }

    @Test
    fun `persistent stubs should not populate the transient stub queue`() {
        val contract = OpenApiSpecification.fromYAML(
            """
openapi: 3.0.1
info:
  title: Data API
  version: "1"
paths:
  /:
    post:
      summary: Data
      parameters: []
      requestBody:
        content:
          text/plain:
            schema:
              type: string
      responses:
        "200":
          description: Data
          content:
            text/plain:
              schema:
                type: string
""".trim(), ""
        ).toFeature()

        HttpStub(
            contract, listOf(
                ScenarioStub(
                    HttpRequest(
                        method = "POST",
                        path = "/",
                        body = StringValue("(string)")
                    ),
                    HttpResponse(
                        status = 200,
                        body = "Hi!"
                    )
                )
            ), DEFAULT_STUB_BASEURL
        ).use { stub ->
            assertThat(stub.stubCount).isEqualTo(1)
            assertThat(stub.transientStubCount).isEqualTo(0)
        }
    }

    @Test
    fun `should return health status as UP if the actuator health endpoint is hit`() {
        val specification =
            OpenApiSpecification.fromFile("src/test/resources/openapi/spec_with_space_in_path.yaml").toFeature()

        HttpStub(specification, baseURL = DEFAULT_STUB_BASEURL).use { stub ->
            val request = HttpRequest("GET", "/actuator/health")

            val response = stub.client.execute(request)

            assertThat(response.status).isEqualTo(200)
            response.body.let {
                assertThat(it).isInstanceOf(JSONObjectValue::class.java)
                it as JSONObjectValue

                assertThat(it.jsonObject["status"]?.toStringLiteral()).isEqualTo("UP")
            }
        }
    }

    @Test
    fun `should be able to set expectations for an API with a security scheme`() {
        val feature = OpenApiSpecification.fromYAML(
            """
openapi: 3.0.0
info:
  title: Sample API
  description: Optional multiline or single-line description in [CommonMark](http://commonmark.org/help/) or HTML.
  version: 0.1.9
servers:
  - url: http://api.example.com/v1
    description: Optional server description, e.g. Main (production) server
  - url: http://staging-api.example.com
    description: Optional server description, e.g. Internal staging server for testing
paths:
  /hello:
    post:
      security:
        - BearerAuth: []
      summary: hello world
      description: Optional extended description in CommonMark or HTML.
      requestBody:
        content:
          application/json:
            schema:
              type: object
              required:
                - message
              properties:
                message:
                  type: string
            examples:
              SUCCESS:
                value:
                  message: Hello World!
      responses:
        '200':
          description: Says hello
          content:
            text/plain:
              schema:
                type: string
              examples:
                SUCCESS:
                  value:
                    Hello to you!
components:
  securitySchemes:
    BearerAuth:
      type: http
      scheme: bearer
         """.trimIndent(), ""
        ).toFeature()

        val credentials = "Basic " + Base64.getEncoder().encodeToString("user:password".toByteArray())

        HttpStub(feature, baseURL = DEFAULT_STUB_BASEURL).use { stub ->
            val request = HttpRequest(
                "POST",
                "/hello",
                mapOf("Authorization" to "Bearer $credentials", "Content-Type" to "application/json"),
                parsedJSONObject("""{"message": "Hello there!"}""")
            )

            val expectedResponse = HttpResponse.ok("success")

            stub.setExpectation(ScenarioStub(request, expectedResponse))

            val response = stub.client.execute(request)

            assertThat(response.body).isEqualTo(StringValue("success"))
        }
    }

    @Test
    fun `should be able to load an externalized stub with an auth key`() {
        val feature = OpenApiSpecification.fromFile(osAgnosticPath("src/test/resources/openapi/apiKeyAuthStub.yaml")).toFeature()

        val examples = File(osAgnosticPath("src/test/resources/openapi/apiKeyAuthStub_examples")).listFiles().orEmpty().map { file ->
            ScenarioStub.parse(file.readText())
        }

        HttpStub(feature, examples, DEFAULT_STUB_BASEURL).use { stub ->
            val request = HttpRequest(
                "GET",
                "/hello/10",
                mapOf("X-API-KEY" to "abc123")
            )

            val response = stub.client.execute(request)

            assertThat(response.body.toStringLiteral()).isEqualTo("Hello, World!")
        }
    }

    @Test
    fun `stub should load an example for a spec with pattern as a path param`() {
        createStubFromContracts(listOf(("src/test/resources/openapi/spec_with_path_param.yaml")), timeoutMillis = 0).use { stub ->
            val request = HttpRequest("GET", "/users/abc123", queryParametersMap = mapOf("item" to "10"))
            val response = stub.client.execute(request)

            assertThat(response.status).isEqualTo(200)
            val responseBody = response.body as JSONObjectValue
            assertThat(responseBody.findFirstChildByPath("id")).isEqualTo(NumberValue(10))
        }
    }

    @Test
    fun `stub should flag an error when a path param in an external example has an invalid type`() {
        val (output, _) = captureStandardOutput {
            withLogger(DebugLogger.logger) {
                val stub = createStubFromContracts(listOf(("src/test/resources/openapi/spec_with_invalid_path_param_example.yaml")), timeoutMillis = 0)
                stub.close()
            }
        }

        assertThat(output).contains(">> REQUEST.PATH.userId")
    }

    @Test
    fun `should stub out a template with only templated request`() {
        createStubFromContracts(listOf(("src/test/resources/openapi/substitutions/spec_with_template_in_response_body.yaml")), timeoutMillis = 0).use { stub ->
            val request = HttpRequest(
                "POST",
                "/person",
                body = parsedJSONObject("""{"name": "Jodie", "department": "engineering"}""")
            )

            val response = stub.client.execute(request)

            assertThat(response.status).isEqualTo(200)
            val responseBody = response.body as JSONObjectValue
            assertThat(responseBody.findFirstChildByPath("location")?.toStringLiteral()).isEqualTo("Mumbai")
        }
    }

    @Test
    fun `example should favour concrete value over dictionary value`() {
        createStubFromContracts(listOf(("src/test/resources/openapi/substitutions/spec_with_dictionary_conflict.yaml")), timeoutMillis = 0).use { stub ->
            val request = HttpRequest(
                "POST",
                "/person",
                body = parsedJSONObject("""{"name": "Jodie"}""")
            )

            val response = stub.client.execute(request)

            assertThat(response.status).isEqualTo(200)
            val responseBody = response.body as JSONObjectValue
            assertThat(responseBody.findFirstChildByPath("id")).isEqualTo(NumberValue(20))
        }
    }

    @Test
    fun `should intercept the request and response as configured`() {
        createStubFromContracts(
            contractPaths = listOf("src/test/resources/openapi/hello.yaml"),
            dataDirPaths = emptyList(),
            timeoutMillis = 0
        ).use { stub ->

            stub.registerRequestInterceptor(object: RequestInterceptor {
                override fun interceptRequest(httpRequest: HttpRequest): HttpRequest {
                    val id = httpRequest.path?.split("/")?.last()?.toInt() ?: 0
                    val updatedPath = httpRequest.path?.split("/")?.map {
                        if(it == "$id") return@map "${id * 10}"
                        it
                    }?.joinToString("/") ?: ""
                    return httpRequest.updatePath(updatedPath)
                }
            })

            stub.registerResponseInterceptor(object: ResponseInterceptor {
                override fun interceptResponse(
                    httpRequest: HttpRequest,
                    httpResponse: HttpResponse
                ): HttpResponse {
                    val id = httpRequest.path?.split("/")?.last()?.toInt() ?: 0
                    return httpResponse.copy(body = StringValue("This is a response for id : $id"))
                }
            })

            val request = HttpRequest(
                "GET",
                "/hello/10",
                headers = mapOf("Authorization" to "Bearer token")
            )

            val response = stub.client.execute(request).body.toStringLiteral()

            assertThat(response).isEqualTo("This is a response for id : 100")
        }
    }

    @Test
    fun `should return the first non-null response returned by a request handler in a list of request handlers`() {
        createStubFromContracts(
            contractPaths = listOf("src/test/resources/openapi/hello.yaml"),
            dataDirPaths = emptyList(),
            timeoutMillis = 0
        ).use { stub ->

            stub.registerHandler(object: RequestHandler {
                override val name: String
                    get() = "POST request handler"

                override fun handleRequest(httpRequest: HttpRequest): HttpStubResponse? {
                    if(httpRequest.method != "POST") return null
                    return HttpStubResponse(
                        response = HttpResponse(body = "POST response", status = 200)
                    )
                }
            })
            stub.registerHandler(object: RequestHandler {
                override val name: String
                    get() = "GET request handler"

                override fun handleRequest(httpRequest: HttpRequest): HttpStubResponse? {
                    if(httpRequest.method != "GET") return null
                    return HttpStubResponse(
                        response = HttpResponse(body = "GET response", status = 200)
                    )
                }

            })

            val request = HttpRequest(
                "GET",
                "/hello/10",
                headers = mapOf("Authorization" to "Bearer token")
            )

            val response = stub.client.execute(request).body.toStringLiteral()

            assertThat(response).isEqualTo("GET response")
        }
    }

    @Test
    fun `should use the 400 response code based externalised example and respond accordingly`() {
        createStubFromContracts(
            contractPaths = listOf("src/test/resources/openapi/has_400_example_for_stub.yaml"),
            dataDirPaths = listOf("src/test/resources/openapi/has_400_example_for_stub_examples")
        ).use { stub ->
            val request = HttpRequest(
                "GET",
                "/items",
                queryParametersMap = mapOf(
                    "optional-param" to "optional"
                )
            )
            val response = (stub.client.execute(request).body as JSONObjectValue).jsonObject

            assertThat(response["message"]?.toStringLiteral()).isEqualTo("required-param is missing. Please provide.")
        }
    }

    @ParameterizedTest
    @CsvSource(
        "Expected, Actual, Status",
        "abc123, abc123, 204",
        "abc123, pqrxyz, 400",
        useHeadersInDisplayName = true
    )
    fun `should be able to stub out a 204 with no response headers in strict mode when an example is provided`(expectedFieldValue: String, fieldValue: String, status: Int) {
        val feature = OpenApiSpecification.fromYAML(
            """
            openapi: 3.0.3
            info:
              title: Simple API
              version: 1.0.0
            paths:
              /:
                post:
                  summary: Simple POST endpoint
                  requestBody:
                    content:
                      application/json:
                        schema:
                          type: object
                          required:
                            - field
                          properties:
                            field:
                              type: string
                        examples:
                          SUCCESS:
                            value:
                              field: "$expectedFieldValue"
                  responses:
                    '204':
                      description: A simple string response
            """.trimIndent(), ""
        ).toFeature()

        HttpStub(listOf(feature), baseURL = DEFAULT_STUB_BASEURL, strictMode = true).use { stub ->
            val request = HttpRequest("POST", "/", body = parsedJSONObject("""{"field": "$fieldValue"}"""))
            val response = stub.client.execute(request)

            assertThat(response.status).isEqualTo(status)
        }
    }

    @ParameterizedTest
    @CsvSource(
        "Field value, Expected Status",
        "abc123, 204",
        "xyz789, 500",
        "pqr123, 400",
        useHeadersInDisplayName = true
    )
    fun `should be able to stub out a 204 with no headers in the presence of a 500 in strict mode`(fieldValue: String, expectedStatus: Int) {
        val feature: Feature = OpenApiSpecification.fromYAML(
            """
            openapi: 3.0.3
            info:
              title: Simple API
              version: 1.0.0
            paths:
              /:
                post:
                  summary: Simple POST endpoint
                  requestBody:
                    content:
                      application/json:
                        schema:
                          type: object
                          required:
                            - field
                          properties:
                            field:
                              type: string
                        examples:
                          SUCCESS:
                            value:
                              field: "abc123"
                          FAILED:
                            value:
                              field: "xyz789"
                  responses:
                    '204':
                      description: A simple string response
                    '500':
                      description: An internal server error occurred
                      content:
                        text/plain:
                          schema:
                            type: string
                          examples:
                            FAILED:
                              value: "Internal server error"
            """.trimIndent(), ""
        ).toFeature()

        HttpStub(listOf(feature), baseURL = DEFAULT_STUB_BASEURL, strictMode = true).use { stub ->
            val request = HttpRequest("POST", "/", body = parsedJSONObject("""{"field": "$fieldValue"}"""))
            val response = stub.client.execute(request)

            assertThat(response.status).isEqualTo(expectedStatus)
        }
    }

    @Test
    fun `should generate response as a json object with strings keys with values of any type when additional properties is set as true`() {
        val openAPI =
            """
---
openapi: 3.0.1
info:
  title: API
  version: 1
paths:
  /data:
    get:
      summary: Retrieve data
      responses:
        '200':
          description: Successful response
          content:
            application/json:
              schema:
                type: object
                additionalProperties: true
""".trimIndent()
        val feature = OpenApiSpecification.fromYAML(openAPI, "").toFeature()
        HttpStub(feature, baseURL = DEFAULT_STUB_BASEURL).use { stub ->
            stub.client.execute(HttpRequest("GET", "/data")).let { response ->
                assertThat(response.status).isEqualTo(200)
                val responseValue = parsedJSON(response.body.toStringLiteral())
                responseValue shouldMatch DictionaryPattern(StringPattern(), AnythingPattern)
            }
        }

    }

    @Test
    fun `should return stubbed response based on expectations set when additional properties is set as true`() {
        val openAPI =
            """
---
openapi: 3.0.1
info:
  title: API
  version: 1
paths:
  /data:
    post:
      summary: API
      parameters: []
      requestBody:
        content:
          application/json:
            schema:
              type: object
              additionalProperties: true
      responses:
        '200':
          description: Successful response
          content:
            text/plain:
              schema:
                type: string
""".trimIndent()
        val feature = OpenApiSpecification.fromYAML(openAPI, "").toFeature()
        HttpStub(feature, baseURL = DEFAULT_STUB_BASEURL).use { stub ->
            stub.setExpectation(
                ScenarioStub(
                    HttpRequest(
                        method = "POST",
                        path = "/data",
                        body = parsedJSONObject("""{"id": 10}""")
                    ),
                    HttpResponse(
                        status = 200,
                        body = StringValue("response data")
                    )
                )
            )
            stub.client.execute(HttpRequest("POST", "/data", emptyMap(), parsedJSONObject("""{"id": 10}""")))
                .let { response ->
                    assertThat(response.status).isEqualTo(200)
                    assertThat(response.body).isEqualTo(StringValue("response data"))
                }
        }
    }

    @Test
    fun `should return descriptive error message when there are no valid specifications loaded`() {
        val httpStub = HttpStub(emptyList(), baseURL = DEFAULT_STUB_BASEURL)
        httpStub.use { stub ->
            val response =
                stub.client.execute(HttpRequest("POST", "/data", emptyMap(), parsedJSONObject("""{"id": 10}""")))
            assertThat(response.status).isEqualTo(400)
            assertThat(response.body).isEqualTo(StringValue("No valid API specifications loaded"))
        }
    }

    @Nested
    inner class ExtensibleSchemaBasedStubTest {
        @Test
        fun `should accept extra fields in the request when extensible schema is set with no examples`() {
            Flags.using(EXTENSIBLE_SCHEMA to "true") {
                val feature: Feature = OpenApiSpecification.fromYAML(
                    """
            openapi: 3.0.3
            info:
              title: Simple API
              version: 1.0.0
            paths:
              /:
                post:
                  summary: Simple POST endpoint
                  requestBody:
                    content:
                      application/json:
                        schema:
                          type: object
                          required:
                            - name
                          properties:
                            name:
                              type: string
                  responses:
                    '204':
                      description: OK
            """.trimIndent(), ""
                ).toFeature()

                HttpStub(listOf(feature), baseURL = DEFAULT_STUB_BASEURL).use { stub ->
                    val request = HttpRequest("POST", "/", body = parsedJSONObject("""{"name": "John Doe", "age": 30}"""))
                    val response = stub.client.execute(request)

                    assertThat(response.status).withFailMessage(response.body.toStringLiteral()).isEqualTo(204)
                }
            }
        }

        @Test
        fun `should not accept extra fields in the request when extensible schema is not set`() {
            val feature: Feature = OpenApiSpecification.fromYAML(
                """
            openapi: 3.0.3
            info:
              title: Simple API
              version: 1.0.0
            paths:
              /:
                post:
                  summary: Simple POST endpoint
                  requestBody:
                    content:
                      application/json:
                        schema:
                          type: object
                          required:
                            - name
                          properties:
                            name:
                              type: string
                  responses:
                    '204':
                      description: OK
            """.trimIndent(), ""
            ).toFeature()

            HttpStub(listOf(feature), baseURL = DEFAULT_STUB_BASEURL).use { stub ->
                val request = HttpRequest("POST", "/", body = parsedJSONObject("""{"name": "John Doe", "age": 30}"""))
                val response = stub.client.execute(request)

                assertThat(response.status).isEqualTo(400)
                assertThat(response.body.toStringLiteral()).isEqualToNormalizingWhitespace(
                    """
            In scenario "Simple POST endpoint. Response: OK"
            API: POST / -> 204
            >> REQUEST.BODY.age
            Key named age in the request was not in the contract
            """.trimIndent()
                )
            }
        }

        @Test
        fun `should use examples with extra fields when extensible schema is enabled`() {
            Flags.using(EXTENSIBLE_SCHEMA to "true") {
                val feature: Feature = OpenApiSpecification.fromYAML(
                    """
            openapi: 3.0.3
            info:
              title: Simple API
              version: 1.0.0
            paths:
              /:
                post:
                  summary: Simple POST endpoint
                  requestBody:
                    content:
                      application/json:
                        schema:
                          type: object
                          required:
                            - name
                          properties:
                            name:
                              type: string
                  responses:
                    '201':
                      description: OK
                      content:
                        application/json:
                          schema:
                            type: object
                            properties:
                              id:
                                type: string
                            required:
                              - id
            """.trimIndent(), ""
                ).toFeature()

                val example = ScenarioStub(
                    request = HttpRequest(
                        method = "POST", path = "/",
                        body = parsedJSONObject("""{"name": "John Doe", "age": 30}""")
                    ),
                    response = HttpResponse(status = 201, body = parsedJSONObject("""{"id": "123"}"""))
                )

                HttpStub(feature, listOf(example), baseURL = DEFAULT_STUB_BASEURL).use { stub ->
                    val request = HttpRequest("POST", "/", body = parsedJSONObject("""{"name": "John Doe", "age": 30}"""))
                    val response = stub.client.execute(request)

                    assertThat(response.status).withFailMessage(response.body.toStringLiteral()).isEqualTo(201)
                    val responseBody = response.body as JSONObjectValue
                    assertThat(responseBody.findFirstChildByPath("id")?.toStringLiteral()).isEqualTo("123")
                }
            }
        }
    }

    @Nested
    inner class GenerativeStubTest {
        @Test
        fun `a generative stub should respond to an invalid request with a 400 per the spec with the error in the message key`() {
            val spec = """
            openapi: 3.0.0
            info:
              title: Sample API
              description: Optional multiline or single-line description in [CommonMark](http://commonmark.org/help/) or HTML.
              version: 0.1.9
            servers:
              - url: http://api.example.com/v1
                description: Optional server description, e.g. Main (production) server
              - url: http://staging-api.example.com
                description: Optional server description, e.g. Internal staging server for testing
            paths:
              /hello:
                post:
                  summary: hello world
                  description: Optional extended description in CommonMark or HTML.
                  requestBody:
                    content:
                      application/json:
                        schema:
                          type: object
                          required:
                            - data
                          properties:
                            data:
                              type: string
                  responses:
                    '200':
                      description: Says hello
                      content:
                        text/plain:
                          schema:
                            type: string
                    '400':
                      description: Bad request
                      content:
                        application/json:
                          schema:
                            type: object
                            required:
                              - message
                            properties:
                              message:
                                type: string
        """.trimIndent()

            val feature = OpenApiSpecification.fromYAML(spec, "").toFeature()

            HttpStub(
                listOf(feature),
                baseURL = DEFAULT_STUB_BASEURL,
                specmaticConfigPath = "src/test/resources/specmatic_config_wtih_generate_stub.yaml"
            ).use { stub ->
                val request = HttpRequest("POST", path = "/hello", body = parsedJSONObject("""{"data": 10}"""))
                val response = stub.client.execute(request)

                assertThat(response.status).isEqualTo(400)
                assertThat(response.body).isInstanceOf(JSONObjectValue::class.java)

                val responseBody = response.body as JSONObjectValue
                assertThat(responseBody.jsonObject["message"]?.toStringLiteral()).contains("REQUEST.BODY.data")
            }
        }

        @Test
        fun `a generative stub should respond to an invalid request with a 422 with the error in the message key`() {
            val spec = """
            openapi: 3.0.0
            info:
              title: Sample API
              description: Optional multiline or single-line description in [CommonMark](http://commonmark.org/help/) or HTML.
              version: 0.1.9
            servers:
              - url: http://api.example.com/v1
                description: Optional server description, e.g. Main (production) server
              - url: http://staging-api.example.com
                description: Optional server description, e.g. Internal staging server for testing
            paths:
              /hello:
                post:
                  summary: hello world
                  description: Optional extended description in CommonMark or HTML.
                  requestBody:
                    content:
                      application/json:
                        schema:
                          type: object
                          required:
                            - data
                          properties:
                            data:
                              type: string
                  responses:
                    '200':
                      description: Says hello
                      content:
                        text/plain:
                          schema:
                            type: string
                    '422':
                      description: Bad request
                      content:
                        application/json:
                          schema:
                            type: object
                            required:
                              - message
                            properties:
                              message:
                                type: string
        """.trimIndent()

            val feature = OpenApiSpecification.fromYAML(spec, "").toFeature()

            HttpStub(
                listOf(feature),
                baseURL = DEFAULT_STUB_BASEURL,
                specmaticConfigPath = "src/test/resources/specmatic_config_wtih_generate_stub.yaml"
            ).use { stub ->
                val request = HttpRequest("POST", path = "/hello", body = parsedJSONObject("""{"data": 10}"""))
                val response = stub.client.execute(request)

                assertThat(response.status).isEqualTo(422)
                assertThat(response.body).isInstanceOf(JSONObjectValue::class.java)

                val responseBody = response.body as JSONObjectValue
                assertThat(responseBody.jsonObject["message"]?.toStringLiteral()).contains("REQUEST.BODY.data")
            }
        }

        @Test
        fun `a generative stub should respond to an invalid request with a 422 with the error in the message key 2 levels deep`() {
            val spec = """
            openapi: 3.0.0
            info:
              title: Sample API
              description: Optional multiline or single-line description in [CommonMark](http://commonmark.org/help/) or HTML.
              version: 0.1.9
            servers:
              - url: http://api.example.com/v1
                description: Optional server description, e.g. Main (production) server
              - url: http://staging-api.example.com
                description: Optional server description, e.g. Internal staging server for testing
            paths:
              /hello:
                post:
                  summary: hello world
                  description: Optional extended description in CommonMark or HTML.
                  requestBody:
                    content:
                      application/json:
                        schema:
                          type: object
                          required:
                            - data
                          properties:
                            data:
                              type: string
                  responses:
                    '200':
                      description: Says hello
                      content:
                        text/plain:
                          schema:
                            type: string
                    '422':
                      description: Bad request
                      content:
                        application/json:
                          schema:
                            type: object
                            required:
                              - error_info
                            properties:
                              error_info:
                                type: object
                                required:
                                  - message
                                properties:
                                  message:
                                    type: string
        """.trimIndent()

            val feature = OpenApiSpecification.fromYAML(spec, "").toFeature()

            HttpStub(
                listOf(feature),
                baseURL = DEFAULT_STUB_BASEURL,
                specmaticConfigPath = "src/test/resources/specmatic_config_wtih_generate_stub.yaml"
            ).use { stub ->
                val request = HttpRequest("POST", path = "/hello", body = parsedJSONObject("""{"data": 10}"""))
                val response = stub.client.execute(request)

                assertThat(response.status).isEqualTo(422)
                assertThat(response.body).isInstanceOf(JSONObjectValue::class.java)

                val responseBody = response.body as JSONObjectValue
                assertThat(responseBody.findFirstChildByPath("error_info.message")?.toStringLiteral()).contains("REQUEST.BODY.data")
            }
        }

        @Test
        fun `a generative stub should return the error in any available string key in the 4xx response if message is not found`() {
            val spec = """
            openapi: 3.0.0
            info:
              title: Sample API
              description: Optional multiline or single-line description in [CommonMark](http://commonmark.org/help/) or HTML.
              version: 0.1.9
            servers:
              - url: http://api.example.com/v1
                description: Optional server description, e.g. Main (production) server
              - url: http://staging-api.example.com
                description: Optional server description, e.g. Internal staging server for testing
            paths:
              /hello:
                post:
                  summary: hello world
                  description: Optional extended description in CommonMark or HTML.
                  requestBody:
                    content:
                      application/json:
                        schema:
                          type: object
                          required:
                            - data
                          properties:
                            data:
                              type: string
                  responses:
                    '200':
                      description: Says hello
                      content:
                        text/plain:
                          schema:
                            type: string
                    '422':
                      description: Bad request
                      content:
                        application/json:
                          schema:
                            type: object
                            required:
                              - error_info
                            properties:
                              error_info:
                                type: string
        """.trimIndent()

            val feature = OpenApiSpecification.fromYAML(spec, "").toFeature()

            HttpStub(
                listOf(feature),
                baseURL = DEFAULT_STUB_BASEURL,
                specmaticConfigPath = "src/test/resources/specmatic_config_wtih_generate_stub.yaml"
            ).use { stub ->
                val request = HttpRequest("POST", path = "/hello", body = parsedJSONObject("""{"data": 10}"""))
                val response = stub.client.execute(request)

                assertThat(response.status).isEqualTo(422)
                assertThat(response.body).isInstanceOf(JSONObjectValue::class.java)

                val responseBody = response.body as JSONObjectValue
                assertThat(responseBody.jsonObject["error_info"]?.toStringLiteral()).contains("REQUEST.BODY.data")
            }
        }

        @Test
        fun `a generative stub should return a randomized 4xx response when it cannot find a string key`() {
            val spec = """
            openapi: 3.0.0
            info:
              title: Sample API
              description: Optional multiline or single-line description in [CommonMark](http://commonmark.org/help/) or HTML.
              version: 0.1.9
            servers:
              - url: http://api.example.com/v1
                description: Optional server description, e.g. Main (production) server
              - url: http://staging-api.example.com
                description: Optional server description, e.g. Internal staging server for testing
            paths:
              /hello:
                post:
                  summary: hello world
                  description: Optional extended description in CommonMark or HTML.
                  requestBody:
                    content:
                      application/json:
                        schema:
                          type: object
                          required:
                            - data
                          properties:
                            data:
                              type: string
                  responses:
                    '200':
                      description: Says hello
                      content:
                        text/plain:
                          schema:
                            type: string
                    '422':
                      description: Bad request
                      content:
                        application/json:
                          schema:
                            type: object
                            required:
                              - message
                            properties:
                              message:
                                type: integer
        """.trimIndent()

            val feature = OpenApiSpecification.fromYAML(spec, "").toFeature()

            HttpStub(
                listOf(feature),
                baseURL = DEFAULT_STUB_BASEURL,
                specmaticConfigPath = "src/test/resources/specmatic_config_wtih_generate_stub.yaml"
            ).use { stub ->
                val request = HttpRequest("POST", path = "/hello", body = parsedJSONObject("""{"data": 10}"""))
                val response = stub.client.execute(request)

                assertThat(response.status).isEqualTo(422)
                assertThat(response.body).isInstanceOf(JSONObjectValue::class.java)

                val responseBody = response.body as JSONObjectValue
                assertThat(responseBody.jsonObject["message"]).isInstanceOf(NumberValue::class.java)
            }
        }
    }

    @Nested
    inner class ExpectationPrioritiesTest {
        private val featureWithInlineExample = OpenApiSpecification.fromYAML(
            """
openapi: 3.0.1
info:
  title: Data API
  version: "1"
paths:
  /:
    post:
      summary: Data
      parameters: []
      requestBody:
        content:
          application/json:
            schema:
              type: object
              properties:
                id:
                  type: integer
              required:
                - id
            examples:
              200_OK:
                value:
                  id: 10
      responses:
        "200":
          description: Data
          content:
            application/json:
              schema:
                type: object
                properties:
                  message:
                    type: string
                required:
                  - message
              examples:
                200_OK:
                  value:
                    message: inline_example_expectation
""".trim(), ""
        ).toFeature()

        @Test
        fun `should load and serve expectations for payload from inline examples`() {
            HttpStub(featureWithInlineExample, baseURL = DEFAULT_STUB_BASEURL).use { stub ->
                val response = stub.client.execute(
                    HttpRequest(
                        method = "POST",
                        path = "/",
                        headers = emptyMap(),
                        body = parsedJSONObject("""{"id": 10}""")
                    )
                )

                assertThat(response.status).isEqualTo(200)
                assertThat(response.body).isEqualTo(parsedJSONObject("""{"message":"inline_example_expectation"}"""))
            }
        }

        @Test
        fun `should load and serve expectations from external example over the inline example based expectation`() {
            HttpStub(
                featureWithInlineExample, listOf(
                    ScenarioStub(
                        HttpRequest(
                            method = "POST",
                            path = "/",
                            body = parsedJSONObject("""{"id": 10}""")
                        ),
                        HttpResponse(
                            status = 200,
                            body = parsedJSONObject("""{"message":"file_overrides_example_expectation"}""")
                        )
                    )
                ), DEFAULT_STUB_BASEURL
            ).use { stub ->
                val response = stub.client.execute(
                    HttpRequest(
                        method = "POST",
                        path = "/",
                        headers = emptyMap(),
                        body = parsedJSONObject("""{"id": 10}""")
                    )
                )

                assertThat(response.status).isEqualTo(200)
                assertThat(response.body).isEqualTo(parsedJSONObject("""{"message":"file_overrides_example_expectation"}"""))
            }
        }

        @Test
        fun `should load and serve expectations from the dynamic expectation over the inline example based expectation`() {
            HttpStub(featureWithInlineExample, baseURL = DEFAULT_STUB_BASEURL).use { stub ->
                stub.setExpectation(
                    ScenarioStub(
                        HttpRequest(
                            method = "POST",
                            path = "/",
                            body = parsedJSONObject("""{"id": 10}""")
                        ),
                        HttpResponse(
                            status = 200,
                            body = parsedJSONObject("""{"message":"dynamic_overrides_example_expectation"}""")
                        )
                    )
                )
                val response = stub.client.execute(
                    HttpRequest(
                        method = "POST",
                        path = "/",
                        headers = emptyMap(),
                        body = parsedJSONObject("""{"id": 10}""")
                    )
                )

                assertThat(response.status).isEqualTo(200)
                assertThat(response.body).isEqualTo(parsedJSONObject("""{"message":"dynamic_overrides_example_expectation"}"""))
            }
        }

        @Test
        fun `should load and serve expectations from the implicit_examples_directory over the inline_example based expectation`() =
            stubTest(
                specPaths = listOf("src/test/resources/stub_with_implicit_examples/api.yaml"),
                port = 9000,
                dataDirPaths = emptyList()
            ) { stub ->
                val request = HttpRequest(
                    method = "POST",
                    path = "/",
                    body = parsedJSONObject("""{"id": 10}""")
                )
                val response = stub.client.execute(request)

                assertThat(response.status).isEqualTo(200)
                assertThat(response.body).isInstanceOf(JSONObjectValue::class.java)
                val responseBody = response.body as JSONObjectValue
                assertThat(
                    responseBody.findFirstChildByPath("message")?.toStringLiteral()
                ).isEqualTo("response_from_implicit_examples_dir")
            }

        @Test
        fun `should load and serve expectations from the explicit_examples_directory over the implicit_examples_directory based expectation`() =
            stubTest(
                specPaths = listOf("src/test/resources/stub_with_explicit_examples/api.yaml"),
                port = 9000,
                dataDirPaths = listOf("src/test/resources/stub_with_explicit_examples/common")
            ) { stub ->
                val request = HttpRequest(
                    method = "POST",
                    path = "/",
                    body = parsedJSONObject("""{"id": 10}""")
                )
                val response = stub.client.execute(request)

                assertThat(response.status).isEqualTo(200)
                assertThat(response.body).isInstanceOf(JSONObjectValue::class.java)
                val responseBody = response.body as JSONObjectValue
                assertThat(
                    responseBody.findFirstChildByPath("message")?.toStringLiteral()
                ).isEqualTo("response_from_explicit_examples_dir")
            }

        @Test
        fun `should load and serve expectations from the implicit_directory_within_explicit_examples_directory over the orphaned expectation from explicit_examples_directory`() =
            stubTest(
                specPaths = listOf("src/test/resources/stub_with_implicit_example_from_explicit_dir/api.yaml"),
                port = 9000,
                dataDirPaths = listOf("src/test/resources/stub_with_implicit_example_from_explicit_dir/common")
            ) { stub ->
                val request = HttpRequest(
                    method = "POST",
                    path = "/",
                    body = parsedJSONObject("""{"id": 10}""")
                )
                val response = stub.client.execute(request)

                assertThat(response.status).isEqualTo(200)
                assertThat(response.body).isInstanceOf(JSONObjectValue::class.java)
                val responseBody = response.body as JSONObjectValue
                assertThat(
                    responseBody.findFirstChildByPath("message")?.toStringLiteral()
                ).isEqualTo("response_from_implicit_example_in_explicit_dir")
            }

        @ParameterizedTest
        @CsvSource(
            "Example Directories, Expected Response",
            "'common,examples', response_from_implicit_example_in_common_dir",
            "'examples,common', response_from_examples_dir",
            useHeadersInDisplayName = true
        )
        fun `should load and serve expectations from the explicit examples directory that is loaded first over the ones which are loaded later`(
            directories: String,
            expectedResponse: String
        ) =
            stubTest(
                specPaths = listOf("src/test/resources/stub_with_multiple_explicit_example_dirs/api.yaml"),
                port = 9000,
                dataDirPaths = directories.split(",").filter { it.isNotBlank() }.map {
                    "src/test/resources/stub_with_multiple_explicit_example_dirs/$it"
                }
            ) { stub ->
                val request = HttpRequest(
                    method = "POST",
                    path = "/",
                    body = parsedJSONObject("""{"id": 10}""")
                )
                val response = stub.client.execute(request)

                assertThat(response.status).isEqualTo(200)
                assertThat(response.body).isInstanceOf(JSONObjectValue::class.java)
                val responseBody = response.body as JSONObjectValue
                assertThat(
                    responseBody.findFirstChildByPath("message")?.toStringLiteral()
                ).isEqualTo(expectedResponse)
            }
    }

    @Nested
    inner class SpecialRequestCasesTest {
        @Test
        fun `should stub out a path having a space and return a randomised response`() {
            val pathWithSpace = "/da ta"

            val specification =
                OpenApiSpecification.fromFile("src/test/resources/openapi/spec_with_space_in_path.yaml").toFeature()

            HttpStub(specification, baseURL = DEFAULT_STUB_BASEURL).use { stub ->
                val request = HttpRequest("GET", pathWithSpace)

                val response = stub.client.execute(request)

                assertThat(response.status).isEqualTo(200)
                response.body.let {
                    assertThat(it).isInstanceOf(JSONObjectValue::class.java)
                    it as JSONObjectValue

                    assertThat(it.jsonObject).containsKey("id")
                    assertThat(it.jsonObject["id"]).isInstanceOf(NumberValue::class.java)
                }
            }
        }

        @Test
        fun `should load a stub with a space in the path and return the stubbed response`() {
            val pathWithSpace = "/da ta"

            createStubFromContracts(listOf("src/test/resources/openapi/spec_with_space_in_path.yaml"), timeoutMillis = 0).use { stub ->
                val request = HttpRequest("GET", pathWithSpace)

                val response = stub.client.execute(request)

                assertThat(response.status).isEqualTo(200)
                response.body.let {
                    assertThat(it).isInstanceOf(JSONObjectValue::class.java)
                    it as JSONObjectValue

                    assertThat(it.jsonObject).containsEntry("id", NumberValue(10))
                }
            }
        }

        @Test
        fun `should load a stub with query params and a space in the path and return the stubbed response`() {
            val pathWithSpace = "/da ta"

            createStubFromContracts(listOf("src/test/resources/openapi/spec_with_query_and_space_in_path.yaml"), timeoutMillis = 0).use { stub ->
                val request = HttpRequest("GET", pathWithSpace, queryParametersMap = mapOf("id" to "5"))

                val response = stub.client.execute(request)

                assertThat(response.status).isEqualTo(200)
                response.body.let {
                    assertThat(it).isInstanceOf(JSONObjectValue::class.java)
                    it as JSONObjectValue

                    assertThat(it.jsonObject).containsEntry("id", NumberValue(10))
                }
            }
        }

        @Test
        fun `should load a stub with a space in query params and return the stubbed response`() {
            val queryParamWithSpace = "id entifier"

            val specification = OpenApiSpecification.fromYAML("""
            openapi: 3.0.1
            info:
              title: Random
              version: "1"
            paths:
              /data:
                get:
                  summary: Random
                  parameters:
                    - name: $queryParamWithSpace
                      in: query
                      schema:
                        type: integer
                  responses:
                    "200":
                      description: Random
                      content:
                        application/json:
                          schema:
                            type: object
                            properties:
                              id:
                                type: integer
        """.trimIndent(), ""
            ).toFeature()

            HttpStub(specification, baseURL = DEFAULT_STUB_BASEURL).use { stub ->
                val request = HttpRequest("GET", "/data", queryParametersMap = mapOf(queryParamWithSpace to "5"))

                val response = stub.client.execute(request)

                assertThat(response.status).isEqualTo(200)
                response.body.let {
                    assertThat(it).isInstanceOf(JSONObjectValue::class.java)
                    it as JSONObjectValue

                    assertThat(it.jsonObject["id"]).isInstanceOf(NumberValue::class.java)
                }
            }
        }

        @Test
        fun `should stub out a request for boolean query param with capital T or F in the incoming request`() {
            val specification = createStubFromContracts(listOf("src/test/resources/openapi/spec_with_boolean_query.yaml"), timeoutMillis = 0)

            specification.use { stub ->
                val request = HttpRequest("GET", "/data", queryParametersMap = mapOf("enabled" to "True"))

                val response = stub.client.execute(request)

                assertThat(response.status).isEqualTo(200)
                response.body.let {
                    assertThat(it).isInstanceOf(JSONObjectValue::class.java)
                    it as JSONObjectValue

                    assertThat(it.jsonObject["id"]).isInstanceOf(NumberValue::class.java)
                }
            }
        }

        @Test
        fun `should recognize a request for boolean query param with capital T or F in the incoming request`() {
            val specification = OpenApiSpecification.fromYAML(
                """
            openapi: 3.0.1
            info:
              title: Random
              version: "1"
            paths:
              /data:
                get:
                  summary: Random
                  parameters:
                    - name: enabled
                      in: query
                      schema:
                        type: boolean
                  responses:
                    "200":
                      description: Random
                      content:
                        application/json:
                          schema:
                            type: object
                            properties:
                              id:
                                type: integer
        """.trimIndent(), ""
            ).toFeature()

            HttpStub(specification, baseURL = DEFAULT_STUB_BASEURL).use { stub ->
                val request = HttpRequest("GET", "/data", queryParametersMap = mapOf("enabled" to "True"))

                val response = stub.client.execute(request)

                assertThat(response.status).isEqualTo(200)
                response.body.let {
                    assertThat(it).isInstanceOf(JSONObjectValue::class.java)
                    it as JSONObjectValue

                    assertThat(it.jsonObject["id"]).isInstanceOf(NumberValue::class.java)
                }
            }
        }

        @Test
        fun `stub out a spec with no request body and respond to a request which has no body`() {
            val specification = OpenApiSpecification.fromYAML("""
            openapi: 3.0.1
            info:
              title: Random
              version: "1"
            paths:
              /data:
                get:
                  summary: Random
                  responses:
                    "200":
                      description: Random
                      content:
                        application/json:
                          schema:
                            type: object
                            properties:
                              id:
                                type: integer
        """.trimIndent(), "").toFeature()

            HttpStub(specification, baseURL = DEFAULT_STUB_BASEURL).use { stub ->
                val request = HttpRequest("GET", "/data", body = NoBodyValue)

                val response = stub.client.execute(request)

                assertThat(response.status).isEqualTo(200)
                response.body.let {
                    assertThat(it).isInstanceOf(JSONObjectValue::class.java)
                    it as JSONObjectValue

                    assertThat(it.jsonObject["id"]).isInstanceOf(NumberValue::class.java)
                }
            }
        }

        @Test
        fun `stub should load an expectation for a spec with no request body and respond to a request in the expectation`() {
            val specification = OpenApiSpecification.fromYAML("""
            openapi: 3.0.1
            info:
              title: Random
              version: "1"
            paths:
              /data:
                get:
                  summary: Random
                  responses:
                    "200":
                      description: Random
                      content:
                        application/json:
                          schema:
                            type: object
                            properties:
                              id:
                                type: integer
        """.trimIndent(), "").toFeature()

            HttpStub(specification, baseURL = DEFAULT_STUB_BASEURL).use { stub ->
                val request = HttpRequest("GET", "/data", body = NoBodyValue)

                val response = stub.client.execute(request)

                assertThat(response.status).isEqualTo(200)
                response.body.let {
                    assertThat(it).isInstanceOf(JSONObjectValue::class.java)
                    it as JSONObjectValue

                    assertThat(it.jsonObject["id"]).isInstanceOf(NumberValue::class.java)
                }
            }
        }
    }

    @Nested
    inner class XmlStubTest {

        @Test
        fun `it should be able to stub out xml`() {
            val gherkin = """Feature: Number
Scenario: Accept a number
When POST /number
And request-body <data>(number)</data>
Then status 200
        """.trim()

            val request = HttpRequest("POST", "/number", emptyMap(), parsedValue("""<data>10</data>"""))
            val mock = ScenarioStub(request, HttpResponse.OK)

            val postResponse = HttpStub(gherkin, listOf(mock), DEFAULT_STUB_BASEURL).use { fake ->
                RestTemplate().postForEntity<String>(fake.endPoint + "/number", """<data>10</data>""")
            }

            assertThat(postResponse.statusCode.value()).isEqualTo(200)
        }

        @Test
        fun `it should be able to stub out xml containing an optional number value`() {
            val gherkin = """Feature: Number
Scenario: Accept a number
When POST /number
And request-body <data>(number?)</data>
Then status 200
        """.trim()

            val request = HttpRequest("POST", "/number", emptyMap(), parsedValue("""<data>10</data>"""))
            val mock = ScenarioStub(request, HttpResponse.OK)

            val postResponse = HttpStub(gherkin, listOf(mock), DEFAULT_STUB_BASEURL).use { fake ->
                RestTemplate().postForEntity<String>(fake.endPoint + "/number", """<data>10</data>""")
            }

            assertThat(postResponse.statusCode.value()).isEqualTo(200)
        }

        @Test
        fun `it should be able to stub out xml containing an optional number value using a type`() {
            val gherkin = """Feature: Number
Scenario: Accept a number
When POST /number
And request-body <data>(number?)</data>
Then status 200
        """.trim()

            val request = HttpRequest("POST", "/number", emptyMap(), parsedValue("""<data>(number)</data>"""))
            val mock = ScenarioStub(request, HttpResponse.OK)

            val postResponse = HttpStub(gherkin, listOf(mock), DEFAULT_STUB_BASEURL).use { fake ->
                RestTemplate().postForEntity<String>(fake.endPoint + "/number", """<data>10</data>""")
            }

            assertThat(postResponse.statusCode.value()).isEqualTo(200)
        }

        @Test
        fun `if the xml request value does not match but structure does then it returns a fake response`() {
            val gherkin = """Feature: Number
Scenario: Accept a number
When POST /number
And request-body <data>(number?)</data>
Then status 200
And response-body (number)
        """.trim()

            val request = HttpRequest("POST", "/number", emptyMap(), parsedValue("""<data>10</data>"""))
            val expectedNumber = 100000
            val mock = ScenarioStub(request, HttpResponse.ok(NumberValue(expectedNumber)))

            HttpStub(gherkin, listOf(mock), DEFAULT_STUB_BASEURL).use { fake ->
                RestTemplate().postForEntity<String>(fake.endPoint + "/number", """<data>10</data>""")
            }.let { postResponse ->
                assertThat(postResponse.statusCode.value()).isEqualTo(200)
                assertThat(postResponse.body?.toString()?.toInt() == expectedNumber)
            }

            HttpStub(gherkin, listOf(mock), DEFAULT_STUB_BASEURL).use { fake ->
                RestTemplate().postForEntity<String>(fake.endPoint + "/number", """<data>20</data>""")
            }.let { postResponse ->
                assertThat(postResponse.statusCode.value()).isEqualTo(200)
                assertThat(postResponse.body?.toString()?.toInt() != expectedNumber)
            }
        }

        @Test
        fun `it should be able to stub out xml containing an optional number value with an empty string`() {
            val gherkin = """Feature: Number
Scenario: Accept a number
When POST /number
And request-body <data>(number?)</data>
Then status 200
        """.trim()

            val request = HttpRequest("POST", "/number", emptyMap(), parsedValue("""<data></data>"""))
            val mock = ScenarioStub(request, HttpResponse.OK)

            val postResponse = HttpStub(gherkin, listOf(mock), DEFAULT_STUB_BASEURL).use { fake ->
                RestTemplate().postForEntity<String>(fake.endPoint + "/number", """<data></data>""")
            }

            assertThat(postResponse.statusCode.value()).isEqualTo(200)
        }

        @Test
        fun `it should be able to stub out xml containing an optional number value with an empty node`() {
            val gherkin = """Feature: Number
Scenario: Accept a number
When POST /number
And request-body <data>(number?)</data>
Then status 200
        """.trim()

            val request = HttpRequest("POST", "/number", emptyMap(), parsedValue("""<data></data>"""))
            val mock = ScenarioStub(request, HttpResponse.OK)

            val postResponse = HttpStub(gherkin, listOf(mock), DEFAULT_STUB_BASEURL).use { fake ->
                RestTemplate().postForEntity<String>(fake.endPoint + "/number", """<data/>""")
            }

            assertThat(postResponse.statusCode.value()).isEqualTo(200)
        }

        @Test
        fun `it should be able to stub out xml with an attribute`() {
            val gherkin = """Feature: Number
Scenario: Accept a number
When POST /number
And request-body <data number="(number)"/>
Then status 200
        """.trim()

            val request = HttpRequest("POST", "/number", emptyMap(), parsedValue("""<data number="10"/>"""))
            val mock = ScenarioStub(request, HttpResponse.OK)

            val postResponse = HttpStub(gherkin, listOf(mock), DEFAULT_STUB_BASEURL).use { fake ->
                RestTemplate().postForEntity<String>(fake.endPoint + "/number", """<data number="10"/>""")
            }

            assertThat(postResponse.statusCode.value()).isEqualTo(200)
        }

        @Test
        fun `it should be able to stub out xml with an attribute using a type`() {
            val gherkin = """Feature: Number
Scenario: Accept a number
When POST /number
And request-body <data number="(number)"/>
Then status 200
        """.trim()

            val request = HttpRequest("POST", "/number", emptyMap(), parsedValue("""<data number="(number)"/>"""))
            val mock = ScenarioStub(request, HttpResponse.OK)

            val postResponse = HttpStub(gherkin, listOf(mock), DEFAULT_STUB_BASEURL).use { fake ->
                RestTemplate().postForEntity<String>(fake.endPoint + "/number", """<data number="10"/>""")
            }

            assertThat(postResponse.statusCode.value()).isEqualTo(200)
        }

        @Test
        fun `it should be able to stub out xml with an optional attribute when specifying an attribute value in the stub`() {
            val gherkin = """Feature: Number
Scenario: Accept a number
When POST /number
And request-body <data number$XML_ATTR_OPTIONAL_SUFFIX="(number)"/>
Then status 200
        """.trim()

            val request = HttpRequest("POST", "/number", emptyMap(), parsedValue("""<data number="10"/>"""))
            val mock = ScenarioStub(request, HttpResponse.OK)

            val postResponse = HttpStub(gherkin, listOf(mock), DEFAULT_STUB_BASEURL).use { fake ->
                RestTemplate().postForEntity<String>(fake.endPoint + "/number", """<data number="10"/>""")
            }

            assertThat(postResponse.statusCode.value()).isEqualTo(200)
        }

        @Test
        fun `it should be able to stub out xml with an optional attribute using no attribute in the stub`() {
            val gherkin = """Feature: Number
Scenario: Accept a number
When POST /number
And request-body <data number$XML_ATTR_OPTIONAL_SUFFIX="(number)"/>
Then status 200
        """.trim()

            val request = HttpRequest("POST", "/number", emptyMap(), parsedValue("""<data/>"""))
            val mock = ScenarioStub(request, HttpResponse.OK)

            val postResponse = HttpStub(gherkin, listOf(mock), DEFAULT_STUB_BASEURL).use { fake ->
                RestTemplate().postForEntity<String>(fake.endPoint + "/number", """<data/>""")
            }

            assertThat(postResponse.statusCode.value()).isEqualTo(200)
        }

    }

    @Nested
    inner class MultiBaseUrlStubTest {

        private fun scenarioStubsFrom(
            specmaticConfigFile: File,
            contractPathData: List<ContractPathData>,
            specmaticConfig: SpecmaticConfig
        ): List<Pair<Feature, List<ScenarioStub>>> {
            return contractPathData.map {
                val specPath = specmaticConfigFile.parentFile.resolve(it.path).absolutePath
                OpenApiSpecification.fromFile(specPath).toFeature().copy(path = it.path) to loadContractStubsFromImplicitPaths(
                    contractPathDataList = listOf(ContractPathData("", specPath)),
                    specmaticConfig = specmaticConfig,
                    externalDataDirPaths = emptyList()
                ).flatMap { it.second }
            }
        }

        private fun implicitScenariosStubsFromExplicitDirs(
            specmaticConfigFile: File,
            contractPathData: List<ContractPathData>,
            specmaticConfig: SpecmaticConfig,
            dataDirPaths: List<String>
        ): List<Pair<Feature, List<ScenarioStub>>> {
            val features =  contractPathData.map {
                val specPath = specmaticConfigFile.parentFile.resolve(it.path).absolutePath
                it.path to OpenApiSpecification.fromFile(specPath).toFeature()
            }

            return loadImplicitExpectationsFromDataDirsForFeature(
                features,
                dataDirPaths,
                specmaticConfig
            ).map {
                val (feature, _) = it
                it.copy(
                    first = feature.copy(
                        path = specmaticConfigFile.parentFile.resolve(feature.path).absolutePath
                    )
                )
            }
        }

        private fun List<Pair<Feature, List<ScenarioStub>>>.features(): List<Feature> {
            return this.map { it.first }
        }

        @Test
        fun `should serve requests from multiple ports as configured in specmatic config where stubs are loaded from examples`() {
            val specmaticConfigFile = File("src/test/resources/multi_port_stub/specmatic.yaml")
            val specmaticConfig = loadSpecmaticConfig(specmaticConfigFile.absolutePath)
            val contractPathData = contractStubPaths(specmaticConfigFile.absolutePath)
            val scenarioStubs = scenarioStubsFrom(specmaticConfigFile, contractPathData, specmaticConfig)

            HttpStub(
                features = scenarioStubs.features(),
                baseURL = DEFAULT_STUB_BASEURL,
                rawHttpStubs = contractInfoToHttpExpectations(scenarioStubs),
                specmaticConfigPath = specmaticConfigFile.canonicalPath,
                specToStubBaseUrlMap = contractPathData.specToBaseUrlMap()
            ).use { _ ->
                val request = HttpRequest(
                    method = "POST",
                    path = "/products",
                    body = parsedJSONObject("""{"name": "Xiaomi", "category": "Mobile"}""")
                )
                val importedProductResponse = HttpClient(
                    endPointFromBaseURL("localhost:9001", null)
                ).execute(request)
                assertThat(
                    (importedProductResponse.body as JSONObjectValue).findFirstChildByPath("id")?.toStringLiteral()
                ).isEqualTo("100")


                val exportedProductResponse = HttpClient(
                    endPointFromBaseURL("localhost:9002", null)
                ).execute(request)
                assertThat(
                    (exportedProductResponse.body as JSONObjectValue).findFirstChildByPath("id")?.toStringLiteral()
                ).isEqualTo("200")


                val anotherExportedProductResponse = HttpClient(
                    endPointFromBaseURL("localhost:9003", null)
                ).execute(request)
                assertThat(
                    (anotherExportedProductResponse.body as JSONObjectValue).findFirstChildByPath("id")?.toStringLiteral()
                ).isEqualTo("300")
            }
        }

        @Test
        fun `should serve requests from multiple baseUrls with a path as configured in specmatic config where stubs are loaded from examples`() {
            val specmaticConfigFile = File("src/test/resources/multi_baseUrl_stub_with_path/specmatic.yaml")
            val specmaticConfig = loadSpecmaticConfig(specmaticConfigFile.absolutePath)
            val contractPathData = contractStubPaths(specmaticConfigFile.absolutePath)
            val scenarioStubs = scenarioStubsFrom(specmaticConfigFile, contractPathData, specmaticConfig)

            HttpStub(
                features = scenarioStubs.features(),
                rawHttpStubs = contractInfoToHttpExpectations(scenarioStubs),
                specmaticConfigPath = specmaticConfigFile.canonicalPath,
                specToStubBaseUrlMap = contractPathData.specToBaseUrlMap()
            ).use { _ ->
                val request = HttpRequest(
                    method = "POST",
                    path = "/products",
                    body = parsedJSONObject("""{"name": "Xiaomi", "category": "Mobile"}""")
                )
                val importedProductResponse = HttpClient(
                    endPointFromHostAndPort("localhost", 9001, null)
                ).execute(request.copy(path = "/base/products"))
                assertThat(
                    (importedProductResponse.body as JSONObjectValue).findFirstChildByPath("id")?.toStringLiteral()
                ).isEqualTo("100")


                val exportedProductResponse = HttpClient(
                    endPointFromHostAndPort("localhost", 9002, null)
                ).execute(request.copy(path = "/random/products"))
                assertThat(
                    (exportedProductResponse.body as JSONObjectValue).findFirstChildByPath("id")?.toStringLiteral()
                ).isEqualTo("200")


                val anotherExportedProductResponse = HttpClient(
                    endPointFromHostAndPort("localhost", 9003, null)
                ).execute(request.copy(path = "/random/base/products"))
                assertThat(
                    (anotherExportedProductResponse.body as JSONObjectValue).findFirstChildByPath("id")?.toStringLiteral()
                ).isEqualTo("300")
            }
        }

        @Test
        fun `should serve requests from multiple ports as configured in specmatic config where no examples are loaded as stubs`() {
            val specmaticConfigFile = File("src/test/resources/multi_port_stub_without_examples/specmatic.yaml")
            val specmaticConfig = loadSpecmaticConfig(specmaticConfigFile.absolutePath)
            val contractPathData = contractStubPaths(specmaticConfigFile.absolutePath)
            val scenarioStubs = scenarioStubsFrom(specmaticConfigFile, contractPathData, specmaticConfig)

            HttpStub(
                features = scenarioStubs.features(),
                baseURL = DEFAULT_STUB_BASEURL,
                rawHttpStubs = contractInfoToHttpExpectations(scenarioStubs),
                specmaticConfigPath = specmaticConfigFile.canonicalPath,
                specToStubBaseUrlMap = contractPathData.specToBaseUrlMap()
            ).use {
                val productWithoutCategoryResponse = HttpClient(
                    endPointFromBaseURL("localhost:9000", null)
                ).execute(
                    HttpRequest(
                        method = "POST",
                        path = "/products",
                        body = parsedJSONObject("""{"name": "Nokia", "price": 100.0}""")
                    )
                ).body as JSONObjectValue

                assertThat(productWithoutCategoryResponse.jsonObject).doesNotContainKey("category")


                val productWithCategoryResponse = HttpClient(
                    endPointFromBaseURL("localhost:9001", null)
                ).execute(
                    HttpRequest(
                        method = "POST",
                        path = "/products",
                        body = parsedJSONObject("""{"name": "Nokia", "price": 100.0, "category": "Electronics"}""")
                    )
                ).body as JSONObjectValue

                assertThat(productWithCategoryResponse.jsonObject).containsKey("category")
            }
        }

        @Test
        fun `should return an error if a request associated to a spec being served on a non-default port is made to the default port`() {
            val specmaticConfigFile = File("src/test/resources/multi_port_stub/specmatic.yaml")
            val specmaticConfig = loadSpecmaticConfig(specmaticConfigFile.absolutePath)
            val contractPathData = contractStubPaths(specmaticConfigFile.absolutePath)
            val scenarioStubs = scenarioStubsFrom(specmaticConfigFile, contractPathData, specmaticConfig)

            HttpStub(
                features = scenarioStubs.features(),
                baseURL = DEFAULT_STUB_BASEURL,
                rawHttpStubs = contractInfoToHttpExpectations(scenarioStubs),
                specmaticConfigPath = specmaticConfigFile.canonicalPath,
                specToStubBaseUrlMap = contractPathData.specToBaseUrlMap()
            ).use {
                val request = HttpRequest(
                    method = "POST",
                    path = "/products",
                    body = parsedJSONObject("""{"name": "Xiaomi", "category": "Mobile"}""")
                )
                val response = HttpClient(
                    endPointFromBaseURL("localhost:9000", null)
                ).execute(request)

                assertThat(response.status).isEqualTo(400)
            }
        }

        @Test
        fun `should return an error if a request for a specific specification is sent to the wrong port`() {
            val specmaticConfigFile = File("src/test/resources/multi_port_stub_without_examples/specmatic.yaml")
            val specmaticConfig = loadSpecmaticConfig(specmaticConfigFile.absolutePath)
            val contractPathData = contractStubPaths(specmaticConfigFile.absolutePath)
            val scenarioStubs = scenarioStubsFrom(specmaticConfigFile, contractPathData, specmaticConfig)

            HttpStub(
                features = scenarioStubs.features(),
                baseURL = DEFAULT_STUB_BASEURL,
                rawHttpStubs = contractInfoToHttpExpectations(scenarioStubs),
                specmaticConfigPath = specmaticConfigFile.canonicalPath,
                specToStubBaseUrlMap = contractPathData.specToBaseUrlMap()
            ).use {

                val productWithoutCategoryExampleBasedRequest = HttpRequest(
                    method = "POST",
                    path = "/products",
                    body = parsedJSONObject("""{"name": "Widget", "price": 9.99}""")
                )
                val productWithCategoryResponse = HttpClient(
                    endPointFromBaseURL("localhost:9001", null)
                ).execute(productWithoutCategoryExampleBasedRequest)

                assertThat(productWithCategoryResponse.status).isEqualTo(400)


                val productWithCategoryBasedRequest = HttpRequest(
                    method = "POST",
                    path = "/products",
                    body = parsedJSONObject("""{"name": "Nokia", "price": 100.0, "category": "Electronics"}""")
                )
                val productWithoutCategoryResponse = HttpClient(
                    endPointFromBaseURL("localhost:9000", null)
                ).execute(productWithCategoryBasedRequest)

                assertThat(productWithoutCategoryResponse.status).isEqualTo(400)
            }
        }

        @Test
        fun `should return generated response even if the request matches the stub being served on another port`() {
            val specmaticConfigFile = File("src/test/resources/multi_port_stub_with_stubbed_unstubbed_specs/specmatic.yaml")
            val specmaticConfig = loadSpecmaticConfig(specmaticConfigFile.absolutePath)
            val contractPathData = contractStubPaths(specmaticConfigFile.absolutePath)
            val scenarioStubs = scenarioStubsFrom(specmaticConfigFile, contractPathData, specmaticConfig)

            HttpStub(
                features = scenarioStubs.features(),
                baseURL = DEFAULT_STUB_BASEURL,
                rawHttpStubs = contractInfoToHttpExpectations(scenarioStubs),
                specmaticConfigPath = specmaticConfigFile.canonicalPath,
                specToStubBaseUrlMap = contractPathData.specToBaseUrlMap()
            ).use {
                val exportedProductStubbedRequest = HttpRequest(
                    method = "POST",
                    path = "/products",
                    body = parsedJSONObject("""{"name": "Xiaomi", "category": "Mobile"}""")
                )

                val importedProductResponse = HttpClient(
                    endPointFromBaseURL("localhost:9000", null)
                ).execute(exportedProductStubbedRequest)

                assertThat(
                    (importedProductResponse.body as JSONObjectValue).findFirstChildByPath("name")?.toStringLiteral()
                ).isNotEqualTo("Xiaomi").isNotEmpty()

                val exportedProductResponse = HttpClient(
                    endPointFromBaseURL("localhost:9001", null)
                ).execute(exportedProductStubbedRequest)

                assertThat(
                    (exportedProductResponse.body as JSONObjectValue).findFirstChildByPath("name")?.toStringLiteral()
                ).isEqualTo("Xiaomi")
            }
        }

        @Test
        fun `should serve requests where the specs are configured using string based syntax`() {
            val specmaticConfigFile = File("src/test/resources/multi_port_stub_string_syntax/specmatic.yaml")
            val specmaticConfig = loadSpecmaticConfig(specmaticConfigFile.absolutePath)
            val contractPathData = contractStubPaths(specmaticConfigFile.absolutePath)
            val scenarioStubs = scenarioStubsFrom(specmaticConfigFile, contractPathData, specmaticConfig)

            HttpStub(
                features = scenarioStubs.features(),
                baseURL = DEFAULT_STUB_BASEURL,
                rawHttpStubs = contractInfoToHttpExpectations(scenarioStubs),
                specmaticConfigPath = specmaticConfigFile.canonicalPath,
                specToStubBaseUrlMap = contractPathData.specToBaseUrlMap()
            ).use {
                val productsResponse = HttpClient(
                    endPointFromBaseURL("localhost:9000", null)
                ).execute(
                    HttpRequest(
                        method = "POST",
                        path = "/products",
                        body = parsedJSONObject("""{"name": "Xiaomi", "category": "Mobile"}""")
                    )
                )

                assertThat(productsResponse.status).isEqualTo(201)
                assertThat(
                    (productsResponse.body as JSONObjectValue).findFirstChildByPath("name")?.toStringLiteral()
                ).isNotEqualTo("Xiaomi").isNotEmpty()

                val ordersResponse = HttpClient(
                    endPointFromBaseURL("localhost:9000", null)
                ).execute(
                    HttpRequest(
                        method = "POST",
                        path = "/orders",
                        body = parsedJSONObject("""
                         {
                            "productId": "10",
                            "quantity": 500,
                            "totalPrice": 800.0
                         }
                    """.trimIndent())
                    )
                )

                assertThat(ordersResponse.status).isEqualTo(201)
            }
        }

        @Test
        fun `should serve requests from multiple ports when the specs are configured using a mixture of string based and object based syntax`() {
            val specmaticConfigFile = File("src/test/resources/multi_port_stub_string_and_object_syntax/specmatic.yaml")
            val specmaticConfig = loadSpecmaticConfig(specmaticConfigFile.absolutePath)
            val contractPathData = contractStubPaths(specmaticConfigFile.absolutePath)
            val scenarioStubs = scenarioStubsFrom(specmaticConfigFile, contractPathData, specmaticConfig)

            HttpStub(
                features = scenarioStubs.features(),
                baseURL = DEFAULT_STUB_BASEURL,
                rawHttpStubs = contractInfoToHttpExpectations(scenarioStubs),
                specmaticConfigPath = specmaticConfigFile.canonicalPath,
                specToStubBaseUrlMap = contractPathData.specToBaseUrlMap()
            ).use {
                val productsResponse = HttpClient(
                    endPointFromBaseURL("localhost:9000", null)
                ).execute(
                    HttpRequest(
                        method = "POST",
                        path = "/products",
                        body = parsedJSONObject("""{"name": "Xiaomi", "category": "Mobile"}""")
                    )
                )

                assertThat(productsResponse.status).isEqualTo(201)
                assertThat(
                    (productsResponse.body as JSONObjectValue).findFirstChildByPath("name")?.toStringLiteral()
                ).isNotEqualTo("Xiaomi").isNotEmpty()


                val exportedProductsResponse = HttpClient(
                    endPointFromBaseURL("localhost:9001", null)
                ).execute(
                    HttpRequest(
                        method = "POST",
                        path = "/products",
                        body = parsedJSONObject("""{"name": "Xiaomi", "category": "Mobile"}""")
                    )
                )

                assertThat(exportedProductsResponse.status).isEqualTo(201)
                assertThat(
                    (exportedProductsResponse.body as JSONObjectValue).findFirstChildByPath("id")?.toStringLiteral()
                ).isEqualTo("200")

                val ordersResponse = HttpClient(
                    endPointFromBaseURL("localhost:9001", null)
                ).execute(
                    HttpRequest(
                        method = "POST",
                        path = "/orders",
                        body = parsedJSONObject("""
                         {
                            "productId": "10",
                            "quantity": 500,
                            "totalPrice": 800.0
                         }
                    """.trimIndent())
                    )
                )

                assertThat(ordersResponse.status).isEqualTo(201)
            }
        }

        @Test
        fun `should serve multiple specs on the same port`() {
            val specmaticConfigFile = File("src/test/resources/multi_spec_stub_on_same_port/specmatic.yaml")
            val specmaticConfig = loadSpecmaticConfig(specmaticConfigFile.absolutePath)
            val contractPathData = contractStubPaths(specmaticConfigFile.absolutePath)
            val scenarioStubs = scenarioStubsFrom(specmaticConfigFile, contractPathData, specmaticConfig)

            HttpStub(
                features = scenarioStubs.features(),
                baseURL = DEFAULT_STUB_BASEURL,
                rawHttpStubs = contractInfoToHttpExpectations(scenarioStubs),
                specmaticConfigPath = specmaticConfigFile.canonicalPath,
                specToStubBaseUrlMap = contractPathData.specToBaseUrlMap()
            ).use {
                val postProductResponse = HttpClient(
                    endPointFromBaseURL("localhost:9000", null)
                ).execute(
                    HttpRequest(
                        method = "POST",
                        path = "/products",
                        body = parsedJSONObject("""{"name": "Xiaomi", "category": "Mobile"}""")
                    )
                )

                assertThat(postProductResponse.status).isEqualTo(201)
                assertThat(
                    (postProductResponse.body as JSONObjectValue).findFirstChildByPath("id")?.toStringLiteral()
                ).isEqualTo("100")


                val postOrderResponse = HttpClient(
                    endPointFromBaseURL("localhost:9000", null)
                ).execute(
                    HttpRequest(
                        method = "POST",
                        path = "/orders",
                        body = parsedJSONObject("""
                         {
                            "productId": "10",
                            "quantity": 500,
                            "totalPrice": 800.0
                         }
                    """.trimIndent())
                    )
                )

                assertThat(postOrderResponse.status).isEqualTo(201)
                assertThat(
                    (postOrderResponse.body as JSONObjectValue).findFirstChildByPath("id")?.toStringLiteral()
                ).isEqualTo("222")
            }
        }

        @Test
        fun `should serve requests from multiple ports as configured in specmatic config where stubs are loaded from explicit examples directory`() {
            val specmaticConfigFile =
                File("src/test/resources/multi_port_stub_with_explicit_examples_dir/specmatic.yaml")
            val specmaticConfig = loadSpecmaticConfig(specmaticConfigFile.absolutePath)
            val contractPathData = contractStubPaths(specmaticConfigFile.absolutePath)
            val scenarioStubs = implicitScenariosStubsFromExplicitDirs(
                specmaticConfigFile,
                contractPathData,
                specmaticConfig,
                listOf(
                    "src/test/resources/multi_port_stub_with_explicit_examples_dir/examples/stub".replaceFileSeparator()
                )
            )

            HttpStub(
                features = scenarioStubs.features(),
                baseURL = DEFAULT_STUB_BASEURL,
                rawHttpStubs = contractInfoToHttpExpectations(scenarioStubs),
                specmaticConfigPath = specmaticConfigFile.canonicalPath,
                specToStubBaseUrlMap = contractPathData.map {
                    it.copy(
                        path = specmaticConfigFile.parentFile.resolve(it.path).absolutePath
                    )
                }.specToBaseUrlMap()
            ).use { _ ->
                val request = HttpRequest(
                    method = "POST",
                    path = "/products",
                    body = parsedJSONObject("""{"name": "Xiaomi", "category": "Mobile"}""")
                )
                val importedProductResponse = HttpClient(
                    endPointFromBaseURL("localhost:9001", null)
                ).execute(request)
                assertThat(
                    (importedProductResponse.body as JSONObjectValue).findFirstChildByPath("id")?.toStringLiteral()
                ).isEqualTo("100")


                val exportedProductResponse = HttpClient(
                    endPointFromBaseURL("localhost:9002", null)
                ).execute(request)
                assertThat(
                    (exportedProductResponse.body as JSONObjectValue).findFirstChildByPath("id")?.toStringLiteral()
                ).isEqualTo("200")


                val anotherExportedProductResponse = HttpClient(
                    endPointFromBaseURL("localhost:9003", null)
                ).execute(request)
                assertThat(
                    (anotherExportedProductResponse.body as JSONObjectValue).findFirstChildByPath("id")
                        ?.toStringLiteral()
                ).isEqualTo("300")
            }
        }

        @Nested
        inner class FeaturesAssociatedToTests {

            private fun String.canonicalPath(): String {
                return File(this).canonicalPath
            }

            @Test
            fun `should return feature associated with given baseUrl`() {
                val specToStubBaseUrlMap = mapOf(
                    "spec1.yaml" to 8080,
                    "spec2.yaml" to 9090
                ).toBaseUrlMap()
                val features = listOf<Feature>(
                    mockk {
                        every { path } returns "spec1.yaml"
                        every { specification } returns "spec1.yaml"
                        every { stubsFromExamples } returns emptyMap()
                        every { scenarios } returns emptyList()
                    },
                    mockk {
                        every { path } returns "spec2.yaml"
                        every { specification } returns "spec2.yaml"
                        every { stubsFromExamples } returns emptyMap()
                        every { scenarios } returns emptyList()
                    }
                )
<<<<<<< HEAD
                HttpStub(features = features, baseURL = DEFAULT_STUB_BASEURL).use { stub ->
                    val result = stub.featuresAssociatedTo(8080.toLocalBaseUrl(), features, specToStubBaseUrlMap)
=======
                HttpStub(features = features).use { stub ->
                    val result = stub.featuresAssociatedTo(
                        "http://localhost:${8080}",
                        features,
                        specToStubBaseUrlMap,
                        urlPath = ""
                    )
>>>>>>> c289ce03

                    assertEquals(features.take(1), result)
                }
            }

            @Test
            fun `should return feature associated with given baseUrl with a path`() {
                val specToStubBaseUrlMap = mapOf(
                    "spec1.yaml" to "http://localhost:8080/base",
                    "spec2.yaml" to "http://localhost:9090/random/base"
                )
                val features = listOf<Feature>(
                    mockk {
                        every { path } returns "spec1.yaml"
                        every { specification } returns "spec1.yaml"
                        every { stubsFromExamples } returns emptyMap()
                        every { scenarios } returns emptyList()
                    },
                    mockk {
                        every { path } returns "spec2.yaml"
                        every { specification } returns "spec2.yaml"
                        every { stubsFromExamples } returns emptyMap()
                        every { scenarios } returns emptyList()
                    }
                )
                HttpStub(features = features).use { stub ->
                    val result = stub.featuresAssociatedTo(
                        "http://localhost:${9090}",
                        features,
                        specToStubBaseUrlMap,
                        urlPath = "/random/base"
                    )

                    assertEquals(features.takeLast(1), result)
                }
            }

            @Test
            fun `should return empty list when no features match the given baseUrl`() {
                val specToStubBaseUrlMap = mapOf(
                    "spec1.yaml".canonicalPath() to 8080,
                    "spec2.yaml".canonicalPath() to 9090
                ).toBaseUrlMap()
                val features = listOf<Feature>(
                    mockk {
                        every { path } returns "spec3.yaml"
                        every { specification } returns "spec3.yaml"
                        every { stubsFromExamples } returns emptyMap()
                        every { scenarios } returns emptyList()
                    },
                    mockk {
                        every { path } returns "spec4.yaml"
                        every { specification } returns "spec4.yaml"
                        every { stubsFromExamples } returns emptyMap()
                        every { scenarios } returns emptyList()
                    }
                )
<<<<<<< HEAD
                HttpStub(features = features, baseURL = DEFAULT_STUB_BASEURL).use { stub ->
                    val result = stub.featuresAssociatedTo(7070.toLocalBaseUrl(), features, specToStubBaseUrlMap)
=======
                HttpStub(features = features).use { stub ->
                    val result = stub.featuresAssociatedTo(
                        "http://localhost:${7070}",
                        features,
                        specToStubBaseUrlMap,
                        urlPath = ""
                    )
>>>>>>> c289ce03

                    assertEquals(emptyList<Feature>(), result)
                }
            }

            @Test
            fun `should return empty list when specToStubBaseUrlMap is empty`() {
                val specToStubBaseUrlMap = emptyMap<String, String>()
                val features = listOf<Feature>(
                    mockk {
                        every { path } returns "spec3.yaml"
                        every { specification } returns "spec3.yaml"
                        every { stubsFromExamples } returns emptyMap()
                        every { scenarios } returns emptyList()
                    },
                    mockk {
                        every { path } returns "spec4.yaml"
                        every { specification } returns "spec4.yaml"
                        every { stubsFromExamples } returns emptyMap()
                        every { scenarios } returns emptyList()
                    }
                )

<<<<<<< HEAD
                HttpStub(features = features, baseURL = DEFAULT_STUB_BASEURL).use { stub ->
                    val result = stub.featuresAssociatedTo(8080.toLocalBaseUrl(), features, specToStubBaseUrlMap)
=======
                HttpStub(features = features).use { stub ->
                    val result = stub.featuresAssociatedTo(
                        "http://localhost:${8080}",
                        features,
                        specToStubBaseUrlMap,
                        urlPath = ""
                    )
>>>>>>> c289ce03

                    assertEquals(emptyList<Feature>(), result)
                }
            }

            @Test
            fun `should return empty list when features list is empty`() {
                val specToStubBaseUrlMap = mapOf("spec1.yaml" to 8080).toBaseUrlMap()
                val features = emptyList<Feature>()

<<<<<<< HEAD
                HttpStub(features = features, baseURL = DEFAULT_STUB_BASEURL).use { stub ->
                    val result = stub.featuresAssociatedTo(8080.toLocalBaseUrl(), features, specToStubBaseUrlMap)
=======
                HttpStub(features = features).use { stub ->
                    val result = stub.featuresAssociatedTo(
                        "http://localhost:${8080}",
                        features,
                        specToStubBaseUrlMap,
                        urlPath = ""
                    )
>>>>>>> c289ce03

                    assertEquals(emptyList<Feature>(), result)
                }
            }

            @Test
            fun `should return multiple features associated with the same baseUrl`() {
                val specToStubBaseUrlMap = mapOf(
                    "spec1.yaml" to 8080,
                    "spec2.yaml" to 8080
                ).toBaseUrlMap()
                val feature1 = mockk<Feature> {
                    every { path } returns "spec1.yaml"
                    every { specification } returns "spec1.yaml"
                    every { stubsFromExamples } returns emptyMap()
                    every { scenarios } returns emptyList()
                }
                val feature2 = mockk<Feature> {
                    every { path } returns "spec2.yaml"
                    every { specification } returns "spec2.yaml"
                    every { stubsFromExamples } returns emptyMap()
                    every { scenarios } returns emptyList()
                }
                val features = listOf(feature1,feature2)

<<<<<<< HEAD
                HttpStub(features = features, baseURL = DEFAULT_STUB_BASEURL).use { stub ->
                    val result = stub.featuresAssociatedTo(8080.toLocalBaseUrl(), features, specToStubBaseUrlMap)
=======
                HttpStub(features = features).use { stub ->
                    val result = stub.featuresAssociatedTo(
                        "http://localhost:${8080}",
                        features,
                        specToStubBaseUrlMap,
                        urlPath = ""
                    )
>>>>>>> c289ce03

                    assertThat(result).isEqualTo(listOf(feature1, feature2))
                }
            }

            @Test
            fun `should return multiple features associated with the same baseUrl with a path`() {
                val specToStubBaseUrlMap = mapOf(
                    "spec1.yaml" to "http://localhost:8080/base",
                    "spec2.yaml" to "http://localhost:8080/base"
                )
                val feature1 = mockk<Feature> {
                    every { path } returns "spec1.yaml"
                    every { specification } returns "spec1.yaml"
                    every { stubsFromExamples } returns emptyMap()
                    every { scenarios } returns emptyList()
                }
                val feature2 = mockk<Feature> {
                    every { path } returns "spec2.yaml"
                    every { specification } returns "spec2.yaml"
                    every { stubsFromExamples } returns emptyMap()
                    every { scenarios } returns emptyList()
                }
                val features = listOf(feature1,feature2)

                HttpStub(features = features).use { stub ->
                    val result = stub.featuresAssociatedTo(
                        "http://localhost:${8080}",
                        features,
                        specToStubBaseUrlMap,
                        urlPath = "/base"
                    )

                    assertThat(result).isEqualTo(listOf(feature1, feature2))
                }
            }
        }

        private fun Map<String, Int>.toBaseUrlMap(): Map<String, String> {
            return this.mapValues { "http://localhost:${it.value}" }
        }
    }

    @Nested
    inner class OverrideInlineExampleTest {
        @Test
        fun `should override inline example with an explicit external example with the same name`() {
            val defaultSpecmaticConfig = Configuration.configFilePath

            try {
                Configuration.configFilePath = "src/test/resources/overriding_external_example_specmatic.yaml"

                createStub(
                    host = "localhost",
                    port = 9000,
                    timeoutMillis = 1000,
                    strict = false,
                    givenConfigFileName = "src/test/resources/overriding_external_example_specmatic.yaml",
                    dataDirPaths = listOf("src/test/resources/openapi/has_overriding_external_examples_examples")
                ).use { stub ->
                    // externalised stub data loads as expected
                    stub.client.execute(
                        HttpRequest("GET", "/person/overriding_external_id")
                    ).also {
                        val responseBody = (it.body as JSONObjectValue).jsonObject
                        assertThat(responseBody["id"]).isEqualTo(NumberValue(789))
                        assertThat(responseBody["name"]).isEqualTo(StringValue("John External Doe"))
                    }

                    // inline stub data does not load as expected
                    stub.client.execute(
                        HttpRequest("GET", "/person/overridden_inline_id")
                    ).also {
                        val responseBody = (it.body as JSONObjectValue).jsonObject
                        assertThat(responseBody["id"]).isNotEqualTo(NumberValue(1000))
                        assertThat(responseBody["name"]).isNotEqualTo(StringValue("Unknown"))
                    }
                }
            } finally {
                Configuration.configFilePath = defaultSpecmaticConfig
            }
        }

        @Test
        fun `should override inline example with an implicit external example with the same name`() {
            val defaultSpecmaticConfig = Configuration.configFilePath

            try {
                Configuration.configFilePath = "src/test/resources/overriding_external_example_specmatic.yaml"

                createStub(
                    host = "localhost",
                    port = 9000,
                    timeoutMillis = 1000,
                    strict = false,
                    givenConfigFileName = "src/test/resources/overriding_external_example_specmatic.yaml"
                ).use { stub ->
                    // externalised stub data loads as expected
                    stub.client.execute(
                        HttpRequest("GET", "/person/overriding_external_id")
                    ).also {
                        val responseBody = (it.body as JSONObjectValue).jsonObject
                        assertThat(responseBody["id"]).isEqualTo(NumberValue(789))
                        assertThat(responseBody["name"]).isEqualTo(StringValue("John External Doe"))
                    }

                    // inline stub data does not load as expected
                    stub.client.execute(
                        HttpRequest("GET", "/person/overridden_inline_id")
                    ).also {
                        val responseBody = (it.body as JSONObjectValue).jsonObject
                        assertThat(responseBody["id"]).isNotEqualTo(NumberValue(1000))
                        assertThat(responseBody["name"]).isNotEqualTo(StringValue("Unknown"))
                    }
                }
            } finally {
                Configuration.configFilePath = defaultSpecmaticConfig
            }
        }
    }

    private fun String.replaceFileSeparator(): String {
        return this.replace("/", File.separator)
    }

    private fun createSpecmaticConfigFileWith(stubSpecPaths: List<String>, configFilePath: String): File {
        val consumesEntries = stubSpecPaths.joinToString("\n") { "              - $it" }
        val content = """
            version: 2
            contracts:
              - filesystem:
                  directory: "."
                consumes:
                    $consumesEntries
        """.trimIndent()

        val file = File(configFilePath)
        file.createNewFile()
        file.writeText(content)
        return file
    }

    private fun stubTest(
        specPaths: List<String>,
        port: Int,
        dataDirPaths: List<String>,
        runTest: (ContractStub) -> Unit
    ) {
        val configFilePath = "src/test/resources/specmatic.yaml"
        try {
            createSpecmaticConfigFileWith(
                stubSpecPaths = specPaths,
                configFilePath = configFilePath
            )
            createStub(
                host = "localhost",
                port = port,
                timeoutMillis = 0,
                givenConfigFileName = configFilePath,
                dataDirPaths = dataDirPaths
            ).use { stub ->
                runTest(stub)
            }
        } finally {
            File(configFilePath).delete()
        }
    }
}<|MERGE_RESOLUTION|>--- conflicted
+++ resolved
@@ -2784,18 +2784,13 @@
                         every { scenarios } returns emptyList()
                     }
                 )
-<<<<<<< HEAD
                 HttpStub(features = features, baseURL = DEFAULT_STUB_BASEURL).use { stub ->
-                    val result = stub.featuresAssociatedTo(8080.toLocalBaseUrl(), features, specToStubBaseUrlMap)
-=======
-                HttpStub(features = features).use { stub ->
                     val result = stub.featuresAssociatedTo(
                         "http://localhost:${8080}",
                         features,
                         specToStubBaseUrlMap,
                         urlPath = ""
                     )
->>>>>>> c289ce03
 
                     assertEquals(features.take(1), result)
                 }
@@ -2853,18 +2848,13 @@
                         every { scenarios } returns emptyList()
                     }
                 )
-<<<<<<< HEAD
                 HttpStub(features = features, baseURL = DEFAULT_STUB_BASEURL).use { stub ->
-                    val result = stub.featuresAssociatedTo(7070.toLocalBaseUrl(), features, specToStubBaseUrlMap)
-=======
-                HttpStub(features = features).use { stub ->
                     val result = stub.featuresAssociatedTo(
                         "http://localhost:${7070}",
                         features,
                         specToStubBaseUrlMap,
                         urlPath = ""
                     )
->>>>>>> c289ce03
 
                     assertEquals(emptyList<Feature>(), result)
                 }
@@ -2888,18 +2878,13 @@
                     }
                 )
 
-<<<<<<< HEAD
                 HttpStub(features = features, baseURL = DEFAULT_STUB_BASEURL).use { stub ->
-                    val result = stub.featuresAssociatedTo(8080.toLocalBaseUrl(), features, specToStubBaseUrlMap)
-=======
-                HttpStub(features = features).use { stub ->
                     val result = stub.featuresAssociatedTo(
                         "http://localhost:${8080}",
                         features,
                         specToStubBaseUrlMap,
                         urlPath = ""
                     )
->>>>>>> c289ce03
 
                     assertEquals(emptyList<Feature>(), result)
                 }
@@ -2910,18 +2895,13 @@
                 val specToStubBaseUrlMap = mapOf("spec1.yaml" to 8080).toBaseUrlMap()
                 val features = emptyList<Feature>()
 
-<<<<<<< HEAD
                 HttpStub(features = features, baseURL = DEFAULT_STUB_BASEURL).use { stub ->
-                    val result = stub.featuresAssociatedTo(8080.toLocalBaseUrl(), features, specToStubBaseUrlMap)
-=======
-                HttpStub(features = features).use { stub ->
                     val result = stub.featuresAssociatedTo(
                         "http://localhost:${8080}",
                         features,
                         specToStubBaseUrlMap,
                         urlPath = ""
                     )
->>>>>>> c289ce03
 
                     assertEquals(emptyList<Feature>(), result)
                 }
@@ -2947,18 +2927,13 @@
                 }
                 val features = listOf(feature1,feature2)
 
-<<<<<<< HEAD
                 HttpStub(features = features, baseURL = DEFAULT_STUB_BASEURL).use { stub ->
-                    val result = stub.featuresAssociatedTo(8080.toLocalBaseUrl(), features, specToStubBaseUrlMap)
-=======
-                HttpStub(features = features).use { stub ->
                     val result = stub.featuresAssociatedTo(
                         "http://localhost:${8080}",
                         features,
                         specToStubBaseUrlMap,
                         urlPath = ""
                     )
->>>>>>> c289ce03
 
                     assertThat(result).isEqualTo(listOf(feature1, feature2))
                 }
