package io.specmatic.conversions

import integration_tests.testCount
import io.ktor.util.reflect.*
import io.mockk.every
import io.mockk.mockk
import io.mockk.mockkObject
import io.mockk.unmockkAll
import io.mockk.verify
import io.specmatic.conversions.OpenApiSpecification.Companion.getImplicitOverlayContent
import io.specmatic.core.*
import io.specmatic.core.Result.Failure
import io.specmatic.core.Result.Success
import io.specmatic.core.log.CompositePrinter
import io.specmatic.core.log.LogMessage
import io.specmatic.core.log.LogStrategy
import io.specmatic.core.pattern.*
import io.specmatic.core.utilities.Flags
import io.specmatic.core.utilities.exceptionCauseMessage
import io.specmatic.core.value.EmptyString
import io.specmatic.core.value.JSONObjectValue
import io.specmatic.core.value.NumberValue
import io.specmatic.core.value.StringValue
import io.specmatic.core.value.Value
import io.specmatic.mock.NoMatchingScenario
import io.specmatic.mock.ScenarioStub
import io.specmatic.stub.HttpStub
import io.specmatic.stub.HttpStubData
import io.specmatic.stub.captureStandardOutput
import io.specmatic.stub.createStub
import io.specmatic.stub.createStubFromContracts
import io.specmatic.stub.stringToMockScenario
import io.specmatic.test.ScenarioAsTest
import io.specmatic.test.TestExecutor
import io.specmatic.trimmedLinesString
import io.swagger.v3.core.util.Yaml
import io.swagger.v3.oas.models.OpenAPI
import org.assertj.core.api.Assertions.assertThat
import org.assertj.core.api.Assertions.assertThatCode
import org.assertj.core.api.Assertions.assertThatThrownBy
import org.junit.jupiter.api.*
import org.junit.jupiter.api.Assertions.assertTrue
import org.junit.jupiter.api.condition.DisabledOnOs
import org.junit.jupiter.api.condition.OS.WINDOWS
import org.junit.jupiter.api.io.CleanupMode.ALWAYS
import org.junit.jupiter.api.io.TempDir
import org.junit.jupiter.params.ParameterizedTest
import org.junit.jupiter.params.provider.Arguments
import org.junit.jupiter.params.provider.MethodSource
import java.io.File
import java.math.BigDecimal
import java.util.*
import java.util.function.Consumer
import java.util.stream.Stream

fun openAPIToString(openAPI: OpenAPI): String {
    return Yaml.pretty(openAPI)
}

internal class OpenApiSpecificationTest {
    private val smallInc = BigDecimal("1")

    companion object {
        const val OPENAPI_FILE_WITH_YAML_EXTENSION = "openApiTest.yaml"
        const val OPENAPI_FILE_WITH_YML_EXTENSION = "openApiTest.yml"
        const val OPENAPI_FILE_WITH_REFERENCE = "openApiWithRef.yaml"
        const val PET_OPENAPI_FILE = "Pet.yaml"
        const val SCHEMAS_DIRECTORY = "schemas"

        @JvmStatic
        fun listOfOpenApiFiles(): Stream<Arguments> {
            return Stream.of(
                Arguments.of(OPENAPI_FILE_WITH_YAML_EXTENSION),
                Arguments.of(OPENAPI_FILE_WITH_YML_EXTENSION)
            )
        }
    }

    private fun portableComparisonAcrossBuildEnvironments(actual: String, expected: String) {
        assertThat(adjusted(actual)).isEqualTo(
            adjusted(expected.removePrefix("---"))
        )
    }

    private fun adjusted(actual: String) =
        actual.trimIndent().replace("\"", "").replace("'", "")

    @BeforeEach
    fun setup() {
        unmockkAll()
        val openAPI = """
openapi: 3.0.0
info:
  title: Sample API
  description: Optional multiline or single-line description in [CommonMark](http://commonmark.org/help/) or HTML.
  version: 0.1.9
servers:
  - url: http://api.example.com/v1
    description: Optional server description, e.g. Main (production) server
  - url: http://staging-api.example.com
    description: Optional server description, e.g. Internal staging server for testing
paths:
  /hello/{id}:
    get:
      summary: hello world
      description: Optional extended description in CommonMark or HTML.
      parameters:
        - in: path
          name: id
          schema:
            type: integer
          required: true
          description: Numeric ID
      responses:
        '200':
          description: Says hello
          content:
            application/json:
              schema:
                type: string
              examples:
                200_OKAY:
                  value: hello
                  summary: response example without any matching parameters with examples
        '404':
          description: Not Found
          content:
            application/json:
              schema:
                type: string
        '400':
          description: Bad Request
          content:
            application/json:
              schema:
                type: string
  /nested/types/without/ref/to/parent:
    get:
      summary: Nested Types
      description: Optional extended description in CommonMark or HTML.
      responses:
        '200':
          description: Returns nested type
          content:
            application/json:
              schema:
                ${"$"}ref: '#/components/schemas/NestedTypeWithoutRef'
  /nested/types/with/ref/to/parent:
    get:
      summary: Nested Types
      description: Optional extended description in CommonMark or HTML.
      responses:
        '200':
          description: Returns nested type
          content:
            application/json:
              schema:
                ${"$"}ref: '#/components/schemas/NestedTypeWithRef'

components:
  schemas:
    NestedTypeWithoutRef:
      description: ''
      type: object
      properties:
        Parent:
          type: object
          properties:
            Child:
              type: object
              properties:
                Parent:
                  type: object
                  properties:
                    Child:
                      type: string
    NestedTypeWithRef:
      description: ''
      type: object
      properties:
        Parent:
          type: object
          properties:
            Child:
              ${"$"}ref: '#/components/schemas/NestedTypeWithRef'
    """.trim()

        val openApiWithRef = """
openapi: "3.0.0"
info:
  version: 1.0.0
  title: Swagger Petstore
  description: A sample API that uses a petstore as an example to demonstrate features in the OpenAPI 3.0 specification
  termsOfService: http://swagger.io/terms/
  contact:
    name: Swagger API Team
    email: apiteam@swagger.io
    url: http://swagger.io
  license:
    name: Apache 2.0
    url: https://www.apache.org/licenses/LICENSE-2.0.html
servers:
  - url: http://petstore.swagger.io/api
paths:
  /pets:
    get:
      description: get all pets
      operationId: getPets
      responses:
        200:
          description: pet response
          content:
            application/json:
              schema:
                ${"$"}ref: './${SCHEMAS_DIRECTORY}/${PET_OPENAPI_FILE}'
components:
  schemas:
        """.trim()

        val pet = """
Pet:
  type: object
  required:
    - id
    - name
  properties:
    name:
      type: string
    id:
      type: integer
      format: int64
        """.trim()

        listOf(OPENAPI_FILE_WITH_YAML_EXTENSION, OPENAPI_FILE_WITH_YML_EXTENSION).forEach {
            val openApiFile = File(it)
            openApiFile.createNewFile()
            openApiFile.writeText(openAPI)
        }

        val openApiFileWithRef = File(OPENAPI_FILE_WITH_REFERENCE)
        openApiFileWithRef.createNewFile()
        openApiFileWithRef.writeText(openApiWithRef)

        File("./${SCHEMAS_DIRECTORY}").mkdirs()
        val petFile = File("./${SCHEMAS_DIRECTORY}/$PET_OPENAPI_FILE")
        petFile.createNewFile()
        petFile.writeText(pet)
    }

    @AfterEach
    fun teardown() {
        listOf(OPENAPI_FILE_WITH_YAML_EXTENSION, OPENAPI_FILE_WITH_YML_EXTENSION).forEach {
            File(it).delete()
        }
        File(OPENAPI_FILE_WITH_REFERENCE).delete()
        File(SCHEMAS_DIRECTORY).deleteRecursively()
    }

    @Disabled
    @ParameterizedTest
    @MethodSource("listOfOpenApiFiles")
    fun `should generate 200 OK scenarioInfos from openAPI`(openApiFile: String) {
        val openApiSpecification = OpenApiSpecification.fromFile(openApiFile)
        val (scenarioInfos, _) = openApiSpecification.toScenarioInfos()
        assertThat(scenarioInfos.size).isEqualTo(3)
    }

    @Test
    fun `nullable ref`() {
        val gherkin = """
            Feature: Test
              Scenario: Test
                Given type Address
                | street | (string) |
                When POST /user
                And request-body
                | address | (Address?) |
                Then status 200
                And response-body (string)
        """.trimIndent()

        val gherkinToOpenAPI = parseGherkinStringToFeature(gherkin).toOpenApi()
        val yamlFromGherkin = openAPIToString(gherkinToOpenAPI)
        println(yamlFromGherkin)
        val spec = OpenApiSpecification.fromYAML(yamlFromGherkin, "")
        val feature = spec.toFeature()

        assertThat(
            feature.matchingStub(
                HttpRequest(
                    "POST",
                    "/user",
                    body = parsedJSON("""{"address": {"street": "Baker Street"}}""")
                ), HttpResponse.ok("success")
            ).response.headers["X-Specmatic-Result"]
        ).isEqualTo("success")

        assertThat(
            feature.matchingStub(
                HttpRequest(
                    "POST",
                    "/user",
                    body = parsedJSON("""{"address": null}""")
                ), HttpResponse.ok("success")
            ).response.headers["X-Specmatic-Result"]
        ).isEqualTo("success")
    }

    @ParameterizedTest
    @MethodSource("listOfOpenApiFiles")
    fun `should not resolve non ref nested types to Deferred Pattern`(openApiFile: String) {
        val openApiSpecification = OpenApiSpecification.fromFile(openApiFile)
        val (scenarioInfoData, _) = openApiSpecification.toScenarioInfos()
        val nestedTypeWithoutRef = scenarioInfoData.first().patterns.getOrDefault("(NestedTypeWithoutRef)", NullPattern)
        assertThat(containsDeferredPattern(nestedTypeWithoutRef)).isFalse
    }

    @ParameterizedTest
    @MethodSource("listOfOpenApiFiles")
    fun `should resolve ref nested types to Deferred Pattern`(openApiFile: String) {
        val openApiSpecification = OpenApiSpecification.fromFile(openApiFile)
        val (scenarioInfos, _) = openApiSpecification.toScenarioInfos()
        val nestedTypeWithRef = scenarioInfos[4].patterns["(NestedTypeWithRef)"]
        assertThat(containsDeferredPattern(nestedTypeWithRef!!)).isTrue
    }

    private fun containsDeferredPattern(pattern: Pattern): Boolean {
        val innerPattern = pattern.pattern

        if (innerPattern !is Map<*, *>)
            return false

        val childPattern = (innerPattern).values.firstOrNull() ?: return false
        if (childPattern !is Pattern)
            return false

        return if (childPattern.instanceOf(DeferredPattern::class)) true
        else containsDeferredPattern(childPattern)
    }

    @ParameterizedTest
    @MethodSource("listOfOpenApiFiles")
    fun `none of the scenarios should expect the Content-Type header`(openApiFile: String) {
        val openApiSpecification = OpenApiSpecification.fromFile(openApiFile)
        val (scenarioInfos, _) = openApiSpecification.toScenarioInfos()

        for (scenarioInfo in scenarioInfos) {
            assertNotFoundInHeaders(scenarioInfo.httpRequestPattern.headersPattern)
            assertNotFoundInHeaders(scenarioInfo.httpResponsePattern.headersPattern)
        }
    }

    @Test
    fun `scenarios should have examples of type ResponseValueExample leading to response value validation when VALIDATE_RESPONSE_VALUE flag is true and response is not empty`() {
        val openApiFile = "src/test/resources/openapi/response_schema_validation_including_optional_spec.yaml"
        mockkObject(Flags)
        every { Flags.getBooleanValue(Flags.IGNORE_INLINE_EXAMPLES) } returns false
        val specmaticConfig = mockk<SpecmaticConfig> {
            every { isResponseValueValidationEnabled() } returns true
            every { getIgnoreInlineExamples() } returns false
            every { getStubDictionary() } returns null
        }
        val openApiSpecification = OpenApiSpecification(
            openApiFilePath = openApiFile,
            parsedOpenApi = OpenApiSpecification.getParsedOpenApi(openApiFile),
            specmaticConfig = specmaticConfig
        )

        val (scenarioInfos, _) = openApiSpecification.toScenarioInfos()

        val examples = scenarioInfos.first().examples.flatMap {
            it.rows.map { row -> row.exactResponseExample }
        }
        examples.forEach {
            assertThat(it).isInstanceOf(ResponseValueExample::class.java)
        }
    }

    @Test
    fun `scenarios should have null examples leading to no response value validation when the example response is empty`() {
        val openApiSpecification = OpenApiSpecification.fromFile("src/test/resources/openapi/response_schema_validation_for_empty_response_example.yaml")

        val (scenarioInfos, _) = openApiSpecification.toScenarioInfos()

        val examples = scenarioInfos.first().examples.flatMap {
            it.rows.map { row -> row.exactResponseExample }
        }
        examples.forEach {
            assertThat(it).isNull()
        }
    }

    @Test
    fun `programmatically construct OpenAPI YAML for GET with request headers and path and query params`() {
        val feature = parseGherkinStringToFeature(
            """
Feature: Product API

Scenario: Get product by id
  When GET /product/(id:number)/variants/(variantId:number)?tag=(string)
  And request-header Authentication (string)
  And request-header OptionalHeader? (string)
  Then status 200
  And response-body (string)
""".trim()
        )
        val openAPI = feature.toOpenApi()
        val openAPIYaml = openAPIToString(openAPI)
        portableComparisonAcrossBuildEnvironments(
            openAPIYaml,
            """
            ---
            openapi: "3.0.1"
            info:
              title: "Product API"
              version: "1"
            paths:
              /product/{id}/variants/{variantId}:
                get:
                  summary: "Get product by id"
                  parameters:
                  - name: "id"
                    in: "path"
                    required: true
                    schema:
                      type: "number"
                  - name: "variantId"
                    in: "path"
                    required: true
                    schema:
                      type: "number"
                  - name: "tag"
                    in: "query"
                    schema:
                      type: "string"
                  - name: "Authentication"
                    in: "header"
                    required: true
                    schema:
                      type: "string"
                  - name: "OptionalHeader"
                    in: "header"
                    required: false
                    schema:
                      type: "string"
                  responses:
                    200:
                      description: "Get product by id"
                      content:
                        text/plain:
                          schema:
                            type: "string"
            """.trimIndent()
        )
    }

    @Test
    fun `programmatically construct OpenAPI YAML for POST with JSON request body`() {
        val feature = parseGherkinStringToFeature(
            """
            Feature: Person API
            
            Scenario: Get person by id
              When POST /person
              And request-body
              | id | (string) |
              Then status 200
              And response-body (string)
            """.trimIndent()
        )
        val openAPI = feature.toOpenApi()
        val openAPIYaml = openAPIToString(openAPI)
        portableComparisonAcrossBuildEnvironments(
            openAPIYaml,
            """
                ---
                openapi: "3.0.1"
                info:
                  title: "Person API"
                  version: "1"
                paths:
                  /person:
                    post:
                      summary: "Get person by id"
                      parameters: []
                      requestBody:
                        content:
                          application/json:
                            schema:
                              required:
                              - "id"
                              properties:
                                id:
                                  type: "string"
                        required: true
                      responses:
                        200:
                          description: "Get person by id"
                          content:
                            text/plain:
                              schema:
                                type: "string"
            """.trimIndent()
        )
    }

    @Test
    fun `programmatically construct OpenAPI YAML for POST with JSON request body that includes external type definitions`() {
        val feature = parseGherkinStringToFeature(
            """
            Feature: Person API
            
            Scenario: Add person by id
              Given type Address
              | street | (string) |
              | locality | (string) |
              When POST /person
              And request-body
              | id | (string) |
              | address | (Address) |
              Then status 200
              And response-body (string)
            """.trimIndent()
        )
        val openAPI = feature.toOpenApi()
        val openAPIYaml = openAPIToString(openAPI)
        portableComparisonAcrossBuildEnvironments(
            openAPIYaml,
            """
            ---
            openapi: "3.0.1"
            info:
              title: "Person API"
              version: "1"
            paths:
              /person:
                post:
                  summary: "Add person by id"
                  parameters: []
                  requestBody:
                    content:
                      application/json:
                        schema:
                          required:
                          - "address"
                          - "id"
                          properties:
                            id:
                              type: "string"
                            address:
                              ${"$"}ref: '#/components/schemas/Address'
                    required: true
                  responses:
                    200:
                      description: "Add person by id"
                      content:
                        text/plain:
                          schema:
                            type: "string"
            components:
              schemas:
                Address:
                  required:
                  - "locality"
                  - "street"
                  properties:
                    street:
                      type: "string"
                    locality:
                      type: "string"
            """.trimIndent()
        )
    }

    @Test
    fun `programmatically construct OpenAPI YAML for POST with JSON request body containing array of objects`() {
        val feature = parseGherkinStringToFeature(
            """
            Feature: Person API
            
            Scenario: Get person by id
              Given type Address
              | street | (string) |
              | locality | (string) |
              When POST /person
              And request-body
              | id | (string) |
              | address | (Address*) |
              Then status 200
              And response-body (string)
            """.trimIndent()
        )
        val openAPI = feature.toOpenApi()

        with(OpenApiSpecification("/file.yaml", openAPI).toFeature()) {
            assertThat(
                this.matches(
                    HttpRequest(
                        "POST",
                        "/person",
                        body = parsedJSON("""{"id": "123", "address": [{"street": "baker street", "locality": "London"}]}""")
                    ), HttpResponse.ok("success")
                )
            ).isTrue
        }

        val openAPIYaml = openAPIToString(openAPI)
        portableComparisonAcrossBuildEnvironments(
            openAPIYaml,
            """
            ---
            openapi: "3.0.1"
            info:
              title: "Person API"
              version: "1"
            paths:
              /person:
                post:
                  summary: "Get person by id"
                  parameters: []
                  requestBody:
                    content:
                      application/json:
                        schema:
                          required:
                          - "address"
                          - "id"
                          properties:
                            id:
                              type: "string"
                            address:
                              type: "array"
                              items:
                                ${"$"}ref: '#/components/schemas/Address'
                    required: true
                  responses:
                    200:
                      description: "Get person by id"
                      content:
                        text/plain:
                          schema:
                            type: "string"
            components:
              schemas:
                Address:
                  required:
                  - "locality"
                  - "street"
                  properties:
                    street:
                      type: "string"
                    locality:
                      type: "string"
            """.trimIndent()
        )
    }

    @Test
    fun `OpenAPI contract where the request body refers to externalised type`() {
        val openAPIYaml = """
            ---
            openapi: "3.0.1"
            info:
              title: "Person API"
              version: "1"
            paths:
              /person:
                post:
                  summary: "Get person by id"
                  parameters: []
                  requestBody:
                    content:
                      application/json:
                        schema:
                          ${"$"}ref: '#/components/schemas/Address'
                  responses:
                    200:
                      description: "Get person by id"
                      content:
                        text/plain:
                          schema:
                            type: "string"
            components:
              schemas:
                Address:
                  required:
                  - "locality"
                  - "street"
                  properties:
                    street:
                      type: "string"
                    locality:
                      type: "string"
            """.trimIndent()

        val feature = OpenApiSpecification.fromYAML(openAPIYaml, "file.yaml").toFeature()

        assertThat(
            feature.matches(
                HttpRequest(
                    "POST",
                    "/person",
                    body = parsedJSON("""{"street": "baker street", "locality": "London"}""")
                ), HttpResponse.ok("success")
            )
        ).isTrue
    }

    @Test
    fun `programmatically construct OpenAPI YAML for POST with JSON request body containing a nullable object`() {
        val feature = parseGherkinStringToFeature(
            """
            Feature: Person API
            
            Scenario: Get person by id
              Given type Address
              | street | (string) |
              | locality | (string) |
              When POST /person
              And request-body
              | id | (string) |
              | address | (Address?) |
              Then status 200
              And response-body (string)
            """.trimIndent()
        )
        val openAPI = feature.toOpenApi()

        with(OpenApiSpecification("/file.yaml", openAPI).toFeature()) {
            assertThat(
                this.matches(
                    HttpRequest(
                        "POST",
                        "/person",
                        body = parsedJSON("""{"id": "123", "address": null}""")
                    ), HttpResponse.ok("success")
                )
            ).isTrue
        }

        val openAPIYaml = openAPIToString(openAPI)
        portableComparisonAcrossBuildEnvironments(
            openAPIYaml,
            """
            ---
            openapi: "3.0.1"
            info:
              title: "Person API"
              version: "1"
            paths:
              /person:
                post:
                  summary: "Get person by id"
                  parameters: []
                  requestBody:
                    content:
                      application/json:
                        schema:
                          required:
                          - "address"
                          - "id"
                          properties:
                            id:
                              type: "string"
                            address:
                              oneOf:
                              - properties: {}
                                nullable: true
                              - ${"$"}ref: '#/components/schemas/Address'
                    required: true
                  responses:
                    200:
                      description: "Get person by id"
                      content:
                        text/plain:
                          schema:
                            type: "string"
            components:
              schemas:
                Address:
                  required:
                  - "locality"
                  - "street"
                  properties:
                    street:
                      type: "string"
                    locality:
                      type: "string"
                      """.trimIndent()
        )
    }

    @Test
    fun `programmatically construct OpenAPI YAML for POST with JSON request body containing a nullable primitive`() {
        val feature = parseGherkinStringToFeature(
            """
            Feature: Person API
            
            Scenario: Get person by id
              When POST /person
              And request-body
              | id | (string?) |
              Then status 200
              And response-body (string)
            """.trimIndent()
        )
        val openAPI = feature.toOpenApi()

        with(OpenApiSpecification("/file.yaml", openAPI).toFeature()) {
            assertThat(
                this.matches(
                    HttpRequest(
                        "POST",
                        "/person",
                        body = parsedJSON("""{"id": null}""")
                    ), HttpResponse.ok("success")
                )
            ).isTrue
        }

        val openAPIYaml = openAPIToString(openAPI)
        portableComparisonAcrossBuildEnvironments(
            openAPIYaml,
            """
            ---
            openapi: "3.0.1"
            info:
              title: "Person API"
              version: "1"
            paths:
              /person:
                post:
                  summary: "Get person by id"
                  parameters: []
                  requestBody:
                    content:
                      application/json:
                        schema:
                          required:
                          - "id"
                          properties:
                            id:
                              type: "string"
                              nullable: true
                    required: true
                  responses:
                    200:
                      description: "Get person by id"
                      content:
                        text/plain:
                          schema:
                            type: "string"
                      """.trimIndent()
        )
    }

    @Test
    fun `programmatically construct OpenAPI YAML for POST with JSON request body containing a nullable primitive in string`() {
        val feature = parseGherkinStringToFeature(
            """
            Feature: Person API
            
            Scenario: Get person by id
              When POST /person
              And request-body
              | id | (number in string?) |
              Then status 200
              And response-body (string)
            """.trimIndent()
        )
        val openAPI = feature.toOpenApi()

        with(OpenApiSpecification("/file.yaml", openAPI).toFeature()) {
            assertThat(
                this.matches(
                    HttpRequest(
                        "POST",
                        "/person",
                        body = parsedJSON("""{"id": null}""")
                    ), HttpResponse.ok("success")
                )
            ).isTrue
            assertThat(
                this.matches(
                    HttpRequest(
                        "POST",
                        "/person",
                        body = parsedJSON("""{"id": "10"}""")
                    ), HttpResponse.ok("success")
                )
            ).isTrue
        }

        val openAPIYaml = openAPIToString(openAPI)
        portableComparisonAcrossBuildEnvironments(
            openAPIYaml,
            """
            ---
            openapi: "3.0.1"
            info:
              title: "Person API"
              version: "1"
            paths:
              /person:
                post:
                  summary: "Get person by id"
                  parameters: []
                  requestBody:
                    content:
                      application/json:
                        schema:
                          required:
                          - "id"
                          properties:
                            id:
                              type: "string"
                              nullable: true
                    required: true
                  responses:
                    200:
                      description: "Get person by id"
                      content:
                        text/plain:
                          schema:
                            type: "string"
                      """.trimIndent()
        )
    }

    @Test
    fun `programmatically construct OpenAPI YAML for POST with JSON request body containing a nullable array`() {
        val feature = parseGherkinStringToFeature(
            """
            Feature: Person API
            
            Scenario: Get person by id
              Given type Address
              | street | (string) |
              | locality | (string) |
              When POST /person
              And request-body
              | id | (string) |
              | address | (Address*?) |
              Then status 200
              And response-body (string)
            """.trimIndent()
        )
        val openAPI = feature.toOpenApi()

        with(OpenApiSpecification("/file.yaml", openAPI).toFeature()) {
            with(
                this.scenarios.first().matchesMock(
                    HttpRequest(
                        "POST",
                        "/person",
                        body = parsedJSON("""{"id": "123", "address": [{"street": "baker street", "locality": "London"}]}""")
                    ), HttpResponse.ok("success")
                )
            ) {
                assertThat(this).isInstanceOf(Success::class.java)
            }

            with(
                this.scenarios.first().matchesMock(
                    HttpRequest(
                        "POST",
                        "/person",
                        body = parsedJSON("""{"id": "123", "address": null}""")
                    ), HttpResponse.ok("success")
                )
            ) {

                assertThat(this).isInstanceOf(Success::class.java)
            }
        }

        val openAPIYaml = openAPIToString(openAPI)
        portableComparisonAcrossBuildEnvironments(
            openAPIYaml,
            """
            ---
            openapi: "3.0.1"
            info:
              title: "Person API"
              version: "1"
            paths:
              /person:
                post:
                  summary: "Get person by id"
                  parameters: []
                  requestBody:
                    content:
                      application/json:
                        schema:
                          required:
                          - "address"
                          - "id"
                          properties:
                            id:
                              type: "string"
                            address:
                              type: "array"
                              nullable: true
                              items:
                                ${"$"}ref: '#/components/schemas/Address'
                    required: true
                  responses:
                    200:
                      description: "Get person by id"
                      content:
                        text/plain:
                          schema:
                            type: "string"
            components:
              schemas:
                Address:
                  required:
                  - "locality"
                  - "street"
                  properties:
                    street:
                      type: "string"
                    locality:
                      type: "string"
            """.trimIndent()
        )
    }

    @Test
    fun `programmatically construct OpenAPI YAML for POST with JSON request body containing an array of nullable values`() {
        val feature = parseGherkinStringToFeature(
            """
            Feature: Person API
            
            Scenario: Get person by id
              Given type Address
              | street | (string) |
              | locality | (string) |
              When POST /person
              And request-body
              | id | (string) |
              | address | (Address?*) |
              Then status 200
              And response-body (string)
            """.trimIndent()
        )
        val openAPI = feature.toOpenApi()

        with(OpenApiSpecification("/file.yaml", openAPI).toFeature()) {
            assertThat(
                this.matches(
                    HttpRequest(
                        "POST",
                        "/person",
                        body = parsedJSON("""{"id": "123", "address": [{"street": "baker street", "locality": "London"}, null]}""")
                    ), HttpResponse.ok("success")
                )
            ).isTrue
        }

        val openAPIYaml = openAPIToString(openAPI)
        portableComparisonAcrossBuildEnvironments(
            openAPIYaml,
            """
            ---
            openapi: "3.0.1"
            info:
              title: "Person API"
              version: "1"
            paths:
              /person:
                post:
                  summary: "Get person by id"
                  parameters: []
                  requestBody:
                    content:
                      application/json:
                        schema:
                          required:
                          - "address"
                          - "id"
                          properties:
                            id:
                              type: "string"
                            address:
                              type: "array"
                              items:
                                oneOf:
                                - properties: {}
                                  nullable: true
                                - ${"$"}ref: '#/components/schemas/Address'
                    required: true
                  responses:
                    200:
                      description: "Get person by id"
                      content:
                        text/plain:
                          schema:
                            type: "string"
            components:
              schemas:
                Address:
                  required:
                  - "locality"
                  - "street"
                  properties:
                    street:
                      type: "string"
                    locality:
                      type: "string"
            """.trimIndent()
        )
    }

    @Test
    fun `programmatically construct OpenAPI YAML for POST with www-urlencoded request body containing a json field`() {
        val feature = parseGherkinStringToFeature(
            """
            Feature: Person API
                Scenario: Add Person
                  Given type Address
                  | street | (string) |
                  | locality | (string) |
                  And type Person
                  | id | (string) |
                  | address | (Address) |
                  When POST /person
                  And form-field person (Person)
                  Then status 200
                  And response-body (string)
            """.trimIndent()
        )
        val openAPI = feature.toOpenApi()

        with(OpenApiSpecification("/file.yaml", openAPI).toFeature()) {
            this.matchingStub(
                HttpRequest(
                    "POST",
                    "/person",
                    formFields = mapOf("person" to """{"id": "123", "address": {"street": "baker street", "locality": "London"}}""")
                ), HttpResponse.ok("success")
            )
        }

        val openAPIYaml = openAPIToString(openAPI)
        portableComparisonAcrossBuildEnvironments(
            openAPIYaml,
            """
            ---
            openapi: "3.0.1"
            info:
              title: "Person API"
              version: "1"
            paths:
              /person:
                post:
                  summary: "Add Person"
                  parameters: []
                  requestBody:
                    content:
                      application/x-www-form-urlencoded:
                        schema:
                          required:
                          - "person"
                          properties:
                            person:
                              ${"$"}ref: '#/components/schemas/Person'
                        encoding:
                          person:
                            contentType: "application/json"
                    required: true
                  responses:
                    200:
                      description: "Add Person"
                      content:
                        text/plain:
                          schema:
                            type: "string"
            components:
              schemas:
                Address:
                  required:
                  - "locality"
                  - "street"
                  properties:
                    street:
                      type: "string"
                    locality:
                      type: "string"
                Person:
                  required:
                  - "address"
                  - "id"
                  properties:
                    id:
                      type: "string"
                    address:
                      ${"$"}ref: '#/components/schemas/Address'
            """.trimIndent()
        )
    }

    @Test
    fun `merge a POST request with www-urlencoded request body containing a primitive form field`() {
        val feature = parseGherkinStringToFeature(
            """
            Feature: API
                Scenario: Add Data
                  When POST /data
                  And form-field data (string)
                  Then status 200

                Scenario: Add Data
                  When POST /data
                  And form-field data (string)
                  Then status 200
            """.trimIndent()
        )
        val openAPI = feature.toOpenApi()

        with(OpenApiSpecification("/file.yaml", openAPI).toFeature()) {
            this.matchingStub(
                HttpRequest(
                    "POST",
                    "/data",
                    formFields = mapOf("data" to "hello world")
                ), HttpResponse.OK
            )
        }

        val openAPIYaml = openAPIToString(openAPI)
        portableComparisonAcrossBuildEnvironments(
            openAPIYaml,
            """
            ---
            openapi: "3.0.1"
            info:
              title: "API"
              version: "1"
            paths:
              /data:
                post:
                  summary: "Add Data"
                  parameters: []
                  requestBody:
                    content:
                      application/x-www-form-urlencoded:
                        schema:
                          required:
                          - "data"
                          properties:
                            data:
                              type: "string"
                    required: true
                  responses:
                    200:
                      description: "Add Data"
            """.trimIndent()
        )
    }

    @Test
    fun `programmatically construct OpenAPI YAML for POST and merge JSON request bodies structures with common names`() {
        val feature = parseGherkinStringToFeature(
            """
            Feature: Person API
            
            Scenario: Add Person
              Given type Person
              | address | (string) |
              When POST /person
              And request-body (Person)
              Then status 200
              And response-body (string)

            Scenario: Add Person Details
              Given type Person
              | id | (string) |
              | address | (string) |
              When POST /person
              And request-body (Person)
              Then status 200
              And response-body (string)
            """.trimIndent()
        )
        val openAPI = feature.toOpenApi()

        with(OpenApiSpecification("/file.yaml", openAPI).toFeature()) {
            assertThat(
                this.matches(
                    HttpRequest(
                        "POST",
                        "/person",
                        body = parsedJSON("""{"id": "10", "address": "Baker street"}""")
                    ), HttpResponse.ok("success")
                )
            ).isTrue
        }

        val openAPIYaml = openAPIToString(openAPI)
        portableComparisonAcrossBuildEnvironments(
            openAPIYaml,
            """
            ---
            openapi: "3.0.1"
            info:
              title: "Person API"
              version: "1"
            paths:
              /person:
                post:
                  summary: "Add Person"
                  parameters: []
                  requestBody:
                    content:
                      application/json:
                        schema:
                          ${"$"}ref: '#/components/schemas/Person'
                    required: true
                  responses:
                    200:
                      description: "Add Person"
                      content:
                        text/plain:
                          schema:
                            type: "string"
            components:
              schemas:
                Person:
                  required:
                  - "address"
                  properties:
                    address:
                      type: "string"
                    id:
                      type: "string"
            """.trimIndent()
        )
    }

    @Test
    fun `programmatically construct OpenAPI YAML for GET and merge JSON response bodies structures with common names`() {
        val feature = parseGherkinStringToFeature(
            """
            Feature: Person API
            
            Scenario: Add Person
              Given type Person
              | address | (string) |
              When GET /person1
              Then status 200
              And response-body (Person)

            Scenario: Add Person Details
              Given type Person
              | id | (string) |
              | address | (string) |
              When GET /person2
              Then status 200
              And response-body (Person)
            """.trimIndent()
        )
        val openAPI = feature.toOpenApi()

        with(OpenApiSpecification("/file.yaml", openAPI).toFeature()) {
            assertThat(
                this.matches(
                    HttpRequest(
                        "GET",
                        "/person1"
                    ), HttpResponse.ok(body = parsedJSON("""{"id": "10", "address": "Baker street"}"""))
                )
            ).isTrue
            assertThat(
                this.matches(
                    HttpRequest(
                        "GET",
                        "/person2"
                    ), HttpResponse.ok(body = parsedJSON("""{"id": "10", "address": "Baker street"}"""))
                )
            ).isTrue
            assertThat(
                this.matches(
                    HttpRequest(
                        "GET",
                        "/person1"
                    ), HttpResponse.ok(body = parsedJSON("""{"address": "Baker street"}"""))
                )
            ).isTrue
            assertThat(
                this.matches(
                    HttpRequest(
                        "GET",
                        "/person2"
                    ), HttpResponse.ok(body = parsedJSON("""{"address": "Baker street"}"""))
                )
            ).isTrue
        }

        val openAPIYaml = openAPIToString(openAPI)
        portableComparisonAcrossBuildEnvironments(
            openAPIYaml,
            """
            ---
            openapi: "3.0.1"
            info:
              title: "Person API"
              version: "1"
            paths:
              /person1:
                get:
                  summary: "Add Person"
                  parameters: []
                  responses:
                    200:
                      description: "Add Person"
                      content:
                        application/json:
                          schema:
                            ${"$"}ref: '#/components/schemas/Person'
              /person2:
                get:
                  summary: "Add Person Details"
                  parameters: []
                  responses:
                    200:
                      description: "Add Person Details"
                      content:
                        application/json:
                          schema:
                            ${"$"}ref: '#/components/schemas/Person'
            components:
              schemas:
                Person:
                  required:
                  - "address"
                  properties:
                    address:
                      type: "string"
                    id:
                      type: "string"
            """.trimIndent()
        )
    }

    @Test
    fun `programmatically construct OpenAPI YAML for POST with request type string`() {
        val feature = parseGherkinStringToFeature(
            """
            Feature: Person API
            
            Scenario: Add Person
              When POST /person
              And request-body (string)
              Then status 200
            """
        )
        val openAPI = feature.toOpenApi()

        with(OpenApiSpecification("/file.yaml", openAPI).toFeature()) {
            this.matchingStub(
                HttpRequest(
                    "POST",
                    "/person",
                    body = StringValue("test")
                ), HttpResponse.OK
            )
        }

        val openAPIYaml = openAPIToString(openAPI)
        portableComparisonAcrossBuildEnvironments(
            openAPIYaml,
            """
            ---
            openapi: "3.0.1"
            info:
              title: "Person API"
              version: "1"
            paths:
              /person:
                post:
                  summary: "Add Person"
                  parameters: []
                  requestBody:
                    content:
                      text/plain:
                        schema:
                          type: "string"
                    required: true
                  responses:
                    200:
                      description: "Add Person"
            """.trimIndent()
        )
    }

    @Test
    fun `programmatically construct OpenAPI YAML for POST with request body with exact value`() {
        val feature = parseGherkinStringToFeature(
            """
            Feature: Person API
            
            Scenario: Add Person
              When POST /person
              And request-body hello
              Then status 200
            """
        )
        val openAPI = feature.toOpenApi()

        with(OpenApiSpecification("/file.yaml", openAPI).toFeature()) {
            this.matchingStub(
                HttpRequest(
                    "POST",
                    "/person",
                    body = StringValue("hello")
                ), HttpResponse.OK
            )
        }

        val openAPIYaml = openAPIToString(openAPI)
        portableComparisonAcrossBuildEnvironments(
            openAPIYaml,
            """
            ---
            openapi: "3.0.1"
            info:
              title: "Person API"
              version: "1"
            paths:
              /person:
                post:
                  summary: "Add Person"
                  parameters: []
                  requestBody:
                    content:
                      text/plain:
                        schema:
                          type: "string"
                          enum:
                          - "hello"
                    required: true
                  responses:
                    200:
                      description: "Add Person"
            """.trimIndent()
        )
    }

    @Test
    fun `programmatically construct OpenAPI YAML for POST with header with exact value`() {
        val feature = parseGherkinStringToFeature(
            """
            Feature: Person API
            
            Scenario: Add Person
              When POST /person
              And request-header X-Exact-Value hello
              Then status 200
            """
        )
        val openAPI = feature.toOpenApi()

        with(OpenApiSpecification("/file.yaml", openAPI).toFeature()) {
            this.matchingStub(
                HttpRequest(
                    "POST",
                    "/person",
                    headers = mapOf("X-Exact-Value" to "hello")
                ), HttpResponse.OK
            )
        }

        val openAPIYaml = openAPIToString(openAPI)
        portableComparisonAcrossBuildEnvironments(
            openAPIYaml,
            """
            ---
            openapi: "3.0.1"
            info:
              title: "Person API"
              version: "1"
            paths:
              /person:
                post:
                  summary: "Add Person"
                  parameters:
                  - name: "X-Exact-Value"
                    in: "header"
                    required: true
                    schema:
                      type: "string"
                      enum:
                      - "hello"
                  responses:
                    200:
                      description: "Add Person"
            """.trimIndent()
        )
    }

    @Test
    fun `programmatically construct OpenAPI YAML for POST with request type number`() {
        val feature = parseGherkinStringToFeature(
            """
            Feature: Person API
            
            Scenario: Add Person
              When POST /person
              And request-body (number)
              Then status 200
            """.trimIndent()
        )
        val openAPI = feature.toOpenApi()

        with(OpenApiSpecification("/file.yaml", openAPI).toFeature()) {
            this.matchingStub(
                HttpRequest(
                    "POST",
                    "/person",
                    body = NumberValue(10)
                ), HttpResponse.OK
            )
        }

        val openAPIYaml = openAPIToString(openAPI)
        portableComparisonAcrossBuildEnvironments(
            openAPIYaml,
            """
            ---
            openapi: "3.0.1"
            info:
              title: "Person API"
              version: "1"
            paths:
              /person:
                post:
                  summary: "Add Person"
                  parameters: []
                  requestBody:
                    content:
                      text/plain:
                        schema:
                          type: "number"
                    required: true
                  responses:
                    200:
                      description: "Add Person"
            """.trimIndent()
        )
    }

    @Test
    fun `programmatically construct OpenAPI YAML for POST with type number in string`() {
        val feature = parseGherkinStringToFeature(
            """
            Feature: Person API
            
            Scenario: Add Person
              When POST /person
              And request-body
              | id | (number in string) |
              Then status 200
            """.trimIndent()
        )
        val openAPI = feature.toOpenApi()

        with(OpenApiSpecification("/file.yaml", openAPI).toFeature()) {
            this.matchingStub(
                HttpRequest(
                    "POST",
                    "/person",
                    body = parsedValue("""{"id": "10"}""")
                ), HttpResponse.OK
            )
        }

        val openAPIYaml = openAPIToString(openAPI)
        portableComparisonAcrossBuildEnvironments(
            openAPIYaml,
            """
            ---
            openapi: "3.0.1"
            info:
              title: "Person API"
              version: "1"
            paths:
              /person:
                post:
                  summary: "Add Person"
                  parameters: []
                  requestBody:
                    content:
                      application/json:
                        schema:
                          required:
                          - "id"
                          properties:
                            id:
                              type: "string"
                    required: true
                  responses:
                    200:
                      description: "Add Person"
            """.trimIndent()
        )
    }

    @Test
    fun `programmatically construct OpenAPI YAML for PUT`() {
        val feature = parseGherkinStringToFeature(
            """
            Feature: Person API
            
            Scenario: Add Person
              When PUT /person
              And request-body
              | id | (number in string) |
              Then status 200
            """.trimIndent()
        )
        val openAPI = feature.toOpenApi()

        with(OpenApiSpecification("/file.yaml", openAPI).toFeature()) {
            this.matchingStub(
                HttpRequest(
                    "PUT",
                    "/person",
                    body = parsedValue("""{"id": "10"}""")
                ), HttpResponse.OK
            )
        }

        val openAPIYaml = openAPIToString(openAPI)
        portableComparisonAcrossBuildEnvironments(
            openAPIYaml,
            """
            ---
            openapi: "3.0.1"
            info:
              title: "Person API"
              version: "1"
            paths:
              /person:
                put:
                  summary: "Add Person"
                  parameters: []
                  requestBody:
                    content:
                      application/json:
                        schema:
                          required:
                          - "id"
                          properties:
                            id:
                              type: "string"
                    required: true
                  responses:
                    200:
                      description: "Add Person"
            """.trimIndent()
        )
    }

    @Test
    fun `programmatically construct OpenAPI YAML for POST and merge JSON request bodies structures with request type string`() {
        val feature = parseGherkinStringToFeature(
            """
            Feature: Person API
            
            Scenario: Add Person
              When POST /person
              And request-body (string)
              Then status 200

            Scenario: Add Person Details
              When POST /person
              And request-body (string)
              Then status 200
            """.trimIndent()
        )
        val openAPI = feature.toOpenApi()

        with(OpenApiSpecification("/file.yaml", openAPI).toFeature()) {
            this.matchingStub(
                HttpRequest(
                    "POST",
                    "/person",
                    body = StringValue("test")
                ), HttpResponse.OK
            )
        }

        val openAPIYaml = openAPIToString(openAPI)
        portableComparisonAcrossBuildEnvironments(
            openAPIYaml,
            """
            ---
            openapi: "3.0.1"
            info:
              title: "Person API"
              version: "1"
            paths:
              /person:
                post:
                  summary: "Add Person"
                  parameters: []
                  requestBody:
                    content:
                      text/plain:
                        schema:
                          type: "string"
                    required: true
                  responses:
                    200:
                      description: "Add Person"
            """.trimIndent()
        )
    }

    @Test
    fun `programmatically construct OpenAPI YAML for POST and merge JSON response bodies structures with response type number`() {
        val feature = parseGherkinStringToFeature(
            """
            Feature: Person API
            
            Scenario: Add Person
              When POST /person
              Then status 200
              And response-body (number)

            Scenario: Add Person Details
              When POST /person
              Then status 200
              And response-body (number)
            """.trimIndent()
        )
        val openAPI = feature.toOpenApi()

        with(OpenApiSpecification("/file.yaml", openAPI).toFeature()) {
            this.matchingStub(
                HttpRequest(
                    "POST",
                    "/person"
                ), HttpResponse.ok(NumberValue(10))
            )
        }

        val openAPIYaml = openAPIToString(openAPI)
        portableComparisonAcrossBuildEnvironments(
            openAPIYaml,
            """
            ---
            openapi: "3.0.1"
            info:
              title: "Person API"
              version: "1"
            paths:
              /person:
                post:
                  summary: "Add Person"
                  parameters: []
                  responses:
                    200:
                      description: "Add Person"
                      content:
                        text/plain:
                          schema:
                            type: "number"
            """.trimIndent()
        )
    }

    @Test
    fun `response headers in gherkin are converted to response headers in OpenAIP`() {
        val feature = parseGherkinStringToFeature(
            """
            Feature: Person API
            
            Scenario: Get Person
              Given type Person
              | address | (string) |
              When GET /person
              Then status 200
              And response-header X-Hello-World (string)
              And response-body (Person)
            """.trimIndent()
        )
        val openAPI = feature.toOpenApi()

        with(OpenApiSpecification("/file.yaml", openAPI).toFeature()) {
            assertThat(
                this.matches(
                    HttpRequest(
                        "GET",
                        "/person"
                    ),
                    HttpResponse.ok(parsedJSON("""{"address": "Baker Street"}"""))
                        .copy(headers = mapOf("X-Hello-World" to "hello"))
                )
            ).isTrue
        }

        val openAPIYaml = openAPIToString(openAPI)
        portableComparisonAcrossBuildEnvironments(
            openAPIYaml,
            """
            ---
            openapi: "3.0.1"
            info:
              title: "Person API"
              version: "1"
            paths:
              /person:
                get:
                  summary: "Get Person"
                  parameters: []
                  responses:
                    200:
                      description: "Get Person"
                      headers:
                        X-Hello-World:
                          required: true
                          schema:
                            type: "string"
                      content:
                        application/json:
                          schema:
                            ${"$"}ref: '#/components/schemas/Person'
            components:
              schemas:
                Person:
                  required:
                  - "address"
                  properties:
                    address:
                      type: "string"
            """.trimIndent()
        )
    }

    @Test
    fun `JSON response in gherkin is converted to JSON response in OpenAIP`() {
        val feature = parseGherkinStringToFeature(
            """
            Feature: Person API
            
            Scenario: Get Person
              Given type Person
              | address | (string) |
              When GET /person
              Then status 200
              And response-body (Person)
            """.trimIndent()
        )
        val openAPI = feature.toOpenApi()

        with(OpenApiSpecification("/file.yaml", openAPI).toFeature()) {
            assertThat(
                this.matches(
                    HttpRequest(
                        "GET",
                        "/person"
                    ), HttpResponse.ok(parsedJSON("""{"address": "Baker Street"}"""))
                )
            ).isTrue
        }

        val openAPIYaml = openAPIToString(openAPI)
        portableComparisonAcrossBuildEnvironments(
            openAPIYaml,
            """
            ---
            openapi: "3.0.1"
            info:
              title: "Person API"
              version: "1"
            paths:
              /person:
                get:
                  summary: "Get Person"
                  parameters: []
                  responses:
                    200:
                      description: "Get Person"
                      content:
                        application/json:
                          schema:
                            ${"$"}ref: '#/components/schemas/Person'
            components:
              schemas:
                Person:
                  required:
                  - "address"
                  properties:
                    address:
                      type: "string"
            """.trimIndent()
        )
    }

    @Test
    fun `defaults to nullable string for null type in gherkin`() {
        val feature = parseGherkinStringToFeature(
            """
            Feature: Person API
            
            Scenario: Add Person
              Given type Person
              | address | (null) |
              When POST /person
              And request-body (Person)
              Then status 200
              And response-body (string)
            """.trimIndent()
        )
        val openAPI = feature.toOpenApi()

        with(OpenApiSpecification("/file.yaml", openAPI).toFeature()) {
            assertThat(
                this.matches(
                    HttpRequest(
                        "POST",
                        "/person",
                        body = parsedJSON("""{"address": null}""")
                    ), HttpResponse.ok("success")
                )
            ).isTrue
        }

        val openAPIYaml = openAPIToString(openAPI)
        portableComparisonAcrossBuildEnvironments(
            openAPIYaml,
            """
            ---
            openapi: "3.0.1"
            info:
              title: "Person API"
              version: "1"
            paths:
              /person:
                post:
                  summary: "Add Person"
                  parameters: []
                  requestBody:
                    content:
                      application/json:
                        schema:
                          ${"$"}ref: '#/components/schemas/Person'
                    required: true
                  responses:
                    200:
                      description: "Add Person"
                      content:
                        text/plain:
                          schema:
                            type: "string"
            components:
              schemas:
                Person:
                  required:
                  - "address"
                  properties:
                    address:
                      nullable: true
            """.trimIndent()
        )
    }

    @Test
    fun `converts empty json array in gherkin to string array in openapi`() {
        val feature = parseGherkinStringToFeature(
            """
            Feature: Person API
            
            Scenario: Add Person
              Given type Person
              | address | [] |
              When POST /person
              And request-body (Person)
              Then status 200
              And response-body (string)
            """.trimIndent()
        )
        val openAPI = feature.toOpenApi()

        with(OpenApiSpecification("/file.yaml", openAPI).toFeature()) {
            assertThat(
                this.matches(
                    HttpRequest(
                        "POST",
                        "/person",
                        body = parsedJSON("""{"address": []}""")
                    ), HttpResponse.ok("success")
                )
            ).isTrue
        }

        val openAPIYaml = openAPIToString(openAPI)
        portableComparisonAcrossBuildEnvironments(
            openAPIYaml,
            """
            ---
            openapi: "3.0.1"
            info:
              title: "Person API"
              version: "1"
            paths:
              /person:
                post:
                  summary: "Add Person"
                  parameters: []
                  requestBody:
                    content:
                      application/json:
                        schema:
                          ${"$"}ref: '#/components/schemas/Person'
                    required: true
                  responses:
                    200:
                      description: "Add Person"
                      content:
                        text/plain:
                          schema:
                            type: "string"
            components:
              schemas:
                Person:
                  required:
                  - "address"
                  properties:
                    address:
                      type: "array"
                      items:
                        type: "string"
            """.trimIndent()
        )
    }

    @Test
    fun `payload is a list of nullables`() {
        val feature = parseGherkinStringToFeature(
            """
            Feature: Person API
            
            Scenario: Add Person
              Given type Person
              | address | (string?*) |
              When POST /person
              And request-body (Person)
              Then status 200
              And response-body (string)
            """.trimIndent()
        )
        val openAPI = feature.toOpenApi()

        with(OpenApiSpecification("/file.yaml", openAPI).toFeature()) {
            val result: Result = this.scenarios.first().matchesMock(
                HttpRequest(
                    "POST",
                    "/person",
                    body = parsedJSON("""{"address": [null, "Baker Street"]}""")
                ), HttpResponse.ok("success")
            )

            assertThat(result).isInstanceOf(Success::class.java)
        }

        val openAPIYaml = openAPIToString(openAPI)
        portableComparisonAcrossBuildEnvironments(
            openAPIYaml,
            """
            ---
            openapi: "3.0.1"
            info:
              title: "Person API"
              version: "1"
            paths:
              /person:
                post:
                  summary: "Add Person"
                  parameters: []
                  requestBody:
                    content:
                      application/json:
                        schema:
                          ${"$"}ref: '#/components/schemas/Person'
                    required: true
                  responses:
                    200:
                      description: "Add Person"
                      content:
                        text/plain:
                          schema:
                            type: "string"
            components:
              schemas:
                Person:
                  required:
                  - "address"
                  properties:
                    address:
                      type: "array"
                      items:
                        oneOf:
                        - properties: {}
                          nullable: true
                        - type: "string"
            """.trimIndent()
        )
    }

    @Test
    fun `same request headers from multiple scenarios`() {
        val feature = parseGherkinStringToFeature(
            """
            Feature: API
            
            Scenario: Get details
              When GET /data
              And request-header X-Data (string)
              Then status 200
              And response-body (string)

            Scenario: Get details
              When GET /data
              And request-header X-Data (string)
              Then status 200
              And response-body (string)
            """.trimIndent()
        )
        val openAPI = feature.toOpenApi()

        with(OpenApiSpecification("/file.yaml", openAPI).toFeature()) {
            assertThat(
                this.matches(
                    HttpRequest(
                        "GET",
                        "/data",
                        headers = mapOf("X-Data" to "data")
                    ), HttpResponse.ok("success")
                )
            ).isTrue
        }

        val openAPIYaml = openAPIToString(openAPI)
        portableComparisonAcrossBuildEnvironments(
            openAPIYaml,
            """
            ---
            openapi: "3.0.1"
            info:
              title: "API"
              version: "1"
            paths:
              /data:
                get:
                  summary: "Get details"
                  parameters:
                  - name: "X-Data"
                    in: "header"
                    required: true
                    schema:
                      type: "string"
                  responses:
                    200:
                      description: "Get details"
                      content:
                        text/plain:
                          schema:
                            type: "string"
            """.trimIndent()
        )
    }

    @Test
    fun `same response headers from multiple scenarios`() {
        val feature = parseGherkinStringToFeature(
            """
            Feature: API
            
            Scenario: Get details
              When GET /data
              Then status 200
              And response-header X-Data (string)
              And response-body (string)

            Scenario: Get details
              When GET /data
              Then status 200
              And response-header X-Data (string)
              And response-body (string)
            """.trimIndent()
        )
        val openAPI = feature.toOpenApi()

        with(OpenApiSpecification("/file.yaml", openAPI).toFeature()) {
            assertThat(
                this.matches(
                    HttpRequest(
                        "GET",
                        "/data"
                    ), HttpResponse.ok("success").copy(headers = mapOf("X-Data" to "data"))
                )
            ).isTrue
        }

        val openAPIYaml = openAPIToString(openAPI)
        portableComparisonAcrossBuildEnvironments(
            openAPIYaml,
            """
            ---
            openapi: "3.0.1"
            info:
              title: "API"
              version: "1"
            paths:
              /data:
                get:
                  summary: "Get details"
                  parameters: []
                  responses:
                    200:
                      description: "Get details"
                      headers:
                        X-Data:
                          required: true
                          schema:
                            type: "string"
                      content:
                        text/plain:
                          schema:
                            type: "string"
            """.trimIndent()
        )
    }

    @Test
    fun `different response headers from multiple scenarios with the same method and path`() {
        val feature = parseGherkinStringToFeature(
            """
            Feature: API
            
            Scenario: Get details
              When GET /data
              Then status 200
              And response-header X-Data-One (string)
              And response-body (string)

            Scenario: Get details
              When GET /data
              Then status 200
              And response-header X-Data-Two (string)
              And response-body (string)
            """.trimIndent()
        )
        val openAPI = feature.toOpenApi()

        with(OpenApiSpecification("/file.yaml", openAPI).toFeature()) {
            assertThat(
                this.matches(
                    HttpRequest(
                        "GET",
                        "/data"
                    ), HttpResponse.ok("success").copy(headers = mapOf("X-Data-One" to "data"))
                )
            ).isTrue
            assertThat(
                this.matches(
                    HttpRequest(
                        "GET",
                        "/data"
                    ), HttpResponse.ok("success").copy(headers = mapOf("X-Data-Two" to "data"))
                )
            ).isTrue
            assertThat(
                this.matches(
                    HttpRequest(
                        "GET",
                        "/data"
                    ), HttpResponse.ok("success")
                )
            ).isTrue
        }

        val openAPIYaml = openAPIToString(openAPI)
        portableComparisonAcrossBuildEnvironments(
            openAPIYaml,
            """
            ---
            openapi: "3.0.1"
            info:
              title: "API"
              version: "1"
            paths:
              /data:
                get:
                  summary: "Get details"
                  parameters: []
                  responses:
                    200:
                      description: "Get details"
                      headers:
                        X-Data-One:
                          required: false
                          schema:
                            type: "string"
                        X-Data-Two:
                          required: false
                          schema:
                            type: "string"
                      content:
                        text/plain:
                          schema:
                            type: "string"
            """.trimIndent()
        )
    }

    @Test
    fun `different request headers from multiple scenarios with the same method and path`() {
        val feature = parseGherkinStringToFeature(
            """
            Feature: API
            
            Scenario: Get details
              When GET /data
              And request-header X-Data-One (string)
              Then status 200
              And response-body (string)

            Scenario: Get details
              When GET /data
              And request-header X-Data-Two (string)
              Then status 200
              And response-body (string)
            """.trimIndent()
        )
        val openAPI = feature.toOpenApi()

        with(OpenApiSpecification("/file.yaml", openAPI).toFeature()) {
            assertThat(
                this.matches(
                    HttpRequest(
                        "GET",
                        "/data",
                        headers = mapOf("X-Data-One" to "data")
                    ), HttpResponse.ok("success")
                )
            ).isTrue
            assertThat(
                this.matches(
                    HttpRequest(
                        "GET",
                        "/data",
                        headers = mapOf("X-Data-One" to "data")
                    ), HttpResponse.ok("success")
                )
            ).isTrue
            assertThat(
                this.matches(
                    HttpRequest(
                        "GET",
                        "/data",
                        headers = mapOf("X-Data-One" to "data")
                    ), HttpResponse.ok("success")
                )
            ).isTrue
        }

        val openAPIYaml = openAPIToString(openAPI)
        portableComparisonAcrossBuildEnvironments(
            openAPIYaml,
            """
            ---
            openapi: "3.0.1"
            info:
              title: "API"
              version: "1"
            paths:
              /data:
                get:
                  summary: "Get details"
                  parameters:
                  - name: "X-Data-One"
                    in: "header"
                    required: false
                    schema:
                      type: "string"
                  - name: "X-Data-Two"
                    in: "header"
                    required: false
                    schema:
                      type: "string"
                  responses:
                    200:
                      description: "Get details"
                      content:
                        text/plain:
                          schema:
                            type: "string"
            """.trimIndent()
        )
    }

    @Test
    fun `multiple scenarios with the same query parameters`() {
        val feature = parseGherkinStringToFeature(
            """
            Feature: API
            
            Scenario: Get details
              When GET /data?param=(string)
              Then status 200
              And response-body (string)

            Scenario: Get details
              When GET /data?param=(string)
              Then status 200
              And response-body (string)
            """.trimIndent()
        )
        val openAPI = feature.toOpenApi()

        with(OpenApiSpecification("/file.yaml", openAPI).toFeature()) {
            assertThat(
                this.matches(
                    HttpRequest(
                        "GET",
                        "/data"
                    ), HttpResponse.OK.copy(body = StringValue("success"))
                )
            ).isTrue
            assertThat(
                this.matches(
                    HttpRequest(
                        "GET",
                        "/data",
                        queryParametersMap = mapOf("param" to "data")
                    ), HttpResponse.OK.copy(body = StringValue("success"))
                )
            ).isTrue
        }

        val openAPIYaml = openAPIToString(openAPI)
        portableComparisonAcrossBuildEnvironments(
            openAPIYaml,
            """
            ---
            openapi: "3.0.1"
            info:
              title: "API"
              version: "1"
            paths:
              /data:
                get:
                  summary: "Get details"
                  parameters:
                  - name: "param"
                    in: "query"
                    schema:
                      type: "string"
                  responses:
                    200:
                      description: "Get details"
                      content:
                        text/plain:
                          schema:
                            type: "string"
            """.trimIndent()
        )
    }

    @Test
    fun `multiple scenarios with the different query parameters`() {
        val feature = parseGherkinStringToFeature(
            """
            Feature: API
            
            Scenario: Get details
              When GET /data?param1=(string)
              Then status 200
              And response-body (string)

            Scenario: Get details
              When GET /data?param2=(string)
              Then status 200
              And response-body (string)
            """.trimIndent()
        )
        val openAPI = feature.toOpenApi()

        with(OpenApiSpecification("/file.yaml", openAPI).toFeature()) {
            assertThat(
                this.matches(
                    HttpRequest(
                        "GET",
                        "/data"
                    ), HttpResponse.OK.copy(body = StringValue("success"))
                )
            ).isTrue
            assertThat(
                this.matches(
                    HttpRequest(
                        "GET",
                        "/data",
                        queryParametersMap = mapOf("param1" to "data")
                    ), HttpResponse.OK.copy(body = StringValue("success"))
                )
            ).isTrue
            assertThat(
                this.matches(
                    HttpRequest(
                        "GET",
                        "/data",
                        queryParametersMap = mapOf("param2" to "data")
                    ), HttpResponse.OK.copy(body = StringValue("success"))
                )
            ).isTrue
            assertThat(
                this.matches(
                    HttpRequest(
                        "GET",
                        "/data",
                        queryParametersMap = mapOf("param1" to "data", "param2" to "data")
                    ), HttpResponse.OK.copy(body = StringValue("success"))
                )
            ).isTrue
        }

        val openAPIYaml = openAPIToString(openAPI)
        portableComparisonAcrossBuildEnvironments(
            openAPIYaml,
            """
            ---
            openapi: "3.0.1"
            info:
              title: "API"
              version: "1"
            paths:
              /data:
                get:
                  summary: "Get details"
                  parameters:
                  - name: "param1"
                    in: "query"
                    schema:
                      type: "string"
                  - name: "param2"
                    in: "query"
                    schema:
                      type: "string"
                  responses:
                    200:
                      description: "Get details"
                      content:
                        text/plain:
                          schema:
                            type: "string"
            """.trimIndent()
        )
    }

    @Test
    fun `multiple scenarios with the same form fields containing JSON`() {
        val feature = parseGherkinStringToFeature(
            """
            Feature: API
            
            Scenario: Get details
              Given type Record
              | id | (number) |
              When POST /data
              And form-field Data (Record)
              Then status 200
              And response-body (string)

            Scenario: Get details
              Given type Record
              | id | (number) |
              When POST /data
              And form-field Data (Record)
              Then status 200
              And response-body (string)
            """.trimIndent()
        )
        val openAPI = feature.toOpenApi()

        with(OpenApiSpecification("/file.yaml", openAPI).toFeature()) {
            assertThat(
                this.matches(
                    HttpRequest(
                        "POST",
                        "/data",
                        formFields = mapOf("Data" to """{"id": 10}""")
                    ), HttpResponse.OK.copy(body = StringValue("success"))
                )
            ).isTrue
        }

        val openAPIYaml = openAPIToString(openAPI)
        portableComparisonAcrossBuildEnvironments(
            openAPIYaml,
            """
            ---
            openapi: "3.0.1"
            info:
              title: "API"
              version: "1"
            paths:
              /data:
                post:
                  summary: "Get details"
                  parameters: []
                  requestBody:
                    content:
                      application/x-www-form-urlencoded:
                        schema:
                          required:
                          - "Data"
                          properties:
                            Data:
                              ${"$"}ref: '#/components/schemas/Record'
                        encoding:
                          Data:
                            contentType: "application/json"
                    required: true
                  responses:
                    200:
                      description: "Get details"
                      content:
                        text/plain:
                          schema:
                            type: "string"
            components:
              schemas:
                Record:
                  required:
                  - "id"
                  properties:
                    id:
                      type: "number"
            """.trimIndent()
        )
    }

    @Test
    fun `merge multiple scenarios with the different status codes during gherkin-openapi conversion`() {
        val feature = parseGherkinStringToFeature(
            """
            Feature: API
            
            Scenario: Get details
              When POST /data
              Then status 200

            Scenario: Get details error
              When POST /data
              Then status 500
            """.trimIndent()
        )
        val openAPI = feature.toOpenApi()

        with(OpenApiSpecification("/file.yaml", openAPI).toFeature()) {
            assertThat(
                this.matches(
                    HttpRequest(
                        "POST",
                        "/data"
                    ), HttpResponse.OK
                )
            ).isTrue

            assertThat(
                matches(
                    HttpRequest(
                        "POST",
                        "/data"
                    ), HttpResponse(500)
                )
            ).isTrue
        }

        val openAPIYaml = openAPIToString(openAPI)
        portableComparisonAcrossBuildEnvironments(
            openAPIYaml,
            """
            ---
            openapi: "3.0.1"
            info:
              title: "API"
              version: "1"
            paths:
              /data:
                post:
                  summary: "Get details"
                  parameters: []
                  responses:
                    200:
                      description: "Get details"
                    500:
                      description: "Get details error"
            """.trimIndent()
        )
    }

    @Test
    fun `empty request and response body should not result in string body when converting from gherkin to OpenAPI `() {
        val feature = parseGherkinStringToFeature(
            """
            Feature: API
            
            Scenario: Get details
              When GET /data
              Then status 200
            """.trimIndent()
        )
        val openAPI = feature.toOpenApi()

        with(OpenApiSpecification("/file.yaml", openAPI).toFeature()) {
            assertThat(
                this.matches(
                    HttpRequest(
                        "GET",
                        "/data"
                    ), HttpResponse.OK
                )
            ).isTrue
        }

        val openAPIYaml = openAPIToString(openAPI)
        portableComparisonAcrossBuildEnvironments(
            openAPIYaml,
            """
            ---
            openapi: "3.0.1"
            info:
              title: "API"
              version: "1"
            paths:
              /data:
                get:
                  summary: "Get details"
                  parameters: []
                  responses:
                    200:
                      description: "Get details"
            """.trimIndent()
        )
    }

    @Test
    fun `payload type conversion when there are multiple request bodies named RequestBody should add prefixes to the type name and keep the request bodies separate`() {
        val feature = parseGherkinStringToFeature(
            """
            Feature: API
            
            Scenario: API 1
              Given type RequestBody
              | hello | (string) |
              When POST /data1
              And request-body (RequestBody)
              Then status 200

            Scenario: API 2
              Given type RequestBody
              | world | (string) |
              When POST /data2
              And request-body (RequestBody)
              Then status 200
            """.trimIndent()
        )
        val openAPI = feature.toOpenApi()

        with(OpenApiSpecification("/file.yaml", openAPI).toFeature()) {
            assertThat(
                this.matches(
                    HttpRequest(
                        "POST",
                        "/data1",
                        body = parsedJSON("""{"hello": "Jill"}""")
                    ), HttpResponse.OK
                )
            ).isTrue
            assertThat(
                this.matches(
                    HttpRequest(
                        "POST",
                        "/data2",
                        body = parsedJSON("""{"world": "Jack"}""")
                    ), HttpResponse.OK
                )
            ).isTrue
        }

        val openAPIYaml = openAPIToString(openAPI)
        portableComparisonAcrossBuildEnvironments(
            openAPIYaml,
            """
            ---
            openapi: 3.0.1
            info:
              title: API
              version: 1
            paths:
              /data1:
                post:
                  summary: API 1
                  parameters: []
                  requestBody:
                    content:
                      application/json:
                        schema:
                          ${"$"}ref: '#/components/schemas/Data1_RequestBody'
                    required: true
                  responses:
                    200:
                      description: API 1
              /data2:
                post:
                  summary: API 2
                  parameters: []
                  requestBody:
                    content:
                      application/json:
                        schema:
                          ${"$"}ref: '#/components/schemas/Data2_RequestBody'
                    required: true
                  responses:
                    200:
                      description: API 2
            components:
              schemas:
                Data1_RequestBody:
                  required:
                  - hello
                  properties:
                    hello:
                      type: string
                Data2_RequestBody:
                  required:
                  - world
                  properties:
                    world:
                      type: string
              """.trimIndent()
        )
    }

    @Test
    fun `scenario 1 has string and scenario 2 has null and the paths are the same`() {
        val feature = parseGherkinStringToFeature(
            """
            Feature: API
            
            Scenario: API 1
              Given type RequestBody
              | hello | (string) |
              When POST /data
              And request-body (RequestBody)
              Then status 200

            Scenario: API 2
              Given type RequestBody
              | hello | (null) |
              When POST /data
              And request-body (RequestBody)
              Then status 200
            """.trimIndent()
        )
        val openAPI = feature.toOpenApi()

        with(OpenApiSpecification("/file.yaml", openAPI).toFeature()) {
            assertThat(
                this.matches(
                    HttpRequest(
                        "POST",
                        "/data",
                        body = parsedJSON("""{"hello": "Jill"}""")
                    ), HttpResponse.OK
                )
            ).isTrue
            assertThat(
                this.matches(
                    HttpRequest(
                        "POST",
                        "/data",
                        body = parsedJSON("""{"hello": null}""")
                    ), HttpResponse.OK
                )
            ).isTrue
        }

        val openAPIYaml = openAPIToString(openAPI)
        portableComparisonAcrossBuildEnvironments(
            openAPIYaml,
            """
            ---
            openapi: 3.0.1
            info:
              title: API
              version: 1
            paths:
              /data:
                post:
                  summary: API 1
                  parameters: []
                  requestBody:
                    content:
                      application/json:
                        schema:
                          ${"$"}ref: '#/components/schemas/Data_RequestBody'
                    required: true
                  responses:
                    200:
                      description: API 1
            components:
              schemas:
                Data_RequestBody:
                  required:
                  - hello
                  properties:
                    hello:
                      type: string
                      nullable: true
              """.trimIndent()
        )
    }

    @Test
    fun `scenario 1 has an object and scenario 2 has null but the paths are the same`() {
        val feature = parseGherkinStringToFeature(
            """
            Feature: API
            
            Scenario: API 1
              Given type RequestBody
              | hello | (Hello) |
              And type Hello
              | world | (string) |
              When POST /data
              And request-body (RequestBody)
              Then status 200

            Scenario: API 2
              Given type RequestBody
              | hello | (null) |
              When POST /data
              And request-body (RequestBody)
              Then status 200
            """.trimIndent()
        )
        val openAPI = feature.toOpenApi()

        with(OpenApiSpecification("/file.yaml", openAPI).toFeature()) {
            assertThat(
                this.matches(
                    HttpRequest(
                        "POST",
                        "/data",
                        body = parsedJSON("""{"hello": {"world": "jill"}}""")
                    ), HttpResponse.OK
                )
            ).isTrue
            assertThat(
                this.matches(
                    HttpRequest(
                        "POST",
                        "/data",
                        body = parsedJSON("""{"hello": null}""")
                    ), HttpResponse.OK
                )
            ).isTrue
        }

        val openAPIYaml = openAPIToString(openAPI)
        portableComparisonAcrossBuildEnvironments(
            openAPIYaml,
            """
            ---
            openapi: 3.0.1
            info:
              title: API
              version: 1
            paths:
              /data:
                post:
                  summary: API 1
                  parameters: []
                  requestBody:
                    content:
                      application/json:
                        schema:
                          ${"$"}ref: '#/components/schemas/Data_RequestBody'
                    required: true
                  responses:
                    200:
                      description: API 1
            components:
              schemas:
                Hello:
                  required:
                  - world
                  properties:
                    world:
                      type: string
                Data_RequestBody:
                  required:
                  - hello
                  properties:
                    hello:
                      oneOf:
                      - properties: {}
                        nullable: true
                      - ${"$"}ref: '#/components/schemas/Hello'
            """.trimIndent()
        )
    }

    @Test
    fun `scenario 1 has an object and scenario two has a nullable object of the same type but the paths are the same`() {
        val feature = parseGherkinStringToFeature(
            """
            Feature: API
            
            Scenario: API 1
              Given type RequestBody
              | hello | (Hello) |
              And type Hello
              | world | (string) |
              When POST /data
              And request-body (RequestBody)
              Then status 200

            Scenario: API 2
              Given type RequestBody
              | hello | (Hello?) |
              When POST /data
              And request-body (RequestBody)
              Then status 200
            """.trimIndent()
        )
        val openAPI = feature.toOpenApi()

        with(OpenApiSpecification("/file.yaml", openAPI).toFeature()) {
            assertThat(
                this.matches(
                    HttpRequest(
                        "POST",
                        "/data",
                        body = parsedJSON("""{"hello": {"world": "jill"}}""")
                    ), HttpResponse.OK
                )
            ).isTrue
            assertThat(
                this.matches(
                    HttpRequest(
                        "POST",
                        "/data",
                        body = parsedJSON("""{"hello": null}""")
                    ), HttpResponse.OK
                )
            ).isTrue
        }

        val openAPIYaml = openAPIToString(openAPI)
        portableComparisonAcrossBuildEnvironments(
            openAPIYaml,
            """
            ---
            openapi: 3.0.1
            info:
              title: API
              version: 1
            paths:
              /data:
                post:
                  summary: API 1
                  parameters: []
                  requestBody:
                    content:
                      application/json:
                        schema:
                          ${"$"}ref: '#/components/schemas/Data_RequestBody'
                    required: true
                  responses:
                    200:
                      description: API 1
            components:
              schemas:
                Hello:
                  required:
                  - world
                  properties:
                    world:
                      type: string
                Data_RequestBody:
                  required:
                  - hello
                  properties:
                    hello:
                      oneOf:
                      - properties: {}
                        nullable: true
                      - ${"$"}ref: '#/components/schemas/Hello'
            """.trimIndent()
        )
    }

    @Test
    fun `lookup string value in gherkin should result in a string type in yaml`() {
        val feature = parseGherkinStringToFeature(
            """
            Feature: API
            
            Scenario: API
              When POST /data
              And request-body (RequestBody: string)
              Then status 200
            """.trimIndent()
        )
        val openAPI = feature.toOpenApi()

        with(OpenApiSpecification("/file.yaml", openAPI).toFeature()) {
            assertThat(
                this.matches(
                    HttpRequest(
                        "POST",
                        "/data",
                        body = StringValue("Hello world")
                    ), HttpResponse.OK
                )
            ).isTrue
        }

        val openAPIYaml = openAPIToString(openAPI)
        portableComparisonAcrossBuildEnvironments(
            openAPIYaml,
            """
            ---
            openapi: 3.0.1
            info:
              title: API
              version: 1
            paths:
              /data:
                post:
                  summary: API
                  parameters: []
                  requestBody:
                    content:
                      text/plain:
                        schema:
                          type: string
                    required: true
                  responses:
                    200:
                      description: API
            """.trimIndent()
        )
    }

    @Test
    fun `recursive array ref`() {
        val feature = parseGherkinStringToFeature(
            """
            Feature: API
            
            Scenario: API
              Given type Data
              | id | (number) |
              | data? | (Data*) |
              When POST /data
              And request-body (Data)
              Then status 200
            """.trimIndent()
        )
        val openAPI = feature.toOpenApi()

        with(OpenApiSpecification("/file.yaml", openAPI).toFeature()) {
            assertThat(
                this.matches(
                    HttpRequest(
                        "POST",
                        "/data",
                        body = parsedJSON("""{"id": 10}""")
                    ), HttpResponse.OK
                )
            ).isTrue
        }

        val openAPIYaml = openAPIToString(openAPI)
        portableComparisonAcrossBuildEnvironments(
            openAPIYaml,
            """
            ---
            openapi: 3.0.1
            info:
              title: API
              version: 1
            paths:
              /data:
                post:
                  summary: API
                  parameters: []
                  requestBody:
                    content:
                      application/json:
                        schema:
                          ${"$"}ref: '#/components/schemas/Data'
                    required: true
                  responses:
                    200:
                      description: API
            components:
              schemas:
                Data:
                  required:
                  - id
                  properties:
                    id:
                      type: number
                    data:
                      type: array
                      items:
                        ${"$"}ref: '#/components/schemas/Data'
            """.trimIndent()
        )
    }

    @Test
    fun `handle object inside array inside object correctly`() {
        val openAPI =
            """
---
openapi: 3.0.1
info:
  title: API
  version: 1
paths:
  /data:
    post:
      summary: API
      parameters: []
      requestBody:
        content:
          application/json:
            schema:
              ${"$"}ref: '#/components/schemas/Data'
      responses:
        200:
          description: API
components:
  schemas:
    Data:
      properties:
        data:
          type: array
          items:
            type: object
            properties:
              id:
                type: integer
""".trimIndent()

        val feature = OpenApiSpecification.fromYAML(openAPI, "").toFeature()

        val request = HttpRequest("POST", "/data", body = parsedValue("""{"data": [{"id": 10}]}"""))
        val response = HttpResponse.OK

        val stub: HttpStubData = feature.matchingStub(request, response)

        println(stub.requestType)

        assertThat(stub.requestType.method).isEqualTo("POST")

    }

    @Test
    fun `support path parameter as enum inline`() {
        val openAPI =
            """
---
openapi: 3.0.1
info:
  title: API
  version: 1
paths:
  /permissions/state/{state}:
    get:
      parameters:
      - name: state
        in: path
        schema:
          type: string
          enum:
          - ALLOW
          - DENY
      responses:
        200:
          description: API
""".trimIndent()

        val feature = OpenApiSpecification.fromYAML(openAPI, "").toFeature()

        val request = HttpRequest("GET", "/permissions/state/ALLOW")
        val response = HttpResponse.OK

        val stub: HttpStubData = feature.matchingStub(request, response)

        println(stub.requestType)

        assertThat(stub.requestType.method).isEqualTo("GET")
        assertThat(stub.response.status).isEqualTo(200)
    }

    @Test
    fun `support path parameter as enum reference`() {
        val openAPI =
            """
---
openapi: 3.0.1
info:
  title: API
  version: 1
paths:
  /permissions/state/{state}:
    get:
      parameters:
      - ${'$'}ref: '#/components/parameters/stateParam'
      responses:
        200:
          description: API
components:
  parameters:
    stateParam:
      name: state
      in: path
      schema:
        type: string
        enum:
        - ALLOW
        - DENY
""".trimIndent()

        val feature = OpenApiSpecification.fromYAML(openAPI, "").toFeature()

        val request = HttpRequest("GET", "/permissions/state/ALLOW")
        val response = HttpResponse.OK

        val stub: HttpStubData = feature.matchingStub(request, response)

        println(stub.requestType)

        assertThat(stub.requestType.method).isEqualTo("GET")
        assertThat(stub.response.status).isEqualTo(200)
    }

    @Test
    fun `support dictionary object type in request body with data structure as reference`() {
        val openAPI =
            """
---
openapi: 3.0.1
info:
  title: API
  version: 1
paths:
  /data:
    post:
      summary: API
      parameters: []
      requestBody:
        content:
          application/json:
            schema:
              type: object
              additionalProperties:
                ${"$"}ref: Data
      responses:
        200:
          description: API
components:
  schemas:
    Data:
      type: object
      properties:
        name:
          type: string
""".trimIndent()

        val feature = OpenApiSpecification.fromYAML(openAPI, "").toFeature()

        val request =
            HttpRequest("POST", "/data", body = parsedValue("""{"10": {"name": "Jill"}, "20": {"name": "Jack"}}"""))
        val response = HttpResponse.OK

        val stub: HttpStubData = feature.matchingStub(request, response)

        println(stub.requestType)

        assertThat(stub.requestType.method).isEqualTo("POST")
        assertThat(stub.response.status).isEqualTo(200)
    }

    @Test
    fun `support dictionary object type in request body with inline data structure`() {
        val openAPI =
            """
---
openapi: 3.0.1
info:
  title: API
  version: 1
paths:
  /data:
    post:
      summary: API
      parameters: []
      requestBody:
        content:
          application/json:
            schema:
              type: object
              additionalProperties:
                type: object
                properties:
                  name:
                    type: string
      responses:
        200:
          description: API
""".trimIndent()

        val feature = OpenApiSpecification.fromYAML(openAPI, "").toFeature()

        val request =
            HttpRequest("POST", "/data", body = parsedValue("""{"10": {"name": "Jill"}, "20": {"name": "Jack"}}"""))
        val response = HttpResponse.OK

        val stub: HttpStubData = feature.matchingStub(request, response)

        println(stub.requestType)

        assertThat(stub.requestType.method).isEqualTo("POST")
        assertThat(stub.response.status).isEqualTo(200)
    }

    @Test
    fun `support dictionary object type as JSON value`() {
        val openAPI =
            """
---
openapi: 3.0.1
info:
  title: API
  version: 1
paths:
  /data:
    post:
      summary: API
      parameters: []
      requestBody:
        content:
          application/json:
            schema:
              type: object
              properties:
                Data:
                  type: object
                  additionalProperties:
                    ${"$"}ref: Person
      responses:
        200:
          description: API
components:
  schemas:
    Person:
      type: object
      properties:
        name:
          type: string
""".trimIndent()

        val feature = OpenApiSpecification.fromYAML(openAPI, "").toFeature()

        val request = HttpRequest(
            "POST",
            "/data",
            body = parsedValue("""{"Data": {"10": {"name": "Jill"}, "20": {"name": "Jack"}}}""")
        )
        val response = HttpResponse.OK

        val stub: HttpStubData = feature.matchingStub(request, response)

        println(stub.requestType)

        assertThat(stub.requestType.method).isEqualTo("POST")
        assertThat(stub.response.status).isEqualTo(200)

    }

    @Test
    fun `support dictionary object type with composed oneOf value`() {
        val openAPI =
            """
---
openapi: 3.0.1
info:
  title: API
  version: 1
paths:
  /data:
    post:
      summary: API
      parameters: []
      requestBody:
        content:
          application/json:
            schema:
              type: object
              properties:
                myValues:
                  type: object
                  additionalProperties:
                    oneOf:
                    - ${"$"}ref: Person
                    - ${"$"}ref: Alien
      responses:
        200:
          description: API
components:
  schemas:
    Person:
      type: object
      properties:
        name:
          type: string
    Alien:
      type: object
      properties:
        moniker:
          type: string
        homePlanet:
          type: string
""".trimIndent()

        val feature = OpenApiSpecification.fromYAML(openAPI, "").toFeature()

        val request = HttpRequest(
            "POST",
            "/data",
            body = parsedValue("""{"myValues": {"10": {"name": "Jill"}, "20": {"moniker": "Vin", "homePlanet": "Scadrial"}}}""")
        )
        val response = HttpResponse.OK

        val stub: HttpStubData = feature.matchingStub(request, response)

        println(stub.requestType)

        assertThat(stub.requestType.method).isEqualTo("POST")
        assertThat(stub.response.status).isEqualTo(200)

    }

    @Test
    fun `support dictionary object type in request body with inline fixed keys`() {
        val openAPI =
            """
---
openapi: 3.0.1
info:
  title: API
  version: 1
paths:
  /data:
    post:
      summary: API
      parameters: []
      requestBody:
        content:
          application/json:
            schema:
              type: object
              additionalProperties:
                type: string
      responses:
        200:
          description: API
""".trimIndent()

        val feature = OpenApiSpecification.fromYAML(openAPI, "").toFeature()

        val request =
            HttpRequest("POST", "/data", body = parsedValue("""{"10": "Jill", "20": "Jack"}"""))
        val response = HttpResponse.OK

        val stub: HttpStubData = feature.matchingStub(request, response)

        println(stub.requestType)

        assertThat(stub.requestType.method).isEqualTo("POST")
        assertThat(stub.response.status).isEqualTo(200)
    }

    @Nested
    inner class WhenAdditionalPropertiesIsFalse {
        private val openAPI =
            """
---
openapi: 3.0.1
info:
  title: API
  version: 1
paths:
  /data:
    post:
      summary: API
      parameters: []
      requestBody:
        required: true
        content:
          application/json:
            schema:
              type: object
              properties:
                id:
                  type: integer
              additionalProperties: false
      responses:
        200:
          description: API
""".trimIndent()

        val feature = OpenApiSpecification.fromYAML(openAPI, "").toFeature()

        @Test
        fun `an object with no additional properties should match the specification`() {
            val request =
                HttpRequest("POST", "/data", body = parsedValue("""{"id": 10}"""))
            val response = HttpResponse.OK

            val stub: HttpStubData = feature.matchingStub(request, response)
            assertThat(stub.requestType.matches(request, Resolver())).isInstanceOf(Success::class.java)
        }

        @Test
        fun `an object with additional properties should not match the specification`() {
            val invalidRequest =
                HttpRequest("POST", "/data", body = parsedValue("""{"id": 10, "name": "Jill"}"""))
            val response = HttpResponse.OK

            assertThatThrownBy { feature.matchingStub(invalidRequest, response) }
                .isInstanceOf(NoMatchingScenario::class.java)
                .hasMessageContaining("REQUEST.BODY.name")
        }
    }


    @Nested
    inner class WhenAdditionalPropertiesIsTrue {
        private val openAPI =
            """
---
openapi: 3.0.1
info:
  title: API
  version: 1
paths:
  /data:
    post:
      summary: API
      parameters: []
      requestBody:
        required: true
        content:
          application/json:
            schema:
              type: object
              additionalProperties: true
      responses:
        200:
          description: API
""".trimIndent()

        val feature = OpenApiSpecification.fromYAML(openAPI, "").toFeature()

        @Test
        fun `an object with string keys with values of any type should meet the specification`() {
            val request =
                HttpRequest(
                    "POST",
                    "/data",
                    body = parsedValue("""{"id": 10, "address": {"street": "Link Road", "city": "Mumbai", "country": "India"}}""")
                )
            val response = HttpResponse.OK

            val stub: HttpStubData = feature.matchingStub(request, response)
            assertThat(stub.requestType.matches(request, Resolver())).isInstanceOf(Success::class.java)
        }

        @Test
        fun `an object with string keys with some values set as null should match the specification`() {
            val request =
                HttpRequest("POST", "/data", body = parsedValue("""{"id": 10, "address": null}"""))
            val response = HttpResponse.OK

            val stub: HttpStubData = feature.matchingStub(request, response)
            assertThat(stub.requestType.matches(request, Resolver())).isInstanceOf(Success::class.java)
        }

        @Test
        fun `a string value should not match the specification`() {
            val invalidRequest =
                HttpRequest("POST", "/data", body = StringValue("some data"))
            val response = HttpResponse.OK

            assertThatThrownBy { feature.matchingStub(invalidRequest, response) }
                .isInstanceOf(NoMatchingScenario::class.java)
                .hasMessageContaining("Expected json object, actual was some data")
        }
    }

    @Test
    fun `conversion supports dictionary type`() {
        val gherkin = """
            Feature: Test
              Scenario: Test
                Given type Data
                | name | (string) |
                When GET /
                Then status 200
                And response-header Content-Type application/json
                And response-body (dictionary string Data)
        """.trimIndent()

        val feature = parseGherkinStringToFeature(gherkin)
        val openAPI = feature.toOpenApi()

        with(OpenApiSpecification("/file.yaml", openAPI).toFeature()) {
            val request = HttpRequest(
                "GET",
                "/"
            )
            val response = HttpResponse.ok(
                body = parsedJSON("""{"10": {"name": "Jane"}}""")
            )

            val matchResult =
                this.matchResult(
                    request,
                    response
                )

            assertThat(matchResult).withFailMessage(matchResult.reportString()).isInstanceOf(Success::class.java)
        }

    }

    @Test
    fun `should resolve ref to another file`() {
        val openApiSpecification = OpenApiSpecification.fromFile(OPENAPI_FILE_WITH_REFERENCE)
        val (scenarioInfos, _) = openApiSpecification.toScenarioInfos()
        assertThat((scenarioInfos).size).isEqualTo(1)
        assertThat(openApiSpecification.patterns["(Pet)"]).isNotNull
    }

    private fun assertNotFoundInHeaders(headersPattern: HttpHeadersPattern) {
        assertThat(headersPattern.pattern.keys.map { it.lowercase() }).doesNotContain(CONTENT_TYPE.lowercase())
    }

    @Nested
    inner class XML {
        @Test
        fun `basic xml contract`() {
            val xmlContract = """
            openapi: 3.0.3
            info:
              title: test-xml
              version: '1.0'
            paths:
              '/users':
                post:
                  responses:
                    '200':
                      description: OK
                  requestBody:
                    content:
                      application/xml:
                        schema:
                          type: object
                          xml:
                            name: user
                          properties:
                            id:
                              type: integer
                          required:
                            - id
        """.trimIndent()

            val xmlFeature = OpenApiSpecification.fromYAML(xmlContract, "").toFeature()

            val xmlSnippet = """<user><id>10</id></user>"""

            assertMatchesSnippet(xmlSnippet, xmlFeature)
        }

        @Test
        fun `xml contract with attributes`() {
            val xmlContract = """
            openapi: 3.0.3
            info:
              title: test-xml
              version: '1.0'
            paths:
              '/users':
                post:
                  responses:
                    '200':
                      description: OK
                  requestBody:
                    content:
                      application/xml:
                        schema:
                          type: object
                          xml:
                            name: user
                          properties:
                            id:
                              type: integer
                            name:
                              type: string
                              xml:
                                attribute: true
                          required:
                            - id
        """.trimIndent()

            val xmlFeature = OpenApiSpecification.fromYAML(xmlContract, "").toFeature()

            val xmlSnippet = """<user name="John Doe"><id>10</id></user>"""

            assertMatchesSnippet(xmlSnippet, xmlFeature)
        }

        @Test
        fun `xml contract shows error when compulsory node is not available`() {
            val xmlContract = """
            openapi: 3.0.3
            info:
              title: test-xml
              version: '1.0'
            paths:
              '/users':
                post:
                  responses:
                    '200':
                      description: OK
                  requestBody:
                    content:
                      application/xml:
                        schema:
                          type: object
                          xml:
                            name: user
                          properties:
                            id:
                              type: integer
                            name:
                              type: string
                          required:
                            - id
                            - name
        """.trimIndent()

            val xmlFeature = OpenApiSpecification.fromYAML(xmlContract, "").toFeature()
            val xmlSnippet = """<user><id>10</id></user>"""
            val request = HttpRequest("POST", "/users", body = parsedValue(xmlSnippet))
            assertThatThrownBy {
                xmlFeature.matchingStub(
                    request,
                    HttpResponse.OK
                )
            }.isInstanceOf(NoMatchingScenario::class.java)
        }

        @Test
        fun `xml contract with optional node`() {
            val xmlContract = """
            openapi: 3.0.3
            info:
              title: test-xml
              version: '1.0'
            paths:
              '/users':
                post:
                  responses:
                    '200':
                      description: OK
                  requestBody:
                    content:
                      application/xml:
                        schema:
                          type: object
                          xml:
                            name: user
                          properties:
                            id:
                              type: integer
                            name:
                              type: string
                          required:
                            - id
        """.trimIndent()

            val xmlFeature = OpenApiSpecification.fromYAML(xmlContract, "").toFeature()

            val xmlSnippet = """<user><id>10</id></user>"""

            assertMatchesSnippet(xmlSnippet, xmlFeature)
        }

        @Test
        fun `xml contract with attributes in child node`() {
            val xmlContract = """
            openapi: 3.0.3
            info:
              title: test-xml
              version: '1.0'
            paths:
              '/users':
                post:
                  responses:
                    '200':
                      description: OK
                  requestBody:
                    content:
                      application/xml:
                        schema:
                          type: object
                          xml:
                            name: user
                          properties:
                            id:
                              type: integer
                            address:
                              type: object
                              properties:
                                street:
                                  type: string
                                pincode:
                                  type: string
                                  xml:
                                    attribute: true
                              required:
                                - street
                                - pincode
                          required:
                            - id
                            - address
        """.trimIndent()

            val xmlFeature = OpenApiSpecification.fromYAML(xmlContract, "").toFeature()

            val xmlSnippet =
                """<user><id>10</id><address pincode="101010"><street>Baker street</street></address></user>"""

            assertMatchesSnippet(xmlSnippet, xmlFeature)
        }

        @Test
        fun `xml contract with unwrapped xml node array marked required`() {
            val xmlContract = """
            openapi: 3.0.3
            info:
              title: test-xml
              version: '1.0'
            paths:
              '/cart':
                post:
                  responses:
                    '200':
                      description: OK
                  requestBody:
                    content:
                      application/xml:
                        schema:
                          type: object
                          xml:
                            name: products
                          properties:
                            id:
                              type: array
                              items:
                                type: number
                          required:
                            - id
        """.trimIndent()

            val xmlFeature = OpenApiSpecification.fromYAML(xmlContract, "").toFeature()

            val xmlSnippet = """<products><id>10</id><id>10</id></products>"""

            assertMatchesSnippet("/cart", xmlSnippet, xmlFeature)
        }

        @Test
        fun `xml contract with unwrapped xml node array which is not marked required`() {
            val xmlContract = """
            openapi: 3.0.3
            info:
              title: test-xml
              version: '1.0'
            paths:
              '/cart':
                post:
                  responses:
                    '200':
                      description: OK
                  requestBody:
                    content:
                      application/xml:
                        schema:
                          type: object
                          xml:
                            name: products
                          properties:
                            id:
                              type: array
                              items:
                                type: number
        """.trimIndent()

            val xmlFeature = OpenApiSpecification.fromYAML(xmlContract, "").toFeature()

            val xmlSnippet = """<products><id>10</id><id>10</id></products>"""

            assertMatchesSnippet("/cart", xmlSnippet, xmlFeature)
        }

        @Test
        fun `xml contract with unwrapped xml node array that specifies it's own name`() {
            val xmlContract = """
            openapi: 3.0.3
            info:
              title: test-xml
              version: '1.0'
            paths:
              '/cart':
                post:
                  responses:
                    '200':
                      description: OK
                  requestBody:
                    content:
                      application/xml:
                        schema:
                          type: object
                          xml:
                            name: products
                          properties:
                            id:
                              type: array
                              items:
                                type: number
                                xml:
                                  name: productid
                          required:
                            - id
        """.trimIndent()

            val xmlFeature = OpenApiSpecification.fromYAML(xmlContract, "").toFeature()

            val xmlSnippet = """<products><productid>10</productid><productid>10</productid></products>"""

            assertMatchesSnippet("/cart", xmlSnippet, xmlFeature)
        }

        @Test
        fun `xml contract with wrapped xml node array that specifies wrapper name`() {
            val xmlContract = """
            openapi: 3.0.3
            info:
              title: test-xml
              version: '1.0'
            paths:
              '/cart':
                post:
                  responses:
                    '200':
                      description: OK
                  requestBody:
                    content:
                      application/xml:
                        schema:
                          type: array
                          items:
                            type: number
                          xml:
                            wrapped: true
                            name: products
        """.trimIndent()

            val xmlFeature = OpenApiSpecification.fromYAML(xmlContract, "").toFeature()

            val xmlSnippet = """<products><products>10</products><products>10</products></products>"""

            assertMatchesSnippet("/cart", xmlSnippet, xmlFeature)
        }

        @Test
        fun `xml contract with wrapped xml node array that does not specify wrapper name`() {
            val xmlContract = """
            openapi: 3.0.3
            info:
              title: test-xml
              version: '1.0'
            paths:
              '/cart':
                post:
                  responses:
                    '200':
                      description: OK
                  requestBody:
                    content:
                      application/xml:
                        schema:
                          ${'$'}ref: '#/components/schemas/products'
            components:
              schemas:
                products:
                  type: array
                  items:
                    type: number
                    xml:
                      name: id
                  xml:
                    wrapped: true
        """.trimIndent()

            val xmlFeature = OpenApiSpecification.fromYAML(xmlContract, "").toFeature()

            val xmlSnippet = """<products><id>10</id><id>10</id></products>"""

            assertMatchesSnippet("/cart", xmlSnippet, xmlFeature)
        }

        @Test
        fun `xml contract with wrapped xml node array that changes wrapper name but not member element name`() {
            val xmlContract = """
            openapi: 3.0.3
            info:
              title: test-xml
              version: '1.0'
            paths:
              '/cart':
                post:
                  responses:
                    '200':
                      description: OK
                  requestBody:
                    content:
                      application/xml:
                        schema:
                          ${'$'}ref: '#/components/schemas/product'
            components:
              schemas:
                product:
                  type: array
                  items:
                    type: number
                  xml:
                    wrapped: true
                    name: products
        """.trimIndent()

            val xmlFeature = OpenApiSpecification.fromYAML(xmlContract, "").toFeature()

            val xmlSnippet = """<products><products>10</products><products>10</products></products>"""

            assertMatchesSnippet("/cart", xmlSnippet, xmlFeature)
        }

        @Test
        fun `xml contract with wrapped xml node array that sets the array name without setting wrapper to true`() {
            val xmlContract = """
            openapi: 3.0.3
            info:
              title: test-xml
              version: '1.0'
            paths:
              '/cart':
                post:
                  responses:
                    '200':
                      description: OK
                  requestBody:
                    content:
                      application/xml:
                        schema:
                          ${'$'}ref: '#/components/schemas/product'
            components:
              schemas:
                product:
                  type: object
                  properties:
                    productdata:
                      type: array
                      items:
                        type: number
                      xml:
                        name: products
        """.trimIndent()

            val xmlFeature = OpenApiSpecification.fromYAML(xmlContract, "").toFeature()

            val xmlSnippet = """<product><productdata>10</productdata><productdata>10</productdata></product>"""

            assertMatchesSnippet("/cart", xmlSnippet, xmlFeature)
        }

        @Test
        fun `xml contract with wrapped xml node array defined in an object that sets the array name and sets wrapper to true`() {
            val xmlContract = """
            openapi: 3.0.3
            info:
              title: test-xml
              version: '1.0'
            paths:
              '/cart':
                post:
                  responses:
                    '200':
                      description: OK
                  requestBody:
                    content:
                      application/xml:
                        schema:
                          ${'$'}ref: '#/components/schemas/productdata'
            components:
              schemas:
                productdata:
                  type: object
                  properties:
                    productinner:
                      type: array
                      items:
                        type: number
                      xml:
                        name: products
                        wrapped: true
        """.trimIndent()

            val xmlFeature = OpenApiSpecification.fromYAML(xmlContract, "").toFeature()

            val xmlSnippet =
                """<productdata><products><products>10</products><products>10</products></products></productdata>"""

            assertMatchesSnippet("/cart", xmlSnippet, xmlFeature)
        }

        @Test
        fun `xml contract with body defined by ref having xml name`() {
            val xmlContract = """
            openapi: 3.0.3
            info:
              title: test-xml
              version: '1.0'
            paths:
              '/cart':
                post:
                  responses:
                    '200':
                      description: OK
                  requestBody:
                    content:
                      application/xml:
                        schema:
                          ${'$'}ref: '#/components/schemas/RequestBody'
            components:
              schemas:
                RequestBody:
                  type: object
                  xml:
                    name: products
                  properties:
                    id:
                      type: number
        """.trimIndent()

            val xmlFeature = OpenApiSpecification.fromYAML(xmlContract, "").toFeature()

            val xmlSnippet = """<products><id>10</id></products>"""

            assertMatchesSnippet("/cart", xmlSnippet, xmlFeature)
        }

        @Test
        fun `xml contract with body defined by ref having no xml name`() {
            val xmlContract = """
            openapi: 3.0.3
            info:
              title: test-xml
              version: '1.0'
            paths:
              '/cart':
                post:
                  responses:
                    '200':
                      description: OK
                  requestBody:
                    content:
                      application/xml:
                        schema:
                          ${'$'}ref: '#/components/schemas/products'
            components:
              schemas:
                products:
                  type: object
                  properties:
                    id:
                      type: number
        """.trimIndent()

            val xmlFeature = OpenApiSpecification.fromYAML(xmlContract, "").toFeature()

            val xmlSnippet = """<products><id>10</id></products>"""

            assertMatchesSnippet("/cart", xmlSnippet, xmlFeature)
        }

        @Test
        fun `xml contract with xml response body`() {
            val xmlContract = """
            openapi: 3.0.3
            info:
              title: test-xml
              version: '1.0'
            paths:
              '/cart':
                get:
                  responses:
                    '200':
                      description: OK
                      content:
                        application/xml:
                          schema:
                            ${'$'}ref: '#/components/schemas/products'
            components:
                  schemas:
                    products:
                      type: object
                      properties:
                        id:
                          type: number
        """.trimIndent()

            val xmlFeature = OpenApiSpecification.fromYAML(xmlContract, "").toFeature()

            val xmlSnippet = """<products><id>10</id></products>"""

            assertMatchesResponseSnippet("/cart", xmlSnippet, xmlFeature)
        }

        @Test
        fun `xml contract with xml ref within an xml payload`() {
            val xmlContract = """
            openapi: 3.0.3
            info:
              title: test-xml
              version: '1.0'
            paths:
              '/user':
                get:
                  responses:
                    '200':
                      description: OK
                      content:
                        application/xml:
                          schema:
                            type: object
                            xml:
                              name: user
                            properties:
                              id:
                                type: number
                              company:
                                type: object
                                properties:
                                  id:
                                    type: number
                                  address:
                                    ${"$"}ref: '#/components/schemas/AddressData' 
            components:
                  schemas:
                    AddressData:
                      type: object
                      properties:
                        flat:
                          type: string
                        street:
                          type: string
        """.trimIndent()

            val xmlFeature = OpenApiSpecification.fromYAML(xmlContract, "").toFeature()

            val xmlSnippet =
                """<user><id>10</id><company><id>100</id><address><flat>221B</flat><street>Baker Street</street></address></company></user>"""

            assertMatchesResponseSnippet("/user", xmlSnippet, xmlFeature)
        }

        @Test
        fun `xml contract with xml ref within an xml payload nested at the second level`() {
            val xmlContract = """
            openapi: 3.0.3
            info:
              title: test-xml
              version: '1.0'
            paths:
              '/user':
                get:
                  responses:
                    '200':
                      description: OK
                      content:
                        application/xml:
                          schema:
                            type: object
                            xml:
                              name: user
                            properties:
                              id:
                                type: number
                              address:
                                ${"$"}ref: '#/components/schemas/AddressData' 
            components:
                  schemas:
                    AddressData:
                      type: object
                      properties:
                        flat:
                          type: string
                        street:
                          type: string
        """.trimIndent()

            val xmlFeature = OpenApiSpecification.fromYAML(xmlContract, "").toFeature()

            val xmlSnippet =
                """<user><id>10</id><address><flat>221B</flat><street>Baker Street</street></address></user>"""

            assertMatchesResponseSnippet("/user", xmlSnippet, xmlFeature)
        }

        @Test
        fun `xml contract with array items specified as ref`() {
            val xmlContract = """
            openapi: 3.0.3
            info:
              title: test-xml
              version: '1.0'
            paths:
              '/user':
                post:
                  responses:
                    '200':
                      description: OK
                  requestBody:
                    content:
                      application/xml:
                        schema:
                          type: object
                          xml:
                            name: users
                          properties:
                            productid:
                              type: array
                              xml:
                                name: user
                              items:
                                ${"$"}ref: '#/components/schemas/UserData'
            components:
              schemas:
                UserData:
                  type: object
                  properties:
                    id:
                      type: number
                    name:
                      type: string
        """.trimIndent()

            val xmlFeature = OpenApiSpecification.fromYAML(xmlContract, "").toFeature()

            val xmlSnippet =
                """<users><user><id>10</id><name>John Doe</name></user><user><id>20</id><name>Jane Doe</name></user></users>"""

            assertMatchesSnippet("/user", xmlSnippet, xmlFeature)
        }

        @Test
        fun `xml contract with value specified as ref pointing to an array type`() {
            val xmlContract1 = """
            openapi: 3.0.3
            info:
              title: test-xml
              version: '1.0'
            paths:
              '/user':
                post:
                  responses:
                    '200':
                      description: OK
                  requestBody:
                    content:
                      application/xml:
                        schema:
                          type: object
                          xml:
                            name: users
                          properties:
                            user:
                              ${'$'}ref: '#/components/schemas/UserArray'
                              type: array
                              items:
                                ${"$"}ref: '#/components/schemas/UserData'
            components:
              schemas:
                UserData:
                  type: object
                  properties:
                    id:
                      type: number
                    name:
                      type: string
                UserArray:
                  type: array
                  items:
                    ${"$"}ref: '#/components/schemas/UserData'
                  xml:
                    name: user
        """.trimIndent()

            val xmlContract2 = """
            openapi: 3.0.3
            info:
              title: test-xml
              version: '1.0'
            paths:
              '/user':
                post:
                  responses:
                    '200':
                      description: OK
                  requestBody:
                    content:
                      application/xml:
                        schema:
                          type: object
                          xml:
                            name: users
                          properties:
                            user:
                              ${'$'}ref: '#/components/schemas/UserArray'
                              type: array
                              xml:
                                name: user
                              items:
                                ${"$"}ref: '#/components/schemas/UserData'
            components:
              schemas:
                UserData:
                  type: object
                  properties:
                    id:
                      type: number
                    name:
                      type: string
                UserArray:
                  type: array
                  items:
                    ${"$"}ref: '#/components/schemas/UserData'
        """.trimIndent()

            for (xmlContract in listOf(xmlContract1, xmlContract2)) {
                val xmlFeature = OpenApiSpecification.fromYAML(xmlContract, "").toFeature()

                val xmlSnippet =
                    """<users><user><id>10</id><name>John Doe</name></user><user><id>20</id><name>Jane Doe</name></user></users>"""

                assertMatchesSnippet("/user", xmlSnippet, xmlFeature)
            }
        }

        @Test
        fun `xml contract with recursive type definition`() {
            val xmlContract = """
            openapi: 3.0.3
            info:
              title: test-xml
              version: '1.0'
            paths:
              '/user':
                post:
                  responses:
                    '200':
                      description: OK
                  requestBody:
                    content:
                      application/xml:
                        schema:
                          ${'$'}ref: '#/components/schemas/user'
            components:
              schemas:
                user:
                  type: object
                  properties:
                    id:
                      type: number
                    name:
                      type: string
                    next:
                      ${'$'}ref: '#/components/schemas/user'
        """.trimIndent()

            val xmlFeature = OpenApiSpecification.fromYAML(xmlContract, "").toFeature()

            val xmlSnippet =
                """<user><id>10</id><name>John Doe</name><next><id>20</id><name>Jane Doe</name></next></user>"""

            assertMatchesSnippet("/user", xmlSnippet, xmlFeature)
        }

        @Test
        fun `xml contract with prefix`() {
            val xmlContract = """
            openapi: 3.0.3
            info:
              title: test-xml
              version: '1.0'
            paths:
              '/user':
                post:
                  responses:
                    '200':
                      description: OK
                  requestBody:
                    content:
                      application/xml:
                        schema:
                          type: object
                          xml:
                            name: user
                            prefix: test
                          properties:
                            id:
                              type: number
                            name:
                              type: string
        """.trimIndent()

            val xmlFeature = OpenApiSpecification.fromYAML(xmlContract, "").toFeature()

            val xmlSnippet = """<test:user><id>10</id><name>John Doe</name></test:user>"""

            assertMatchesSnippet("/user", xmlSnippet, xmlFeature)

            val body = xmlFeature.scenarios.first().httpRequestPattern.body as XMLPattern
            assertThat(body.pattern.realName).isEqualTo("test:user")
        }

        @Test
        fun `xml contract with prefix and namespace`() {
            val xmlContract = """
            openapi: 3.0.3
            info:
              title: test-xml
              version: '1.0'
            paths:
              '/user':
                post:
                  responses:
                    '200':
                      description: OK
                  requestBody:
                    content:
                      application/xml:
                        schema:
                          type: object
                          xml:
                            name: user
                            prefix: test
                            namespace: 'http://helloworld.com'
                          properties:
                            id:
                              type: number
                            name:
                              type: string
        """.trimIndent()

            val xmlFeature = OpenApiSpecification.fromYAML(xmlContract, "").toFeature()

            val xmlSnippet =
                """<test:user xmlns:test="http://helloworld.com"><id>10</id><name>John Doe</name></test:user>"""

            assertMatchesSnippet("/user", xmlSnippet, xmlFeature)

            val body = xmlFeature.scenarios.first().httpRequestPattern.body as XMLPattern
            assertThat(body.pattern.realName).isEqualTo("test:user")
            val testNamespaceAttribute = body.pattern.attributes.getValue("xmlns:test") as ExactValuePattern
            assertThat(testNamespaceAttribute.pattern.toStringLiteral()).isEqualTo("http://helloworld.com")
        }

<<<<<<< HEAD
        @Test
        fun `run contract tests from an OpenAPI XML spec`(@TempDir(cleanup = ALWAYS) dir: File) {
            val contractString = """
                openapi: 3.0.3
                info:
                  title: test-xml
                  version: '1.0'
                paths:
                  '/users':
                    post:
                      responses:
                        '200':
                          description: OK
                      requestBody:
                        content:
                          application/xml:
                            schema:
                              ${'$'}ref: '#/components/schemas/user'
                components:
                  schemas:
                    user:
                      type: object
                      properties:
                        id:
                          type: integer
                      required:
                        - id
            """.trimIndent()

            val contractFile = dir.canonicalFile.resolve("contract.yaml")
            contractFile.writeText(contractString)

            val wrapperSpecString = """
                Feature: Test
                  Background:
                    Given openapi ./contract.yaml
                    
                  Scenario Outline: Test
                    When POST /users
                    Then status 200
                    
                    Examples:
                    | (user)                   |
                    | <user><id>10</id></user> |
            """.trimIndent()

            val wrapperSpecFile = dir.canonicalFile.resolve("contract.spec")
            wrapperSpecFile.writeText(wrapperSpecString)

            val feature: Feature = parseContractFileToFeature(wrapperSpecFile.path)
            var state = "not_called"

            val result: Results = feature.executeTests(object : TestExecutor {
                override fun execute(request: HttpRequest): HttpResponse {
                    println(request.body.toStringLiteral())
                    assertThat(request.body.toStringLiteral()).isEqualTo("""<user><id>10</id></user>""")
                    state = "called"
                    return HttpResponse.OK
                }

                override fun setServerState(serverState: Map<String, Value>) {
                }
            })

            println(result.report())

            assertThat(result.success()).isTrue()

            assertThat(state).isEqualTo("called")
        }

=======
>>>>>>> 7fc309e5
        private fun assertMatchesSnippet(xmlSnippet: String, xmlFeature: Feature) {
            assertMatchesSnippet("/users", xmlSnippet, xmlFeature)
        }

        private fun assertMatchesSnippet(path: String, xmlSnippet: String, xmlFeature: Feature) {
            val request = HttpRequest("POST", path, body = parsedValue(xmlSnippet))
            val stubData = xmlFeature.matchingStub(request, HttpResponse.OK)

            val stubMatchResult =
                stubData.requestType.body.matches(parsedValue(xmlSnippet), xmlFeature.scenarios.first().resolver)

            assertThat(stubMatchResult).isInstanceOf(Success::class.java)
        }

        private fun assertMatchesResponseSnippet(path: String, xmlSnippet: String, xmlFeature: Feature) {
            val request = HttpRequest("GET", path)
            val stubData = xmlFeature.matchingStub(
                request,
                HttpResponse(200, headers = mapOf(CONTENT_TYPE to "application/xml"), body = parsedValue(xmlSnippet))
            )

            val stubMatchResult =
                stubData.responsePattern.body.matches(parsedValue(xmlSnippet), xmlFeature.scenarios.first().resolver)

            assertThat(stubMatchResult).isInstanceOf(Success::class.java)
        }

    }

    @Test
    fun `support for exporting values from a wrapper spec file`(@TempDir(cleanup = ALWAYS) tempDir: File) {
        val openAPI = """
            ---
            openapi: "3.0.1"
            info:
              title: "Person API"
              version: "1"
            paths:
              /person:
                post:
                  summary: "Get person by id"
                  parameters: []
                  requestBody:
                    required: true
                    content:
                      application/json:
                        schema:
                          required:
                          - "id"
                          properties:
                            id:
                              type: "string"
                  responses:
                    200:
                      description: "Get person by id"
                      content:
                        application/json:
                          schema:
                            type: object
                            required:
                              - id
                            properties:
                              id:
                                type: integer
            """.trimIndent()

        val openAPIFile = tempDir.resolve("person.yaml")
        openAPIFile.writeText(openAPI)

        val spec = """
            Feature: Person API
            
              Background:
                Given openapi ./person.yaml
                
              Scenario Outline: Person API
                When POST /person
                Then status 200
                And export id = response-body.id
                
                Examples:
                | id |
                | 10 |
        """.trimIndent()

        val specFile = tempDir.resolve("person.spec")
        specFile.writeText(spec)

        val feature = parseContractFileToFeature(specFile)

        val testScenario = feature.generateContractTestScenarios(emptyList()).toList().map { it.second.value }.single()

        assertThat(testScenario.bindings).containsEntry("id", "response-body.id")
    }

    @Test
    fun `support for multipart form data tests`(@TempDir(cleanup = ALWAYS) tempDir: File) {
        val openAPI = """
            ---
            openapi: "3.0.1"
            info:
              title: "Data API"
              version: "1"
            paths:
              /data_csv:
                post:
                  summary: "Save data"
                  parameters: []
                  requestBody:
                    ${'$'}ref: '#/components/requestBodies/SaveData'
                  responses:
                    200:
                      description: "Get product by id"
                      content:
                        text/plain:
                          schema:
                            type: "string"
            components:
              requestBodies:
                SaveData:
                  content:
                      multipart/form-data:
                        encoding:
                          csv:
                            contentType: text/csv
                        schema:
                          ${'$'}ref: '#/components/schemas/CsvContent'
              schemas:
                CsvContent:
                  type: object
                  required:
                    - "csv"
                  properties:
                    csv:
                      type: "string"
            """.trimIndent()

        val openAPIFile = tempDir.resolve("data.yaml")
        openAPIFile.writeText(openAPI)

        val csvFile = tempDir.resolve("data.csv")
        val csvFileContent = "1,2,3"
        csvFile.writeText(csvFileContent)

        val spec = """
            Feature: Data API
            
              Background:
                Given openapi data.yaml
                
              Scenario Outline: Save data
                When POST /data_csv
                Then status 200
                
                Examples:
                | csv         |
                | (@${csvFile.canonicalPath}) |
        """.trimIndent()

        val specFile = tempDir.resolve("data.spec")
        specFile.writeText(spec)

        val feature = parseContractFileToFeature(specFile)

        val testScenario = feature.generateContractTestScenarios(emptyList()).toList().map { it.second.value }.single()

        val requestPattern = testScenario.httpRequestPattern
        assertThat(requestPattern.multiPartFormDataPattern.single().name).isEqualTo("csv")
        assertThat(requestPattern.multiPartFormDataPattern.single().contentType).isEqualTo("text/csv")

        val generatedValue: MultiPartContentValue =
            requestPattern.multiPartFormDataPattern.single().generate(Resolver()) as MultiPartContentValue
        assertThat(generatedValue.content.toStringLiteral()).isEqualTo(csvFileContent)
    }

    @Nested
    @DisabledOnOs(WINDOWS)
    inner class MultiPartRequestBody {
        private val openAPI = """
            ---
            openapi: "3.0.1"
            info:
              title: "Data API"
              version: "1"
            paths:
              /data_csv:
                post:
                  summary: "Save data"
                  parameters: []
                  requestBody:
                    content:
                      multipart/form-data:
                        encoding:
                          csv:
                            contentType: text/csv
                        schema:
                          required:
                          -  csv
                          properties:
                            csv:
                              type: "string"
                  responses:
                    200:
                      description: "Get product by id"
                      content:
                        text/plain:
                          schema:
                            type: "string"
            """.trimIndent()

        @Test
        fun `should make multipart type optional or non-optional as per the schema`() {
            val openAPINonOptional = """
            ---
            openapi: "3.0.1"
            info:
              title: "Data API"
              version: "1"
            paths:
              /data_csv:
                post:
                  summary: "Save data"
                  parameters: []
                  requestBody:
                    content:
                      multipart/form-data:
                        encoding:
                          csv:
                            contentType: text/csv
                        schema:
                          required:
                          -  csv
                          properties:
                            csv:
                              type: "string"
                  responses:
                    200:
                      description: "Get product by id"
                      content:
                        text/plain:
                          schema:
                            type: "string"
            """.trimIndent()

            OpenApiSpecification.fromYAML(openAPINonOptional, "").toFeature().let {
                assertThat(it.scenarios.single().httpRequestPattern.multiPartFormDataPattern.single().name).doesNotEndWith(
                    "?"
                )
            }

            val openAPIOptional = """
            ---
            openapi: "3.0.1"
            info:
              title: "Data API"
              version: "1"
            paths:
              /data_csv:
                post:
                  summary: "Save data"
                  parameters: []
                  requestBody:
                    content:
                      multipart/form-data:
                        encoding:
                          csv:
                            contentType: text/csv
                        schema:
                          properties:
                            csv:
                              type: "string"
                  responses:
                    200:
                      description: "Get product by id"
                      content:
                        text/plain:
                          schema:
                            type: "string"
            """.trimIndent()

            OpenApiSpecification.fromYAML(openAPIOptional, "").toFeature().let {
                assertThat(it.scenarios.single().httpRequestPattern.multiPartFormDataPattern.single().name).endsWith("?")
            }
        }

        @Test
        fun `support for multipart form data file stub`(@TempDir(cleanup = ALWAYS) tempDir: File) {
            val openAPIFile = tempDir.resolve("data.yaml")
            openAPIFile.writeText(openAPI)

            val csvFile = tempDir.resolve("data.csv")
            val csvFileContent = "1,2,3"
            csvFile.writeText(csvFileContent)

            val stubContent = """
            {
              "http-request": {
                "method": "POST",
                "path": "/data_csv",
                "multipart-formdata": [{
                  "name": "csv",
                  "content": "(string)",
                  "contentType": "text/csv"
                }]
              },
              "http-response": {
                "status": 200,
                "body": "success"
              }
            }
        """.trimIndent()

            val stubDir = tempDir.resolve("data_examples")
            stubDir.mkdirs()
            val stubFile = stubDir.resolve("stub.json")
            stubFile.writeText(stubContent)

            var testStatus: String

            createStubFromContracts(listOf(openAPIFile.canonicalPath), "localhost", 9000, timeoutMillis = 0).use {
                testStatus = "test ran"

                val request = HttpRequest(
                    method = "POST",
                    path = "/data_csv",
                    multiPartFormData = listOf(
                        MultiPartFileValue("csv", csvFile.canonicalPath, "text/csv")
                    )
                )

                val response = it.client.execute(request)

                assertThat(response.status).isEqualTo(200)
                assertThat(response.body.toStringLiteral()).isEqualTo("success")
            }

            assertThat(testStatus).isEqualTo("test ran")
        }

        @Test
        fun `support for multipart form data file stub and validate content`(@TempDir(cleanup = ALWAYS) tempDir: File) {
            val openAPIFile = tempDir.resolve("data.yaml")
            openAPIFile.writeText(openAPI)

            val csvFile = tempDir.resolve("data.csv")
            val csvFileContent = "1,2,3"
            csvFile.writeText(csvFileContent)

            val stubContent = """
            {
              "http-request": {
                "method": "POST",
                "path": "/data_csv",
                "multipart-formdata": [
                  {
                    "name": "csv",
                    "content": "1,2,3",
                    "contentType": "text/csv"
                  }
                ]
              },
              "http-response": {
                "status": 200,
                "body": "success"
              }
            }
        """.trimIndent()

            val stubDir = tempDir.resolve("data_examples")
            stubDir.mkdirs()
            val stubFile = stubDir.resolve("stub.json")
            stubFile.writeText(stubContent)

            var testStatus: String

            createStubFromContracts(listOf(openAPIFile.canonicalPath), "localhost", 9000, timeoutMillis = 0).use {
                testStatus = "test ran"

                val request = HttpRequest(
                    method = "POST",
                    path = "/data_csv",
                    multiPartFormData = listOf(
                        MultiPartFileValue("csv", csvFile.canonicalPath, "text/csv")
                    )
                )

                val response = it.client.execute(request)

                assertThat(response.status).isEqualTo(200)
                println(response.body.toStringLiteral())
            }

            assertThat(testStatus).isEqualTo("test ran")
        }

        @Test
        fun `support for multipart form data non-file stub and validate content`(@TempDir(cleanup = ALWAYS) tempDir: File) {
            val openAPIFile = tempDir.resolve("data.yaml")
            openAPIFile.writeText(openAPI)

            val csvFile = tempDir.resolve("data.csv")
            val csvFileContent = "1,2,3"
            csvFile.writeText(csvFileContent)

            val stubContent = """
            {
              "http-request": {
                "method": "POST",
                "path": "/data_csv",
                "multipart-formdata": [
                  {
                    "name": "csv",
                    "content": "1,2,3",
                    "contentType": "text/csv"
                  }
                ]
              },
              "http-response": {
                "status": 200,
                "body": "success"
              }
            }
        """.trimIndent()

            val stubDir = tempDir.resolve("data_examples")
            stubDir.mkdirs()
            val stubFile = stubDir.resolve("stub.json")
            stubFile.writeText(stubContent)

            var testStatus: String

            createStubFromContracts(listOf(openAPIFile.canonicalPath), "localhost", 9000, timeoutMillis = 0).use {
                testStatus = "test ran"

                val request = HttpRequest(
                    method = "POST",
                    path = "/data_csv",
                    multiPartFormData = listOf(
                        MultiPartContentValue("csv", StringValue("1,2,3"), specifiedContentType = "text/csv")
                    )
                )

                val response = it.client.execute(request)

                assertThat(response.status).isEqualTo(200)
                println(response.body.toStringLiteral())
            }

            assertThat(testStatus).isEqualTo("test ran")
        }
    }

    @Test
    fun `recognizes null value`() {
        val contractString = """
                openapi: 3.0.3
                info:
                  title: test
                  version: '1.0'
                paths:
                  '/users':
                    post:
                      responses:
                        '200':
                          description: OK
                      requestBody:
                        content:
                          application/json:
                            schema:
                              ${'$'}ref: '#/components/schemas/user'
                components:
                  schemas:
                    user:
                      type: object
                      properties:
                        id:
                          nullable: true
                      required:
                        - id
            """.trimIndent()

        val contract: Feature = OpenApiSpecification.fromYAML(contractString, "").toFeature()

        val scenario = contract.scenarios.single()
        val resolver = scenario.resolver

        val requestPattern = scenario.httpRequestPattern

        val matchingRequest = HttpRequest("POST", "/users", body = parsedJSON("""{"id": null}"""))
        assertThat(requestPattern.matches(matchingRequest, resolver)).isInstanceOf(Success::class.java)

        val nonMatchingRequest = HttpRequest("POST", "/users", body = parsedJSON("""{"id": 10}"""))
        assertThat(requestPattern.matches(nonMatchingRequest, resolver)).isInstanceOf(Failure::class.java)
    }

    @Test
    fun `should generate tests for inline payload definitions with examples`() {
        val contractString = """
                openapi: 3.0.3
                info:
                  title: test
                  version: '1.0'
                paths:
                  '/users':
                    post:
                      responses:
                        '200':
                          description: OK
                          content:
                            text/plain:
                              schema:
                                type: string
                              examples:
                                200_OK:
                                  value:
                      requestBody:
                        content:
                          application/json:
                            examples:
                              200_OK:
                                value:
                                    id: abc123
                            schema:
                              type: object
                              properties:
                                id:
                                  type: string
                              required:
                                - id
            """.trimIndent()

        val feature = OpenApiSpecification.fromYAML(contractString, "").toFeature()

        val results: List<Result> =
            feature.generateContractTests(emptyList()).toList().map {
                it.runTest(object : TestExecutor {
                    override fun execute(request: HttpRequest): HttpResponse {
                        assertThat(request.body).isInstanceOf(JSONObjectValue::class.java)

                        val body = request.body as JSONObjectValue
                        assertThat(body.jsonObject).hasSize(1)
                        assertThat(body.jsonObject).containsEntry("id", StringValue("abc123"))
                        return HttpResponse.OK
                    }

                    override fun setServerState(serverState: Map<String, Value>) {
                    }
                }).first
            }

        assertThat(results).hasSize(1)

        assertThat(results[0]).isInstanceOf(Success::class.java)
    }

    @Test
    fun `should generate tests for form fields with examples`() {
        val contractString = """
                openapi: 3.0.3
                info:
                  title: test
                  version: '1.0'
                paths:
                  '/users':
                    post:
                      responses:
                        '200':
                          description: OK
                          content:
                            text/plain:
                              schema:
                                type: string
                              examples:
                                200_OK:
                                  value:
                      requestBody:
                        content:
                          application/x-www-form-urlencoded:
                             examples:
                               200_OK:
                                 value:
                                     Data:
                                       id: abc123
                             encoding:
                               Data:
                                 contentType: application/json
                             schema:
                               type: object
                               properties:
                                 Data:
                                   type: object
                                   properties:
                                     id:
                                       type: string
                                   required:
                                     - id
            """.trimIndent()

        val feature = OpenApiSpecification.fromYAML(contractString, "").toFeature()

        val results: List<Result> =
            feature.generateContractTests(emptyList()).toList().map {
                it.runTest(object : TestExecutor {
                    override fun execute(request: HttpRequest): HttpResponse {
                        assertThat(request.formFields).containsKey("Data")

                        var parsedValue: Value = JSONObjectValue()
                        assertThatCode {
                            parsedValue = parsedJSON(request.formFields["Data"]!!)
                        }.doesNotThrowAnyException()

                        assertThat((parsedValue as JSONObjectValue).jsonObject).containsEntry(
                            "id",
                            StringValue("abc123")
                        )
                        assertThat(request.formFields).hasSize(1)
                        return HttpResponse.OK
                    }

                    override fun setServerState(serverState: Map<String, Value>) {
                    }
                }).first
            }

        assertThat(results).hasSize(1)
        println(results.single().reportString())

        assertThat(results.single()).isInstanceOf(Success::class.java)
    }

    @Test
    fun `should generate tests for form fields with examples when the fields are in a ref`() {
        val contractString = """
                openapi: 3.0.3
                info:
                  title: test
                  version: '1.0'
                paths:
                  '/users':
                    post:
                      responses:
                        '200':
                          description: OK
                          content:
                            text/plain:
                              schema:
                                type: string
                              examples:
                                200_OK:
                                  value:
                      requestBody:
                        content:
                          application/x-www-form-urlencoded:
                             examples:
                               200_OK:
                                 value:
                                     Data: abc123
                             schema:
                               ${"$"}ref: '#/components/schemas/Data'
                components:
                  schemas:
                    Data:
                      type: object
                      properties:
                        Data:
                          type: string
            """.trimIndent()

        val feature = OpenApiSpecification.fromYAML(contractString, "").toFeature()

        val results: List<Result> =
            feature.generateContractTests(emptyList()).toList().map {
                it.runTest(object : TestExecutor {
                    override fun execute(request: HttpRequest): HttpResponse {
                        assertThat(request.formFields).containsKey("Data")
                        assertThat(request.formFields["Data"]).isEqualTo("abc123")
                        assertThat(request.formFields).hasSize(1)

                        return HttpResponse.OK
                    }

                    override fun setServerState(serverState: Map<String, Value>) {
                    }
                }).first
            }

        assertThat(results).hasSize(1)
        println(results.single().reportString())

        assertThat(results.single()).isInstanceOf(Success::class.java)
    }

    @Test
    fun `should generate tests for multipart fields with examples`() {
        val contractString = """
                openapi: 3.0.3
                info:
                  title: test
                  version: '1.0'
                paths:
                  '/users':
                    post:
                      responses:
                        '200':
                          description: OK
                          content:
                            text/plain:
                              schema:
                                type: string
                              examples:
                                200_OK:
                                  value:
                      requestBody:
                        content:
                          multipart/form-data:
                             examples:
                               200_OK:
                                 value:
                                   Data: abc123
                             schema:
                               type: object
                               properties:
                                 Data:
                                   type: string
                               required:
                                 - Data
            """.trimIndent()

        val feature = OpenApiSpecification.fromYAML(contractString, "").toFeature()

        val results: List<Result> =
            feature.generateContractTests(emptyList()).toList().map {
                it.runTest(object : TestExecutor {
                    override fun execute(request: HttpRequest): HttpResponse {
                        assertThat(request.multiPartFormData.first().name).isEqualTo("Data")

                        val content = request.multiPartFormData.first() as MultiPartContentValue
                        assertThat(content.content.toStringLiteral()).isEqualTo("abc123")

                        assertThat(request.multiPartFormData).hasSize(1)
                        return HttpResponse.OK
                    }

                    override fun setServerState(serverState: Map<String, Value>) {
                    }
                }).first
            }

        assertThat(results).hasSize(1)
        println(results.single().reportString())

        assertThat(results.single()).isInstanceOf(Success::class.java)
    }

    @Test
    fun `nullable oneOf ref in yaml`() {
        val openAPIText = """
            ---
            openapi: "3.0.1"
            info:
              title: "Test"
              version: "1"
            paths:
              /user:
                post:
                  summary: "Test"
                  parameters: []
                  requestBody:
                    content:
                      application/json:
                        schema:
                          required:
                          - "location"
                          properties:
                            location:
                              oneOf:
                              - nullable: true
                              - ${'$'}ref: '#/components/schemas/Address'
                              - ${'$'}ref: '#/components/schemas/LatLong'
                  responses:
                    "200":
                      description: "Test"
                      content:
                        text/plain:
                          schema:
                            type: "string"
            components:
              schemas:
                Address:
                  required:
                  - "street"
                  properties:
                    street:
                      type: "string"
                LatLong:
                  required:
                  - "latitude"
                  - "longitude"
                  properties:
                    latitude:
                      type: "number"
                    longitude:
                      type: "number"
        """.trimIndent()

        val feature = OpenApiSpecification.fromYAML(openAPIText, "").toFeature()

        assertThat(
            feature.matchingStub(
                HttpRequest(
                    "POST",
                    "/user",
                    body = parsedJSON("""{"location": {"street": "Baker Street"}}""")
                ), HttpResponse.ok("success")
            ).response.headers["X-Specmatic-Result"]
        ).isEqualTo("success")

        assertThat(
            feature.matchingStub(
                HttpRequest(
                    "POST",
                    "/user",
                    body = parsedJSON("""{"location": {"latitude": 51.523160, "longitude": -0.158070}}""")
                ), HttpResponse.ok("success")
            ).response.headers["X-Specmatic-Result"]
        ).isEqualTo("success")

        assertThat(
            feature.matchingStub(
                HttpRequest(
                    "POST",
                    "/user",
                    body = parsedJSON("""{"location": null}""")
                ), HttpResponse.ok("success")
            ).response.headers["X-Specmatic-Result"]
        ).isEqualTo("success")
    }

    @Test
    fun `non-nullable oneOf ref in yaml`() {
        val openAPIText = """
            ---
            openapi: "3.0.1"
            info:
              title: "Test"
              version: "1"
            paths:
              /user:
                post:
                  summary: "Test"
                  parameters: []
                  requestBody:
                    content:
                      application/json:
                        schema:
                          required:
                          - "location"
                          properties:
                            location:
                              oneOf:
                              - ${'$'}ref: '#/components/schemas/Address'
                              - ${'$'}ref: '#/components/schemas/LatLong'
                  responses:
                    "200":
                      description: "Test"
                      content:
                        text/plain:
                          schema:
                            type: "string"
            components:
              schemas:
                Address:
                  required:
                  - "street"
                  properties:
                    street:
                      type: "string"
                LatLong:
                  required:
                  - "latitude"
                  - "longitude"
                  properties:
                    latitude:
                      type: "number"
                    longitude:
                      type: "number"
        """.trimIndent()

        val feature = OpenApiSpecification.fromYAML(openAPIText, "").toFeature()

        assertThat(
            feature.matchingStub(
                HttpRequest(
                    "POST",
                    "/user",
                    body = parsedJSON("""{"location": {"street": "Baker Street"}}""")
                ), HttpResponse.ok("success")
            ).response.headers["X-Specmatic-Result"]
        ).isEqualTo("success")

        assertThat(
            feature.matchingStub(
                HttpRequest(
                    "POST",
                    "/user",
                    body = parsedJSON("""{"location": {"latitude": 51.523160, "longitude": -0.158070}}""")
                ), HttpResponse.ok("success")
            ).response.headers["X-Specmatic-Result"]
        ).isEqualTo("success")

        assertThatThrownBy {
            feature.matchingStub(
                HttpRequest(
                    "POST",
                    "/user",
                    body = parsedJSON("""{"location": null}""")
                ), HttpResponse.ok("success")
            )
        }.satisfies(Consumer { it.instanceOf(NoMatchingScenario::class) })
    }

    // See https://swagger.io/docs/specification/data-models/oneof-anyof-allof-not/#allof
    @Test
    fun `oneOf with discriminator in yaml`() {
        val openAPIText = """
            ---
            openapi: "3.0.1"
            info:
              title: "Test"
              version: "1"
            paths:
              /pets:
                patch:
                  requestBody:
                    content:
                      application/json:
                        schema:
                          ${'$'}ref: "#/components/schemas/Pet_Polymorphic"
                  responses:
                    "200":
                      description: "updated"
                      content:
                        text/plain:
                          schema:
                            type: "string"
            components:
              schemas:
                Pet:
                  type: object
                  required:
                  - pet_type
                  properties:
                    pet_type:
                      type: string
                  discriminator:
                    propertyName: pet_type
                Pet_Polymorphic:
                  oneOf:
                    - ${'$'}ref: '#/components/schemas/Cat'
                    - ${'$'}ref: '#/components/schemas/Dog'
                Dog:
                  allOf:
                  - ${'$'}ref: '#/components/schemas/Pet'
                  - type: object
                    properties:
                      bark:
                        type: boolean
                      breed:
                        type: string
                        enum: [Dingo, Husky]
                Cat:
                  allOf:
                  - ${'$'}ref: '#/components/schemas/Pet'
                  - type: object
                    properties:
                      hunts:
                        type: boolean
                      age:
                        type: integer
        """.trimIndent()
        val feature = OpenApiSpecification.fromYAML(openAPIText, "").toFeature()

        assertThat(
            feature.matchingStub(
                HttpRequest(
                    "PATCH",
                    "/pets",
                    body = parsedJSON("""{"pet_type": "Cat", "age": 3}""")
                ), HttpResponse.ok("success")
            ).response.headers["X-Specmatic-Result"]
        ).isEqualTo("success")

        assertThat(
            feature.matchingStub(
                HttpRequest(
                    "PATCH",
                    "/pets",
                    body = parsedJSON("""{"pet_type": "Dog", "bark": true}""")
                ), HttpResponse.ok("success")
            ).response.headers["X-Specmatic-Result"]
        ).isEqualTo("success")

        assertThat(
            feature.matchingStub(
                HttpRequest(
                    "PATCH",
                    "/pets",
                    body = parsedJSON("""{"pet_type": "Dog", "bark": false, "breed": "Dingo"}""")
                ), HttpResponse.ok("success")
            ).response.headers["X-Specmatic-Result"]
        ).isEqualTo("success")

        assertThatThrownBy {
            feature.matchingStub(
                HttpRequest(
                    "PATCH",
                    "/pets",
                    body = parsedJSON("""{"age": 3}""")
                ), HttpResponse.ok("success")
            )
        }.isInstanceOf(NoMatchingScenario::class.java)

        assertThatThrownBy {
            feature.matchingStub(
                HttpRequest(
                    "PATCH",
                    "/pets",
                    body = parsedJSON("""{"pet_type": "Cat", "bark": true}""")
                ), HttpResponse.ok("success")
            )
        }.isInstanceOf(NoMatchingScenario::class.java)
    }

    @Test
    fun `should read WIP tag in OpenAPI paths`() {
        val contractString = """
                openapi: 3.0.3
                info:
                  title: test
                  version: '1.0'
                paths:
                  '/users':
                    post:
                      tags:
                        - WIP
                      responses:
                        '200':
                          description: OK
                          content:
                            text/plain:
                              schema:
                                type: string
                      requestBody:
                        content:
                          application/json:
                            schema:
                              type: object
                              properties:
                                id:
                                  type: string
                              required:
                                - id
            """.trimIndent()

        val feature = OpenApiSpecification.fromYAML(contractString, "").toFeature()

        assertThat(feature.scenarios.first().ignoreFailure).isTrue()
    }

    @Test
    fun `should not break when there are no tags in OpenAPI paths`() {
        val contractString = """
                openapi: 3.0.3
                info:
                  title: test
                  version: '1.0'
                paths:
                  '/users':
                    post:
                      responses:
                        '200':
                          description: OK
                          content:
                            text/plain:
                              schema:
                                type: string
                      requestBody:
                        content:
                          application/json:
                            schema:
                              type: object
                              properties:
                                id:
                                  type: string
                              required:
                                - id
            """.trimIndent()

        val feature = OpenApiSpecification.fromYAML(contractString, "").toFeature()

        assertThat(feature.scenarios.first().ignoreFailure).isFalse()
    }

    @Test
    fun `should be able to accept expectations when examples are provided and should not hardcode the request to the specific examples`() {
        val contractString = """
                openapi: 3.0.3
                info:
                  title: test
                  version: '1.0'
                paths:
                  '/users':
                    post:
                      responses:
                        '200':
                          description: OK
                          content:
                            text/plain:
                              schema:
                                type: string
                              examples:
                                200_OK:
                                  value: success
                      requestBody:
                        content:
                          application/json:
                            examples:
                                200_OK:
                                  value:
                                    id: "abc123"
                            schema:
                              type: object
                              properties:
                                id:
                                  type: string
                              required:
                                - id
            """.trimIndent()

        val feature = OpenApiSpecification.fromYAML(contractString, "").toFeature()
        val match: List<Pair<Scenario, Result>> = feature.compatibilityLookup(
            HttpRequest(
                "POST",
                "/users",
                body = parsedJSONObject("""{"id": "xyz789"}""")
            )
        )

        val result = match.single().second
        println(result.reportString())

        assertThat(result).isInstanceOf(Success::class.java)
    }

    @Test
    fun `two APIs with IDs in the URL should be merged into one API`() {
        val feature = parseGherkinStringToFeature(
            """
            Feature: API
            
            Scenario: API 1
              Given type RequestBody
              | hello | (string) |
              When POST /data/10
              And request-body (RequestBody)
              Then status 200

            Scenario: API 2
              Given type RequestBody
              | hello | (string) |
              When POST /data/20
              And request-body (RequestBody)
              Then status 200
            """.trimIndent()
        )
        val openAPI = feature.toOpenApi()

        with(OpenApiSpecification("/file.yaml", openAPI).toFeature()) {
            assertThat(
                this.matches(
                    HttpRequest(
                        "POST",
                        "/data/30",
                        body = parsedJSON("""{"hello": "Jill"}""")
                    ), HttpResponse.OK
                )
            ).isTrue
        }

        val openAPIYaml = openAPIToString(openAPI)
        portableComparisonAcrossBuildEnvironments(
            openAPIYaml,
            """
            ---
            openapi: 3.0.1
            info:
              title: API
              version: 1
            paths:
              /data/{id}:
                post:
                  summary: API 1
                  parameters:
                  - name: id
                    in: path
                    required: true
                    schema:
                      type: number
                  requestBody:
                    content:
                      application/json:
                        schema:
                          ${"$"}ref: '#/components/schemas/1_RequestBody'
                    required: true
                  responses:
                    200:
                      description: API 1
            components:
              schemas:
                1_RequestBody:
                  required:
                  - hello
                  properties:
                    hello:
                      type: string
              """.trimIndent()
        )
    }

    @Test
    fun `a single API with an ID in the URL should be turn into a URL matcher with an id path param`() {
        val feature = parseGherkinStringToFeature(
            """
            Feature: API
            
            Scenario: API 1
              Given type RequestBody
              | hello | (string) |
              When POST /data/10
              And request-body (RequestBody)
              Then status 200
            """.trimIndent()
        )
        val openAPI = feature.toOpenApi()

        with(OpenApiSpecification("/file.yaml", openAPI).toFeature()) {
            assertThat(
                this.matches(
                    HttpRequest(
                        "POST",
                        "/data/30",
                        body = parsedJSON("""{"hello": "Jill"}""")
                    ), HttpResponse.OK
                )
            ).isTrue
        }

        val openAPIYaml = openAPIToString(openAPI)
        portableComparisonAcrossBuildEnvironments(
            openAPIYaml,
            """
            ---
            openapi: 3.0.1
            info:
              title: API
              version: 1
            paths:
              /data/{id}:
                post:
                  summary: API 1
                  parameters:
                  - name: id
                    in: path
                    required: true
                    schema:
                      type: number
                  requestBody:
                    content:
                      application/json:
                        schema:
                          ${"$"}ref: '#/components/schemas/1_RequestBody'
                    required: true
                  responses:
                    200:
                      description: API 1
            components:
              schemas:
                1_RequestBody:
                  required:
                  - hello
                  properties:
                    hello:
                      type: string
              """.trimIndent()
        )
    }

    @Test
    fun `should log messages from the parser when parsing fails`() {
        val contractHasBadDescriptionInResponseSchema = """
openapi: 3.0.0
info:
  title: Sample API
  description: Optional multiline or single-line description in [CommonMark](http://commonmark.org/help/) or HTML.
  version: 0.1.9
servers:
  - url: http://api.example.com/v1
    description: Optional server description, e.g. Main (production) server
  - url: http://staging-api.example.com
    description: Optional server description, e.g. Internal staging server for testing
paths:
  /hello/{id}:
    get:
      summary: hello world
      description: Optional extended description in CommonMark or HTML.
      parameters:
        - in: path
          name: id
          schema:
            type: integer
          required: true
          description: Numeric ID
      responses:
        '200':
          description: Says hello
          content:
            text/plain:
              schema:
              description: Says hello
                type: string
        """.trimIndent()

        val testLogger = object : LogStrategy {
            val messages = mutableListOf<String>()
            override val printer: CompositePrinter
                get() = TODO("Not yet implemented")
            override var infoLoggingEnabled: Boolean
                get() = true
                set(value) {}

            override fun keepReady(msg: LogMessage) {
                TODO("Not yet implemented")
            }

            override fun exceptionString(e: Throwable, msg: String?): String {
                TODO("Not yet implemented")
            }

            override fun ofTheException(e: Throwable, msg: String?): LogMessage {
                TODO("Not yet implemented")
            }

            override fun log(e: Throwable, msg: String?) {
                TODO("Not yet implemented")
            }

            override fun log(msg: String) {
                messages.add(msg)
            }

            override fun log(msg: LogMessage) {
                TODO("Not yet implemented")
            }

            override fun logError(e: Throwable) {
                TODO("Not yet implemented")
            }

            override fun newLine() {
                TODO("Not yet implemented")
            }

            override fun debug(msg: String): String {
                TODO("Not yet implemented")
            }

            override fun debug(msg: LogMessage) {
                TODO("Not yet implemented")
            }

            override fun debug(e: Throwable, msg: String?) {
                TODO("Not yet implemented")
            }

            override fun <T> withIndentation(count: Int, block: () -> T): T {
                return block()
            }

            override fun boundary() {
                TODO("Not yet implemented")
            }
        }

        ignoreButLogException {
            OpenApiSpecification.fromYAML(contractHasBadDescriptionInResponseSchema, "", testLogger)
        }

        assertThat(testLogger.messages).isNotEmpty
    }

    @Test
    fun `should log messages from the parser when parsing does not fail`() {
        val contractHasBadDescriptionInResponseSchema = """
openapi: 3.0.0
info:
  title: Sample API
  description: Optional multiline or single-line description in [CommonMark](http://commonmark.org/help/) or HTML.
  version: 0.1.9
servers:
  - url: http://api.example.com/v1
    description: Optional server description, e.g. Main (production) server
  - url: http://staging-api.example.com
    description: Optional server description, e.g. Internal staging server for testing
paths:
  /data:
    post:
      summary: hello world
      description: Optional extended description in CommonMark or HTML.
      requestBody:
        content:
      responses:
        '200':
          description: Says hello
          content:
            text/plain:
              schema:
                type: string
        """.trimIndent()

        val testLogger = object : LogStrategy {
            val messages = mutableListOf<String>()
            override val printer: CompositePrinter
                get() = TODO("Not yet implemented")
            override var infoLoggingEnabled: Boolean
                get() = true
                set(value) {}

            override fun keepReady(msg: LogMessage) {
                TODO("Not yet implemented")
            }

            override fun exceptionString(e: Throwable, msg: String?): String {
                TODO("Not yet implemented")
            }

            override fun ofTheException(e: Throwable, msg: String?): LogMessage {
                TODO("Not yet implemented")
            }

            override fun log(e: Throwable, msg: String?) {
                TODO("Not yet implemented")
            }

            override fun log(msg: String) {
                println(msg)
                messages.add(msg)
            }

            override fun log(msg: LogMessage) {
                TODO("Not yet implemented")
            }

            override fun logError(e: Throwable) {
                TODO("Not yet implemented")
            }

            override fun newLine() {
                TODO("Not yet implemented")
            }

            override fun debug(msg: String): String {
                TODO("Not yet implemented")
            }

            override fun debug(msg: LogMessage) {
                TODO("Not yet implemented")
            }

            override fun debug(e: Throwable, msg: String?) {
                TODO("Not yet implemented")
            }

            override fun <T> withIndentation(count: Int, block: () -> T): T {
                return block()
            }
        }

        ignoreButLogException {
            OpenApiSpecification.fromYAML(contractHasBadDescriptionInResponseSchema, "", testLogger)
        }

        assertThat(testLogger.messages).isNotEmpty
    }

    @Test
    fun `nullable empty object should translate to null when found in oneOf`() {
        val contract = OpenApiSpecification.fromYAML(
            """
---
openapi: "3.0.1"
info:
  title: "Person API"
  version: "1"
paths:
  /person:
    post:
      summary: "Add person by id"
      parameters: []
      requestBody:
        required: true
        content:
          application/json:
            schema:
              required:
              - "address"
              - "id"
              properties:
                id:
                  type: "string"
                address:
                  oneOf:
                    - properties: {}
                      nullable: true
                    - type: string
      responses:
        200:
          description: "Add person by id"
          content:
            text/plain:
              schema:
                type: "string"
""".trimIndent(), ""
        ).toFeature()

        val requestBodyType = contract.scenarios.first().httpRequestPattern.body as JSONObjectPattern
        val addressType = requestBodyType.pattern["address"] as AnyPattern

        assertThat(addressType.pattern).hasSize(2)
        assertThat(NullPattern).isIn(addressType.pattern)
        assertThat(StringPattern()).isIn(addressType.pattern)
    }

    @Test
    fun `should be possible to have two stubs of authorization header with different values`() {
        val specification = """
            openapi: 3.0.1
            info:
              title: New Feature
              version: "1"
            paths:
              /test:
                post:
                  summary: auth
                  parameters:
                    - in: header
                      name: Authorization
                      schema:
                        type: string
                      required: true
                  requestBody:
                    content:
                      application/json:
                        schema:
                          ${'$'}ref: '#/components/schemas/Request'
                    required: true
                  responses:
                    "200":
                      description: New scenario
                      content:
                        text/plain:
                          schema:
                            type: string
                    "400":
                      description: New scenario
                      content:
                        text/plain:
                          schema:
                            type: string
            components:
              schemas:
                Request:
                  type: object
                  required:
                    - item
                  properties:
                    item:
                      type: string

        """.trimIndent()

        val feature = OpenApiSpecification.fromYAML(specification, "/file.yaml").toFeature()

        val validAuthStub = ScenarioStub(
            HttpRequest(
                "POST",
                "/test",
                mapOf("Authorization" to "valid"),
                body = parsedJSONObject("""{"item": "data"}""")
            ),
            HttpResponse.ok("success")
        )

        val invalidAuthStub = ScenarioStub(
            HttpRequest(
                "POST",
                "/test",
                mapOf("Authorization" to "invalid"),
                body = parsedJSONObject("""{"item": "data"}""")
            ),
            HttpResponse(400, "failed")
        )

        HttpStub(feature, listOf(invalidAuthStub, validAuthStub)).use { stub ->
            val request = HttpRequest(
                "POST",
                "/test",
                body = parsedJSONObject("""{"item": "data"}""")
            )

            with(stub.client.execute(request.copy(headers = mapOf("Authorization" to "valid")))) {
                assertThat(this.body.toStringLiteral()).isEqualTo("success")
                assertThat(this.status).isEqualTo(200)
            }

            with(stub.client.execute(request.copy(headers = mapOf("Authorization" to "invalid")))) {
                assertThat(this.body.toStringLiteral()).isEqualTo("failed")
                assertThat(this.status).isEqualTo(400)
            }
        }
    }

    @Test
    fun `validate the second element in a list`() {
        val feature = OpenApiSpecification.fromYAML(
            """
            ---
            openapi: "3.0.1"
            info:
              title: "Person API"
              version: "1"
            paths:
              /person:
                post:
                  summary: "Get person by id"
                  parameters: []
                  requestBody:
                    required: true
                    content:
                      application/json:
                        schema:
                          type: array
                          items:
                            type: object
                            required:
                              - id
                              - name
                            properties:
                              id:
                                type: string
                              name:
                                type: string
                  responses:
                    200:
                      description: "Get person by id"
                      content:
                        text/plain:
                          schema:
                            type: "string"
            components:
              schemas: {}
        """.trimIndent(), ""
        ).toFeature()

        with(feature) {
            val result =
                this.scenarios.first().matchesMock(
                    HttpRequest(
                        "POST",
                        "/person",
                        body = parsedJSON("""[{"id": "123", "name": "Jack Sprat"}, {"id": "456"}]""")
                    ), HttpResponse.ok("success")
                )

            assertThat(result.reportString().trimmedLinesString()).isEqualTo(
                """
                >> REQUEST.BODY[1].name

                   Expected key named "name" was missing
            """.trimIndent().trimmedLinesString()
            )
        }
    }

    @Test
    fun `validate a nullable array`() {
        val feature = OpenApiSpecification.fromYAML(
            """
            ---
            openapi: "3.0.1"
            info:
              title: "Person API"
              version: "1"
            paths:
              /person:
                post:
                  summary: "Get person by id"
                  parameters: []
                  requestBody:
                    content:
                      application/json:
                        schema:
                          type: array
                          items:
                            type: object
                            required:
                              - id
                              - names
                            properties:
                              id:
                                type: string
                              names:
                                type: array
                                nullable: true
                                items:
                                  type: string
                  responses:
                    200:
                      description: "Get person by id"
                      content:
                        text/plain:
                          schema:
                            type: "string"
            components:
              schemas: {}
        """.trimIndent(), ""
        ).toFeature()

        with(feature) {
            val result =
                this.scenarios.first().matchesMock(
                    HttpRequest(
                        "POST",
                        "/person",
                        body = parsedJSON("""[{"id": "123", "names": ["Jack", "Sprat"]}, {"id": "456", "names": null}]""")
                    ), HttpResponse.ok("success")
                )

            assertThat(result).isInstanceOf(Success::class.java)
        }
    }

    @Test
    fun `randomized response when stubbing out API with byte array request body`() {
        val specification = OpenApiSpecification.fromYAML(
            """
            ---
            openapi: "3.0.1"
            info:
              title: "Data API"
              version: "1"
            paths:
              /data:
                post:
                  summary: "Add data"
                  requestBody:
                    content:
                      application/octet-stream:
                        schema:
                          type: string
                          format: byte
                  responses:
                    200:
                      description: "Result"
                      content:
                        text/plain:
                          schema:
                            type: string
        """.trimIndent(), ""
        ).toFeature()

        HttpStub(specification).use { stub ->
            val base64EncodedRequestBody = Base64.getEncoder().encodeToString("hello world".encodeToByteArray())

            val response = stub.client.execute(
                HttpRequest(
                    method = "POST",
                    path = "/data",
                    headers = mapOf(CONTENT_TYPE to "application/octet-stream"),
                    body = StringValue(base64EncodedRequestBody)
                )
            )

            assertThat(response.status).isEqualTo(200)
        }
    }

    @Test
    fun `stubbed response when stubbing out API with byte array request body`() {
        val specification = OpenApiSpecification.fromYAML(
            """
            ---
            openapi: "3.0.1"
            info:
              title: "Data API"
              version: "1"
            paths:
              /data:
                post:
                  summary: "Add data"
                  requestBody:
                    content:
                      application/octet-stream:
                        schema:
                          type: string
                          format: byte
                  responses:
                    200:
                      description: "Result"
                      content:
                        text/plain:
                          schema:
                            type: string
        """.trimIndent(), ""
        ).toFeature()

        HttpStub(specification).use { stub ->
            val base64EncodedRequestBody = Base64.getEncoder().encodeToString("hello world".encodeToByteArray())

            val stubbedRequest = HttpRequest(
                method = "POST",
                path = "/data",
                body = StringValue(base64EncodedRequestBody)
            )

            stub.client.execute(
                HttpRequest(
                    method = "POST",
                    path = "/_specmatic/expectations",
                    body = StringValue(
                        """
                        {
                            "http-request": {
                                "method": "POST",
                                "path": "/data",
                                "body": "$base64EncodedRequestBody"
                            },
                            "http-response": {
                                "status": 200,
                                "body": "success"
                            }
                        }
                    """.trimIndent()
                    )
                )
            ).also { response ->
                assertThat(response.status).isEqualTo(200)
            }

            val response = stub.client.execute(stubbedRequest)
            assertThat(response.status).withFailMessage("Got a non-200 status which means that the stub did not respond to the request")
                .isEqualTo(200)
            assertThat(response.body.toStringLiteral()).withFailMessage("Did not get success, most likely got a random response, which means that the stubbed response was not returned")
                .isEqualTo("success")
        }
    }

    @Test
    fun `cannot stub out non-base64 request for a byte array request body`() {
        val specification = OpenApiSpecification.fromYAML(
            """
            ---
            openapi: "3.0.1"
            info:
              title: "Data API"
              version: "1"
            paths:
              /data:
                post:
                  summary: "Add data"
                  requestBody:
                    content:
                      application/octet-stream:
                        schema:
                          type: string
                          format: byte
                  responses:
                    200:
                      description: "Result"
                      content:
                        text/plain:
                          schema:
                            type: string
        """.trimIndent(), ""
        ).toFeature()

        HttpStub(specification).use { stub ->
            val vanillaNonBase64Request = "]"

            stub.client.execute(
                HttpRequest(
                    method = "POST",
                    path = "/_specmatic/expectations",
                    body = StringValue(
                        """
                        {
                            "http-request": {
                                "method": "POST",
                                "path": "/data",
                                "body": "$vanillaNonBase64Request"
                            },
                            "http-response": {
                                "status": 200,
                                "body": "success"
                            }
                        }
                    """.trimIndent()
                    )
                )
            ).also { response ->
                assertThat(response.status).isEqualTo(400)
            }
        }
    }

    @Test
    fun `test request of type byte array request body sends a random base64 request value`() {
        val specification = OpenApiSpecification.fromYAML(
            """
            ---
            openapi: "3.0.1"
            info:
              title: "Data API"
              version: "1"
            paths:
              /data:
                post:
                  summary: "Add data"
                  requestBody:
                    content:
                      application/octet-stream:
                        schema:
                          type: string
                          format: byte
                  responses:
                    200:
                      description: "Result"
                      content:
                        text/plain:
                          schema:
                            type: string
        """.trimIndent(), ""
        ).toFeature()

        val results = specification.executeTests(object : TestExecutor {
            override fun execute(request: HttpRequest): HttpResponse {
                assertThat(request.body.toStringLiteral()).isBase64()
                return HttpResponse.OK
            }

            override fun setServerState(serverState: Map<String, Value>) {
            }
        })

        assertThat(results.success()).withFailMessage(results.report()).isTrue()
    }

    @Test
    fun `test request of type byte array request body loads sends a base64 example`() {
        val base64EncodedRequestBody = Base64.getEncoder().encodeToString("hello world".encodeToByteArray())

        val specification = OpenApiSpecification.fromYAML(
            """
            ---
            openapi: "3.0.1"
            info:
              title: "Data API"
              version: "1"
            paths:
              /data:
                post:
                  summary: "Add data"
                  requestBody:
                    content:
                      application/octet-stream:
                        schema:
                          type: string
                          format: byte
                        examples:
                          SUCCESS:
                            value: $base64EncodedRequestBody
                  responses:
                    200:
                      description: "Result"
                      content:
                        text/plain:
                          schema:
                            type: string
                          examples:
                            SUCCESS:
                              value: success
        """.trimIndent(), ""
        ).toFeature()

        val results = specification.executeTests(object : TestExecutor {
            override fun execute(request: HttpRequest): HttpResponse {
                val expectedRequestBody = "hello world".toByteArray()
                val actualRequestBody = request.body.toStringLiteral()

                assertThat(actualRequestBody).asBase64Decoded().isEqualTo(expectedRequestBody)

                return HttpResponse.OK
            }

            override fun setServerState(serverState: Map<String, Value>) {
            }
        })

        assertThat(results.success()).withFailMessage(results.report()).isTrue()
    }

    @Test
    fun `support for multipart form data part array with a return type byte array string`() {
        val openAPI = """
                openapi: 3.0.3
                info:
                  title: Return type of multipart-form-data with string format byte
                  description: Service to add a test case to a Specmatic feature
                  version: 1.0.0
                tags:
                  - name: UploadFile
                paths:
                  "/file":
                    post:
                      tags:
                        - UploadFile
                      operationId: sendMessage
                      requestBody:
                        content:
                          multipart/form-data:
                            schema:
                              type: object
                              properties:
                                filesPart:
                                  type: string
                                  format: binary
                              required:
                                - filesPart
                      responses:
                        "200":
                          description: "Send Message Response"
                          content:
                            application/json:
                              schema:
                                type: object
                                properties:
                                  filename:
                                    type: string
                                    format: byte
            """.trimIndent()

        val specifications = OpenApiSpecification.fromYAML(openAPI, "").toScenarioInfos()
        assertTrue(specifications.first.isNotEmpty())
        with(OpenApiSpecification.fromYAML(openAPI, "").toFeature()) {
            val result =
                this.scenarios.first().matchesMock(
                    HttpRequest(
                        "POST",
                        "/file",
                        multiPartFormData = listOf(
                            MultiPartFileValue(
                                "filesPart",
                                "test.pdf",
                                "application/pdf",
                                "UTF-8"
                            )
                        )
                    ), HttpResponse(200, parsedJSONObject("{\"filename\": \"ThIsi5ByT3sD4tA\"}"))
                )
            assertThat(result).isInstanceOf(Success::class.java)
        }
    }

    @Test
    fun `show clear error for non-numerical response codes`() {
        try {
            OpenApiSpecification.fromYAML(
                """
            openapi: 3.0.1
            info:
              title: Random
              version: "1"
            paths:
              /random1:
                post:
                  summary: With examples
                  parameters: []
                  requestBody:
                    content:
                      application/json:
                        schema:
                          required:
                          - id
                          properties:
                            id:
                              type: number
                  responses:
                    "2xx":
                      description: Random
                      content:
                        text/plain:
                          schema:
                            type: string
        """.trimIndent(), ""
            ).toFeature()
        } catch (e: Throwable) {
            assertThat(exceptionCauseMessage(e)).contains("2xx")
        }
    }

    @Test
    fun `should indicate the xml schema if no properties are found`() {
        assertThatThrownBy {
            OpenApiSpecification.fromYAML(
                """
openapi: "3.0.3"
info:
  description: This documentation contains REST API contract details
  version: "1.0.0"
  title: REST API
paths:
  /xyz:
    post:
      tags:
        - V1
      summary: Post an entry
      description: Post an entry
      operationId: postEntry
      requestBody:
        content:
          application/xml:
            schema:
              ${"$"}ref: '#/components/schemas/PostEntryXmlRequest'
      responses:
        '202':
          description: Accepted
components:
  schemas:
    PostEntryXmlRequest:
      title: PostEntryXmlRequest
      type: object
      xml:
        name: Document
        """.trimIndent(), "").toFeature()
        }.satisfies(
            {
                assertThat(exceptionCauseMessage(it)).contains("Document")
            }
        )
    }

    @Test
    fun `should indicate the xml schema by property name if no properties are found`() {
        assertThatThrownBy {
            OpenApiSpecification.fromYAML(
                """
openapi: "3.0.3"
info:
  description: This documentation contains REST API contract details
  version: "1.0.0"
  title: REST API
paths:
  /xyz:
    post:
      tags:
        - V1
      summary: Post an entry
      description: Post an entry
      operationId: postEntry
      requestBody:
        content:
          application/xml:
            schema:
              ${"$"}ref: '#/components/schemas/PostEntryXmlRequest'
      responses:
        '202':
          description: Accepted
components:
  schemas:
    Id:
      type: object
    PostEntryXmlRequest:
      title: PostEntryXmlRequest
      type: object
      properties:
        id:
          ${"$"}ref: '#/components/schemas/Id'
      xml:
        name: Document
        """.trimIndent(), "").toFeature()
        }.satisfies(
            {
                assertThat(exceptionCauseMessage(it)).withFailMessage(exceptionCauseMessage(it)).contains("Id")
            }
        )
    }

    @Test
    fun `should load externalized test data with name in file`() {
        val specFilePath = "core/src/test/resources/openapi/spec_with_externalized_test_data.yaml"
        val spec = OpenApiSpecification.fromFile(specFilePath, "").toFeature().loadExternalisedExamples()

        val results = spec.executeTests(object : TestExecutor {
            override fun execute(request: HttpRequest): HttpResponse {
                assertThat(request.path).isEqualTo("/resource/10")
                return HttpResponse.ok("success")
            }

            override fun setServerState(serverState: Map<String, Value>) {
            }
        })

        assertThat(results.success()).withFailMessage(results.report()).isTrue()
        assertThat(results.successCount).isOne()
    }

    @Test
    fun `should load externalized test data using filename when name is not in file`() {
        val specFilePath = "core/src/test/resources/openapi/spec_with_unnamed_externalized_test_data.yaml"
        val spec = OpenApiSpecification.fromFile(specFilePath, "")
            .toFeature()
            .loadExternalisedExamples()

        val tests = spec.generateContractTestScenarios(emptyList()).toList().map { it.second.value }
        assertThat(tests.single().testDescription()).contains("file_name_as_test_label")
    }

    @Test
    fun `should contain the positive test names with details around the enum value picked up as a request header`() {
        val specFilePath = "core/src/test/resources/openapi/spec_with_request_header_as_enum.yaml"
        val spec = OpenApiSpecification.fromFile(specFilePath, "")
            .toFeature()

        val tests = spec.generateContractTestScenarios(emptyList()).toList().map { it.second.value }

        val testDescriptionList = tests.map { it.testDescription() }
        assertThat(testDescriptionList).containsExactlyInAnyOrder(
            " Scenario: GET /items -> 200 [REQUEST.HEADERS.X-region selected FIRST from enum]",
            " Scenario: GET /items -> 200 [REQUEST.HEADERS.X-region selected SECOND from enum]",
            " Scenario: GET /items -> 200 [REQUEST.HEADERS.X-region selected THIRD from enum]"
        )
    }

    @Test
    @Disabled
    fun `should contain the positive test names with details around the enum value picked up as a request query param`() {
        val specFilePath = "core/src/test/resources/openapi/spec_with_request_query_param_as_enum.yaml"
        val spec = OpenApiSpecification.fromFile(specFilePath, "")
            .toFeature()

        val tests = spec.generateContractTestScenarios(emptyList()).toList().map { it.second.value }

        val testDescriptionList = tests.map { it.testDescription() }
        assertThat(testDescriptionList).containsExactlyInAnyOrder(
            " Scenario: GET /items -> 200 [REQUEST.QUERY-PARAMS.region selected FIRST from enum]",
            " Scenario: GET /items -> 200 [REQUEST.QUERY-PARAMS.region selected SECOND from enum]",
            " Scenario: GET /items -> 200 [REQUEST.QUERY-PARAMS.region selected THIRD from enum]"
        )
    }

    @Test
    fun `show an error when examples with no mediaType is found in the request`() {
        assertThatThrownBy {
            OpenApiSpecification.fromYAML(
                """
openapi: 3.0.3
info:
  title: My service
  description: My service
  version: 1.0.0
servers:
  - url: 'https://localhost:8080'
paths:
  /api/nocontent:
    post:
      requestBody:
        content:
          application/json:
            example: test data
      responses:
        "204":
          description: No response
""".trimIndent(), ""
            ).toFeature()
        }.satisfies(
            {
                println(exceptionCauseMessage(it))
                assertThat(exceptionCauseMessage(it)).contains("""Request body definition is missing""")
            }
        )
    }

    @Test
    fun `show an error when examples with no mediaType is found in the response`() {
        assertThatThrownBy {
            OpenApiSpecification.fromYAML(
                """
openapi: 3.0.3
info:
  title: My service
  description: My service
  version: 1.0.0
servers:
  - url: 'https://localhost:8080'
paths:
  /api/nocontent:
    post:
      requestBody:
        content:
          application/json:
            schema:
              type: object
              properties:
                name:
                  description: The name of the entity
      responses:
        "200":
          description: Random
          content:
            text/plain:
              example: sample response
            """.trimIndent(), ""
            ).toFeature()
        }.satisfies(
            {
                println(exceptionCauseMessage(it))
                assertThat(exceptionCauseMessage(it)).contains("""Response body definition is missing""")
            }
        )
    }

    @Test
    fun `show an error when parameter name is not provided`() {
        assertThatThrownBy {
            OpenApiSpecification.fromYAML(
                """
openapi: 3.0.3
info:
  title: My service
  description: My service
  version: 1.0.0
servers:
  - url: 'https://localhost:8080'
paths:
  /api/nocontent:
    get:
      parameters:
      - in: query
        schema:
          type: string
      responses:
        204:
          description: No content
            """.trimIndent(), ""
            ).toFeature()
        }.satisfies(
            {
                println(exceptionCauseMessage(it))
                assertThat(exceptionCauseMessage(it)).contains("""A parameter does not have a nam""")
            }
        )
    }

    @Test
    fun `show an error when parameter schema is not provided`() {
        assertThatThrownBy {
            OpenApiSpecification.fromYAML(
                """
openapi: 3.0.3
info:
  title: My service
  description: My service
  version: 1.0.0
servers:
  - url: 'https://localhost:8080'
paths:
  /api/nocontent:
    get:
      parameters:
      - in: query
        name: id
      responses:
        204:
          description: No content
            """.trimIndent(), ""
            ).toFeature()
        }.satisfies(
            {
                println(exceptionCauseMessage(it))
                assertThat(exceptionCauseMessage(it)).contains("""A parameter does not have a schema""")
            }
        )
    }

    @Test
    fun `show an error when parameter schema is array and items is not provided`() {
        assertThatThrownBy {
            OpenApiSpecification.fromYAML(
                """
openapi: 3.0.3
info:
  title: My service
  description: My service
  version: 1.0.0
servers:
  - url: 'https://localhost:8080'
paths:
  /api/nocontent:
    get:
      parameters:
      - in: query
        name: id
        schema:
          type: array
      responses:
        204:
          description: No content
            """.trimIndent(), ""
            ).toFeature()
        }.satisfies(
            {
                println(exceptionCauseMessage(it))
                assertThat(exceptionCauseMessage(it)).contains("""A parameter of type "array" has not defined "items"""")
            }
        )
    }

    @Test
    fun `should recognize a mandatory query param`() {
        val feature = OpenApiSpecification.fromYAML(
            """
openapi: 3.0.3
info:
  title: My service
  description: My service
  version: 1.0.0
servers:
  - url: 'https://localhost:8080'
paths:
  /api/nocontent:
    get:
      parameters:
      - in: query
        name: id
        schema:
          type: string
        required: true
      responses:
        200:
          description: Success message
          content:
            text/plain:
              schema:
                type: string
            """.trimIndent(), ""
        ).toFeature()

        val request = HttpRequest("GET", "/api/nocontent", queryParams = QueryParameters(mapOf("id" to "123")))
        feature.matchResult(request, HttpResponse.OK).let { result ->
            assertThat(result).withFailMessage(result.reportString()).isInstanceOf(Success::class.java)
        }
    }

    @Test
    fun `backward compatibility should fail when a new mandatory query parameter is added`() {
        val oldSpec = OpenApiSpecification.fromYAML(
            """
openapi: 3.0.3
info:
  title: My service
  description: My service
  version: 1.0.0
servers:
  - url: 'https://localhost:8080'
paths:
  /data:
    get:
      responses:
        204:
          description: No content
            """.trimIndent(), ""
        ).toFeature()


        val newSpec = OpenApiSpecification.fromYAML(
            """
openapi: 3.0.3
info:
  title: My service
  description: My service
  version: 1.0.0
servers:
  - url: 'https://localhost:8080'
paths:
  /data:
    get:
      parameters:
      - in: query
        name: id
        schema:
          type: integer
        required: true
      responses:
        204:
          description: No content
            """.trimIndent(), ""
        ).toFeature()

        val result = testBackwardCompatibility(oldSpec, newSpec)

        assertThat(result.success()).isFalse()

        assertThat(result.report()).contains("expects query param named \"id\"")
    }

    @Test
    fun `requestBody is required by default`() {
        val feature = OpenApiSpecification.fromYAML(
            """
                ---
                openapi: "3.0.1"
                info:
                  title: "Person API"
                  version: "1"
                paths:
                  /person:
                    post:
                      summary: "Get person by id"
                      requestBody:
                        content:
                          application/json:
                            schema:
                              required:
                              - id
                              properties:
                                id:
                                  type: string
                      responses:
                        200:
                          description: "Get person by id"
                          content:
                            text/plain:
                              schema:
                                type: string
                """.trimIndent(), ""
        ).toFeature()

        feature.matchResult(
            HttpRequest("POST", "/person", body = parsedJSONObject("""{"id": "abc123"}""")),
            HttpResponse.OK
        ).let { matchResult ->
            assertThat(matchResult).withFailMessage(matchResult.reportString()).isInstanceOf(Success::class.java)
        }

        feature.matchResult(
            HttpRequest("POST", "/person", body = NoBodyValue),
            HttpResponse.OK
        ).let { matchResult ->
            assertThat(matchResult).withFailMessage(matchResult.reportString()).isInstanceOf(Failure::class.java)
        }
    }

    @Test
    fun `requestBody can be made required explicitly`() {
        val feature = OpenApiSpecification.fromYAML(
            """
                ---
                openapi: "3.0.1"
                info:
                  title: "Person API"
                  version: "1"
                paths:
                  /person:
                    post:
                      summary: "Get person by id"
                      requestBody:
                        required: true
                        content:
                          application/json:
                            schema:
                              required:
                              - id
                              properties:
                                id:
                                  type: string
                      responses:
                        200:
                          description: "Get person by id"
                          content:
                            text/plain:
                              schema:
                                type: string
                """.trimIndent(), ""
        ).toFeature()

        feature.matchResult(
            HttpRequest("POST", "/person", body = parsedJSONObject("""{"id": "abc123"}""")),
            HttpResponse.OK
        ).let { matchResult ->
            assertThat(matchResult).withFailMessage(matchResult.reportString()).isInstanceOf(Success::class.java)
        }

        feature.matchResult(
            HttpRequest("POST", "/person", body = NoBodyValue),
            HttpResponse.OK
        ).let { matchResult ->
            assertThat(matchResult).withFailMessage(matchResult.reportString()).isInstanceOf(Failure::class.java)
        }
    }

    @Test
    fun `requestBody can be made optional`() {
        val feature = OpenApiSpecification.fromYAML(
            """
                ---
                openapi: "3.0.1"
                info:
                  title: "Person API"
                  version: "1"
                paths:
                  /person:
                    post:
                      summary: "Get person by id"
                      requestBody:
                        required: false
                        content:
                          application/json:
                            schema:
                              required:
                              - id
                              properties:
                                id:
                                  type: string
                      responses:
                        200:
                          description: "Get person by id"
                          content:
                            text/plain:
                              schema:
                                type: string
                """.trimIndent(), ""
        ).toFeature()

        feature.matchResult(
            HttpRequest("POST", "/person", body = parsedJSONObject("""{"id": "abc123"}""")),
            HttpResponse.OK
        ).let { matchResult ->
            assertThat(matchResult).withFailMessage(matchResult.reportString()).isInstanceOf(Success::class.java)
        }

        feature.matchResult(
            HttpRequest("POST", "/person", body = NoBodyValue),
            HttpResponse.OK
        ).let { matchResult ->
            assertThat(matchResult).withFailMessage(matchResult.reportString()).isInstanceOf(Success::class.java)
        }
    }

    @Test
    fun `a JSON key with no type can hold a value of any valid JSON type`() {
        val feature = OpenApiSpecification.fromYAML(
            """
                ---
                openapi: "3.0.1"
                info:
                  title: "Person API"
                  version: "1"
                paths:
                  /person:
                    post:
                      summary: "Get person by id"
                      requestBody:
                        content:
                          application/json:
                            schema:
                              required:
                              - id
                              properties:
                                id:
                                  description: id of the person
                      responses:
                        200:
                          description: "Get person by id"
                          content:
                            text/plain:
                              schema:
                                type: string
                """.trimIndent(), ""
        ).toFeature()

        feature.matchResult(
            HttpRequest("POST", "/person", body = parsedJSONObject("""{"id": "abc123"}""")),
            HttpResponse.OK
        ).let { matchResult ->
            assertThat(matchResult).withFailMessage(matchResult.reportString()).isInstanceOf(Success::class.java)
        }

        feature.matchResult(
            HttpRequest("POST", "/person", body = parsedJSONObject("""{"id": 10}""")),
            HttpResponse.OK
        ).let { matchResult ->
            assertThat(matchResult).withFailMessage(matchResult.reportString()).isInstanceOf(Success::class.java)
        }

        HttpStub(feature).use { stub ->
            val expectedRequest = HttpRequest("POST", "/person", body = parsedJSONObject("""{"id": true}"""))
            val expectedResponse = HttpResponse.ok("succeeded!")

            val expectation = ScenarioStub(expectedRequest, expectedResponse)
            stub.setExpectation(expectation)

            val response = stub.client.execute(expectedRequest)
            assertThat(response.body).isEqualTo(expectedResponse.body)
        }
    }

    @Test
    fun `a JSON key with no type cannot hold a null`() {
        val feature = OpenApiSpecification.fromYAML(
            """
                ---
                openapi: "3.0.1"
                info:
                  title: "Person API"
                  version: "1"
                paths:
                  /person:
                    post:
                      summary: "Get person by id"
                      requestBody:
                        content:
                          application/json:
                            schema:
                              required:
                              - id
                              properties:
                                id:
                                  description: id of the person
                      responses:
                        200:
                          description: "Get person by id"
                          content:
                            text/plain:
                              schema:
                                type: string
                """.trimIndent(), ""
        ).toFeature()

        feature.matchResult(
            HttpRequest("POST", "/person", body = parsedJSONObject("""{"id": null}""")),
            HttpResponse.OK
        ).let { matchResult ->
            assertThat(matchResult).isInstanceOf(Failure::class.java)
        }
    }

    @Test
    fun `a JSON key with a nullable value of any type can hold a null`() {
        val feature = OpenApiSpecification.fromYAML(
            """
                ---
                openapi: "3.0.1"
                info:
                  title: "Person API"
                  version: "1"
                paths:
                  /person:
                    post:
                      summary: "Get person by id"
                      requestBody:
                        content:
                          application/json:
                            schema:
                              required:
                              - id
                              properties:
                                id:
                                  description: id of the person
                                  nullable: true
                      responses:
                        200:
                          description: "Get person by id"
                          content:
                            text/plain:
                              schema:
                                type: string
                """.trimIndent(), ""
        ).toFeature()

        feature.matchResult(
            HttpRequest("POST", "/person", body = parsedJSONObject("""{"id": null}""")),
            HttpResponse.OK
        ).let { matchResult ->
            assertThat(matchResult).withFailMessage(matchResult.reportString()).isInstanceOf(Success::class.java)
        }
    }

    @Test
    fun `a response body with empty content should be considered an empty response`() {
        val feature = OpenApiSpecification.fromYAML(
            """
                ---
                openapi: "3.0.1"
                info:
                  title: "Person API"
                  version: "1"
                paths:
                  /person:
                    post:
                      summary: "Get person by id"
                      requestBody:
                        content:
                          application/json:
                            schema:
                              required:
                              - id
                              properties:
                                id:
                                  description: id of the person
                                  type: string
                      responses:
                        204:
                          description: "Get person by id"
                          content: {}
                """.trimIndent(), ""
        ).toFeature()

        feature.matchResult(
            HttpRequest("POST", "/person", body = parsedJSONObject("""{"id": "abc123"}""")),
            HttpResponse(204, EmptyString)
        ).let { matchResult ->
            assertThat(matchResult).withFailMessage(matchResult.reportString()).isInstanceOf(Success::class.java)
        }
    }

    @Test
    fun `minimum maximum and exclusivity keywords in Number and Integer types get wired up`() {
        val minAge = BigDecimal(18.0)
        val maxAge = BigDecimal(120.0)
        val feature = OpenApiSpecification.fromYAML(
            """
                ---
                openapi: "3.0.1"
                info:
                  title: "Person API"
                  version: "1"
                paths:
                  /person:
                    post:
                      summary: "Get person by id"
                      requestBody:
                        content:
                          application/json:
                            schema:
                              required:
                              - age
                              properties:
                                age:
                                  description: age of the person
                                  type: number
                                  minimum: $minAge
                                  maximum: $maxAge
                                  exclusiveMinimum: true
                                  exclusiveMaximum: true
                      responses:
                        204:
                          description: "Get person by id"
                          content: {}
                        400:
                          description: "Invalid age"
                          content: {}
                """.trimIndent(), ""
        ).toFeature().enableGenerativeTesting()

        val actualAges = mutableListOf<BigDecimal>()

        val results = feature.executeTests(object : TestExecutor {
            override fun execute(request: HttpRequest): HttpResponse {
                val jsonRequestBody = request.body as JSONObjectValue
                return when (val age = jsonRequestBody.jsonObject["age"]) {
                    is NumberValue -> {
                        val ageValue = BigDecimal(age.number.toString())
                        actualAges.add(ageValue)
                        if (minAge < ageValue && ageValue < maxAge)
                            HttpResponse(204, EmptyString)
                        else
                            HttpResponse(400, EmptyString)
                    }

                    else -> HttpResponse(400, EmptyString)
                }
            }

            override fun setServerState(serverState: Map<String, Value>) {
            }
        })

        val exclusiveMin = minAge + smallInc
        val exclusiveMax = maxAge - smallInc

        val minOutsideBounds = exclusiveMin - smallInc
        val maxOutsideBounds = exclusiveMax + smallInc

        assertThat(actualAges).contains(
            exclusiveMin,
            exclusiveMax,
            minOutsideBounds,
            maxOutsideBounds
        )

        assertThat(results.results.size).isEqualTo(8)
        assertThat(results.success()).withFailMessage(results.report()).isTrue()
    }

    @Test
    fun `400 status named response examples with no corresponding named request example should be ignored`() {
        val feature = OpenApiSpecification.fromYAML(
            """
                ---
                openapi: "3.0.1"
                info:
                  title: "Data API"
                  version: "1"
                paths:
                  /data:
                    get:
                      summary: "Get data"
                      responses:
                        200:
                          description: "The data"
                          content:
                            text/plain:
                              schema:
                                type: integer
                        400:
                          description: "Could not get the data"
                          content:
                            text/plain:
                              schema:
                                type: string
                              examples:
                                FAILED:
                                  value: "failed"
                    """.trimIndent(), ""
        ).toFeature().enableGenerativeTesting()

        val results = feature.executeTests(object : TestExecutor {
            override fun execute(request: HttpRequest): HttpResponse {
                return HttpResponse.ok(NumberValue(10))
            }
        })

        assertThat(results.testCount).isEqualTo(1)
        assertThat(results.success()).isTrue()
    }

    @Test
    fun `references in an XML structure which contains a ref should get dereferenced`() {
        val xmlSpec = """
            openapi: 3.0.0
            info:
              title: Testing API
              version: 1.0.0
              description: |
                Testing XML
            paths:
              /ReqListKeys:
                post:
                  summary: Request list of keys
                  operationId: reqListKeys
                  requestBody:
                    required: true
                    content:
                      application/xml:
                        schema:
                          ${"$"}ref: '#/components/schemas/ReqListKeys'
                  responses:
                    '200':
                      description: Successful response
                      content:
                        application/xml:
                          schema:
                            ${"$"}ref: '#/components/schemas/RespListKeys'
            components:
              schemas:
                ReqListKeys:
                  type: object
                  xml:
                    name: "ReqListKeys"
                    namespace: "http://xyz.org/upi/schema//"
                    prefix: "upi"
                  properties:
                    Head:
                      ${"$"}ref: '#/components/schemas/Head'
                Head:
                  type: object
                  xml:
                    name: "Head"
                  properties:
                    msgId:
                      type: string
                      xml:
                        name: "msgId"
                        attribute: true
                    orgId:
                      type: string
                      xml:
                        name: "orgId"
                        attribute: true
                    prodType:
                      type: string
                      xml:
                        name: "prodType"
                        attribute: true
                    ts:
                      type: string
                      xml:
                        name: "ts"
                        attribute: true
                    ver:
                      type: string
                      enum: [1.0, 2.0]
                      xml:
                        name: "ver"
                        attribute: true
                RespListKeys:
                  type: object
                  xml:
                    name: "RespListKeys"
                    namespace: "http://xyz.org/upi/schema/"
                    prefix: "ns2"
                  properties:
                    Head:
                      ${"$"}ref: '#/components/schemas/Head'

        """.trimIndent()

        val feature = OpenApiSpecification.fromYAML(xmlSpec, "").toFeature()

        val rawStub = """
            {
                "http-request": {
                    "path": "/ReqListKeys",
                    "method": "POST",
                    "headers": {
                        "Content-Type": "application/xml"
                    },
                    "body": "<?xml version=\"1.0\" encoding=\"UTF-8\"?>\n<upi:ReqListKeys xmlns:upi=\"http://xyz.org/upi/schema/\">\n    <Head msgId=\"abcde\" orgId=\"157776\" prodType=\"UPI\" ts=\"1970-01-01T05:30:00+05:30\" ver=\"2.0\"/>\n</upi:ReqListKeys>"
                },
                "http-response": {
                    "status": 200,
                    "body": "<?xml version=\"1.0\" encoding=\"UTF-8\"?>\n<ns2:RespListKeys xmlns:ns2=\"http://xyz.org/upi/schema/\">\n    <Head msgId=\"syz\" orgId=\"org\" ts=\"2024-05-27T15:35:12+05:30\" ver=\"2.0\"/>\n</ns2:RespListKeys>\n",
                    "status-text": "OK",
                    "headers": {
                        "Content-Type": "application/xml"
                    }
                }
            }
        """.trimIndent()

        val expectation: ScenarioStub = stringToMockScenario(StringValue(rawStub))

        HttpStub(feature, listOf(expectation)).use { stub ->
            val request = expectation.request

            val response = stub.client.execute(request)

            assertThat(response.status).isEqualTo(200)
            assertThat(response.body.toStringLiteral()).contains("msgId")
        }
    }

    @Test
    fun `check that a console warning is printed when a named response example for 4xx has no corresponding named request example`() {
        val (stdout, _) = captureStandardOutput {
            OpenApiSpecification.fromYAML(
                """
                    ---
                    openapi: "3.0.1"
                    info:
                      title: "Person API"
                      version: "1"
                    paths:
                      /person:
                        post:
                          summary: "Get person by id"
                          requestBody:
                            content:
                              application/json:
                                schema:
                                  required:
                                  - age
                                  properties:
                                    age:
                                      description: age of the person
                                      type: number
                          responses:
                            400:
                              description: "Get person by id"
                              content:
                                text/plain:
                                  schema:
                                    type: string
                                  examples:
                                    SUCCESSFUL_API_CALL:
                                      value: added
                    """.trimIndent(), ""
            ).toFeature()
        }

        println(stdout)

        val exampleName = "SUCCESSFUL_API_CALL"
        assertThat(stdout)
            .contains("Ignoring response example named $exampleName for test or stub data, because no associated request example named $exampleName was found.")
    }

    @Test
    fun `check that a console warning is printed when a named request example has no corresponding named responsee example`() {
        val (stdout, _) = captureStandardOutput {
            OpenApiSpecification.fromYAML(
                """
                    ---
                    openapi: "3.0.1"
                    info:
                      title: "Person API"
                      version: "1"
                    paths:
                      /person:
                        post:
                          summary: "Get person by id"
                          requestBody:
                            content:
                              application/json:
                                schema:
                                  required:
                                  - age
                                  properties:
                                    age:
                                      description: age of the person
                                      type: number
                                examples:
                                  SUCCESSFUL_API_CALL:
                                    value:
                                      age: 10
                          responses:
                            200:
                              description: "Get person by id"
                              content:
                                text/plain:
                                  schema:
                                    type: string
                    """.trimIndent(), ""
            ).toFeature()
        }

        println(stdout)

        val exampleName = "SUCCESSFUL_API_CALL"

        assertThat(stdout)
            .contains("WARNING: Ignoring request example named $exampleName for test or stub data, because no associated response example named $exampleName was found.")
    }

    @Test
    fun `when a header is missing in an expectation the header from the spec should be used`() {
        val defaultSpecmaticConfig = Configuration.configFilePath

        try {
            Configuration.configFilePath = "src/test/resources/openapi/response_expectation_missing_content_type/specmatic.yaml"

            createStub("localhost", 9000, 1000, false, "src/test/resources/openapi/response_expectation_missing_content_type/specmatic.yaml").use { stub ->
                val response = stub.client.execute(
                    HttpRequest("POST", "/person", body = StringValue("hello"))
                )

                val responseContentType = response.headers["Content-Type"]

                assertThat(responseContentType).isEqualTo("text/something_else")

                assertThat(response.body.toStringLiteral()).isEqualTo("world")
            }
        } finally {
            Configuration.configFilePath = defaultSpecmaticConfig
        }
    }

    @Test
    fun `when a workflow exists id of a created entity should be passed on to subsequent API calls`() {
        val spec = """
openapi: 3.0.0
info:
  title: Simple Order API
  version: 1.0.0
  description: A simple API for creating and fetching orders
paths:
  /orders:
    post:
      summary: Create a new order
      requestBody:
        required: true
        content:
          application/json:
            schema:
              ${"$"}ref: '#/components/schemas/Order'
            examples:
              SUCCESSFUL_ORDER:
                value:
                  productid: "abc123"
                  quantity: 10
      responses:
        '201':
          description: Order created successfully
          content:
            application/json:
              schema:
                type: object
                required:
                  - id
                properties:
                  id:
                    type: string
              examples:
                SUCCESSFUL_ORDER:
                  value:
                    id: "pqr123"
  /orders/{orderId}:
    get:
      summary: Get order details
      parameters:
        - in: path
          name: orderId
          required: true
          schema:
            type: string
          examples:
            GET_ORDER:
              value: "pqr123"
      responses:
        '200':
          description: Successful response
          content:
            application/json:
              schema:
                ${"$"}ref: '#/components/schemas/Order'
              examples:
                GET_ORDER:
                  value:
                    productid: "abc123"
                    quantity: 10

components:
  schemas:
    Order:
      type: object
      required:
        - productId
        - quantity
      properties:
        productid:
          type: string
        quantity:
          type: integer
          minimum: 1
        """.trimIndent()

        val specmaticConfig = SpecmaticConfig(
            workflow = WorkflowConfiguration(
                mapOf(
                    "POST /orders -> 201" to WorkflowIDOperation(extract = "BODY.id"),
                    "GET /orders/(orderId:string) -> 200" to WorkflowIDOperation(use = "PATH.orderId")
                )
            )
        )
        val feature = OpenApiSpecification.fromYAML(spec, "", specmaticConfig = specmaticConfig).toFeature()

        lateinit var path: String

        val results = feature.executeTests(object : TestExecutor {
            override fun execute(request: HttpRequest): HttpResponse {
                if(request.method == "POST")
                    return HttpResponse(201, body = parsedJSONObject("""{"id": "xyzabc"}"""))
                else {
                    path = request.path!!
                    return HttpResponse(200, parsedJSONObject("""{"productid": "pqr123", "quantity": 10}"""))
                }
            }
        })

        assertThat(path).endsWith("/xyzabc")
        assertThat(results.success()).isTrue()
    }

    @Test
    fun `when the content types in header and response code match exactly then map them one to one in scenarios rather than exploding`() {
        val feature = OpenApiSpecification.fromYAML("""
            openapi: 3.0.3
            info:
              title: Product API
              version: '1.0.0'
              description: |
                This API allows you to create a new product. The POST /products endpoint 
                accepts a product name in both plain text and JSON formats, and responds 
                with the same formats.
              contact:
                name: API Support
                url: https://api.example.com/support
                email: support@example.com

            servers:
              - url: https://api.example.com/v1
                description: Production server
              - url: https://staging-api.example.com/v1
                description: Staging server
            tags:
              - name: create
            paths:
              /products:
                post:
                  summary: Create a new product
                  description: "temp"
                  tags:
                    - create
                  operationId: create-product
                  requestBody:
                    required: true
                    content:
                      text/plain:
                        schema:
                          type: string
                      application/json:
                        schema:
                          type: object
                          required:
                            - product_name
                          properties:
                            product_name:
                              type: string
                  responses:
                    '200':
                      description: Successfully created product
                      content:
                        text/plain:
                          schema:
                            type: string
                        application/json:
                          schema:
                            type: object
                            required:
                              - product_name
                            properties:
                              product_name:
                                type: string
                    '202':
                      description: Successfully created product
                      content:
                        application/json:
                          schema:
                            type: object
                            required:
                              - id
                            properties:
                              id:
                                type: string
        """.trimIndent(), "").toFeature()

        assertThat(feature.scenarios.size).isEqualTo(4)

        val requestResponsePairs = feature.scenarios.map {
            it.httpRequestPattern.headersPattern.contentType to it.httpResponsePattern.headersPattern.contentType
        }

        val expected = listOf(
            "text/plain" to "text/plain",
            "application/json" to "application/json",
            "text/plain" to "application/json",
            "application/json" to "application/json",
        )

        assertThat(requestResponsePairs).isEqualTo(expected)

    }

    @Test
    fun `should ignore inline examples when ignoreInlineExamples flag is set in specmatic config`() {
        val feature = OpenApiSpecification.fromYAML(
            """
                ---
                openapi: "3.0.1"
                info:
                  title: "Person API"
                  version: "1"
                paths:
                  /person:
                    post:
                      summary: "Get person by id"
                      requestBody:
                        content:
                          application/json:
                            schema:
                              required:
                              - age
                              properties:
                                age:
                                  description: age of the person
                                  type: number
                            examples:
                              SUCCESSFUL_API_CALL:
                                value:
                                  age: 10
                      responses:
                        200:
                          description: "Get person by id"
                          content:
                            text/plain:
                              schema:
                                type: string
                              examples:
                                SUCCESSFUL_API_CALL:
                                  value:
                                    age: "person data"
                """.trimIndent(), "",
            specmaticConfig = SpecmaticConfig(ignoreInlineExamples = true)
        ).toFeature()

        val results = feature.executeTests(object : TestExecutor {
            override fun execute(request: HttpRequest): HttpResponse {
                val jsonRequestBody = request.body as JSONObjectValue

                assertThat(jsonRequestBody.findFirstChildByPath("age")?.toStringLiteral()).isNotEqualTo("10")
                return HttpResponse(200, "person data")
            }
        })

        assertThat(results.testCount).isPositive()
        assertThat(results.success()).isTrue()
    }

    @Test
    fun `missing request example should still pick up valid 2xx response example`() {
        val spec = """
        ---
        openapi: "3.0.1"
        info:
          title: "Person API"
          version: "1"
        paths:
          /persons:
            get:
              summary: "Get all persons"
              responses:
                200:
                  description: "all persons"
                  content:
                    text/plain:
                      schema:
                        type: "string"
                      examples:
                        SUCCESSFUL_API_CALL:
                          value: "all persons"
        """.trimIndent()
        val name =
            OpenApiSpecification.fromYAML(spec, "").toFeature().scenarios.single().examples.single().rows.single().name
        assertThat(name).isEqualTo("SUCCESSFUL_API_CALL")
    }

    @Test
    fun `missing request example where request has one query param should generate only one test`() {
        val spec = """
        ---
        openapi: "3.0.1"
        info:
          title: "Person API"
          version: "1"
        paths:
          /persons:
            get:
              summary: "Get all persons"
              parameters:
                - in: query
                  name: id
                  schema:
                    type: string
              responses:
                200:
                  description: "all persons"
                  content:
                    text/plain:
                      schema:
                        type: "string"
                      examples:
                        SUCCESSFUL_API_CALL:
                          value: "all persons"
        """.trimIndent()
        val testCount =
            OpenApiSpecification.fromYAML(spec, "").toFeature().generateContractTests(emptyList()).toList().size
        assertThat(testCount).isEqualTo(1)
    }

    @Test
    fun `missing request example should generate still pick up the first valid 2xx response example`() {
        val spec = """
        ---
        openapi: "3.0.1"
        info:
          title: "Person API"
          version: "1"
        paths:
          /persons:
            get:
              summary: "Get all persons"
              parameters:
                - in: query
                  name: id
                  schema:
                    type: string
              responses:
                200:
                  description: "all persons"
                  content:
                    text/plain:
                      schema:
                        type: "string"
                      examples:
                        SUCCESSFUL_API_CALL:
                          value: "all persons"
                201:
                  description: "all persons"
                  content:
                    text/plain:
                      schema:
                        type: "string"
                      examples:
                        201_SUCCESSFUL_API_CALL:
                          value: "all persons"
        """.trimIndent()
        val feature = OpenApiSpecification.fromYAML(spec, "").toFeature()
        val name = feature.scenarios.find { it.httpResponsePattern.status == 200 }?.examples?.single()?.rows?.single()?.name
        assertThat(name).isEqualTo("SUCCESSFUL_API_CALL")
        val testCount = feature.scenarios.find { it.httpResponsePattern.status == 201 }?.examples?.size
        assertThat(testCount).isEqualTo(0)
    }

    @Test
    fun `should use the path parameter example for a no body response`() {
        val openAPI =
            """
---
openapi: 3.0.3
info:
  title: Example API
  description: An API with operations that have no response bodies or headers.
  version: 1.0.0
  contact:
    name: Jack
servers:
  - url: http://prod
tags:
  - name: mod
  - name: read
paths:
  /items/{itemId}:
    delete:
      summary: Delete an item
      operationId: deleteItem
      description: "Delete an item"
      tags:
        - mod
      parameters:
        - name: itemId
          in: path
          required: true
          description: ID of the item to delete
          schema:
            type: string
          examples:
            DELETE_ITEM:
              value: '123-to-be-deleted'
      responses:
        '204':
          description: No Content - The item was successfully deleted
""".trimIndent()

        val feature = OpenApiSpecification.fromYAML(openAPI, "").toFeature()

        val request = HttpRequest(
            "DELETE",
            "/items/123-to-be-deleted"
        )
        val response = HttpResponse(204, emptyMap())

        val stub: HttpStubData = feature.matchingStub(request, response)

        println(stub.requestType)

        assertThat(stub.requestType.method).isEqualTo("DELETE")
        assertThat(stub.response.status).isEqualTo(204)
    }

    @Test
    fun `should use all the path parameter examples for a no body response`() {
        val openAPI =
            """
---
openapi: 3.0.3
info:
  title: Example API
  description: An API with operations that have no response bodies or headers.
  version: 1.0.0
  contact:
    name: Jack
servers:
  - url: http://prod
tags:
  - name: mod
  - name: read
paths:
  /items/{itemId}:
    delete:
      summary: Delete an item
      operationId: deleteItem
      description: "Delete an item"
      tags:
        - mod
      parameters:
        - name: itemId
          in: path
          required: true
          description: ID of the item to delete
          schema:
            type: string
          examples:
            DELETE_ITEM:
              value: '123-to-be-deleted'
            DELETE_ANOTHER_ITEM:
              value: '456-to-be-deleted'
      responses:
        '204':
          description: No Content - The item was successfully deleted
        '203':
          description: No Content - 203
""".trimIndent()

        val feature = OpenApiSpecification.fromYAML(openAPI, "").toFeature()

        fun createAndAssertStub(request: HttpRequest, response: HttpResponse, expectedMethod: String, expectedStatus: Int) {
            val stub: HttpStubData = feature.matchingStub(request, response)

            println(stub.requestType)

            assertThat(stub.requestType.method).isEqualTo(expectedMethod)
            assertThat(stub.response.status).isEqualTo(expectedStatus)
        }

        val request1 = HttpRequest("DELETE", "/items/123-to-be-deleted")
        val response1 = HttpResponse(203, emptyMap())
        createAndAssertStub(request1, response1, "DELETE", 203)

        val request2 = HttpRequest("DELETE", "/items/456-to-be-deleted")
        val response2 = HttpResponse(203, emptyMap())
        createAndAssertStub(request2, response2, "DELETE", 203)
    }

    @Test
    fun `should respond with the first no body status given a stubbed request and it should have the specmatic random header`() {
        val openAPI =
            """
---
openapi: 3.0.3
info:
  title: Example API
  description: An API with operations that have no response bodies or headers.
  version: 1.0.0
  contact:
    name: Jack
servers:
  - url: http://prod
tags:
  - name: mod
  - name: read
paths:
  /items/{itemId}:
    delete:
      summary: Delete an item
      operationId: deleteItem
      description: "Delete an item"
      tags:
        - mod
      parameters:
        - name: itemId
          in: path
          required: true
          description: ID of the item to delete
          schema:
            type: string
          examples:
            DELETE_ITEM:
              value: '123-to-be-deleted'
            DELETE_ANOTHER_ITEM:
              value: '456-to-be-deleted'
      responses:
        '204':
          description: No Content - The item was successfully deleted
        '203':
          description: No Content - 203
""".trimIndent()

        val feature = OpenApiSpecification.fromYAML(openAPI, "").toFeature()

        HttpStub(feature).use { stub ->
            stub.client.execute(HttpRequest("DELETE", "/items/123-to-be-deleted")).also { response ->
                assertThat(response.status).isEqualTo(203)
                assertThat(response.headers).doesNotContainEntry(SPECMATIC_TYPE_HEADER, "random")
            }

            stub.client.execute(HttpRequest("DELETE", "/items/456-to-be-deleted")).also { response ->
                assertThat(response.status).isEqualTo(203)
                assertThat(response.headers).doesNotContainEntry(SPECMATIC_TYPE_HEADER, "random")
            }
        }
    }

    @Test
    fun `example of no-body response should execute as test`() {
        val openAPI =
            """
---
openapi: 3.0.3
info:
  title: Example API
  description: An API with operations that have no response bodies or headers.
  version: 1.0.0
  contact:
    name: Jack
servers:
  - url: http://prod
tags:
  - name: mod
  - name: read
paths:
  /items/{itemId}:
    delete:
      summary: Delete an item
      operationId: deleteItem
      description: "Delete an item"
      tags:
        - mod
      parameters:
        - name: itemId
          in: path
          required: true
          description: ID of the item to delete
          schema:
            type: string
          examples:
            DELETE_ITEM:
              value: '123-to-be-deleted'
            DELETE_ANOTHER_ITEM:
              value: '456-to-be-deleted'
      responses:
        '204':
          description: No Content - The item was successfully deleted
        '203':
          description: No Content - 203
""".trimIndent()

        val feature = OpenApiSpecification.fromYAML(openAPI, "").toFeature()

        val results = feature.executeTests(object : TestExecutor {
            override fun execute(request: HttpRequest): HttpResponse {
                return if(request.path!!.contains("deleted"))
                    HttpResponse(203, NoBodyValue)
                else
                    HttpResponse(204, NoBodyValue)
            }
        })

        assertThat(results.success()).withFailMessage(results.report()).isTrue()
    }

    @Test
    fun `should use the path parameter example for a no body 304 response`() {
        val openAPI =
            """
---
openapi: 3.0.3
info:
  title: Example API
  description: An API with operations that have no response bodies or headers.
  version: 1.0.0
  contact:
    name: Jack
servers:
  - url: http://prod
tags:
  - name: mod
  - name: read
paths:
  /items/{itemId}:
    delete:
      summary: Delete an item
      operationId: deleteItem
      description: "Delete an item"
      tags:
        - mod
      parameters:
        - name: itemId
          in: path
          required: true
          description: ID of the item to delete
          schema:
            type: string
          examples:
            DELETE_ITEM:
              value: '123-to-be-deleted'
      responses:
        '304':
          description: No Content - The item was successfully deleted
""".trimIndent()

        val feature = OpenApiSpecification.fromYAML(openAPI, "").toFeature()

        val request = HttpRequest(
            "DELETE",
            "/items/123-to-be-deleted"
        )
        val response = HttpResponse(304, emptyMap())

        val stub: HttpStubData = feature.matchingStub(request, response)

        println(stub.requestType)

        assertThat(stub.requestType.method).isEqualTo("DELETE")
        assertThat(stub.response.status).isEqualTo(304)
    }

    @Test
    fun `should use the given response example if there is no request body or params present as part of the request`() {
        val openAPI =
            """
---
openapi: 3.0.3
info:
  title: example api
  description: an api with operations that have no response bodies or headers.
  version: 1.0.0
  contact:
    name: jack
servers:
  - url: http://prod
tags:
  - name: mod
  - name: read
paths:
  /ping:
    get:
      summary: Just ping to see if the service responds
      operationId: ping
      description: "Ping"
      tags:
        - mod
      responses:
        '200':
          description: Success
          content:
            text/plain:
              schema:
                type: string
              examples:
                PING:
                  value: success
""".trimIndent()

        val feature = OpenApiSpecification.fromYAML(openAPI, "").toFeature()

        val request = HttpRequest(
            "GET",
            "/ping"
        )
        val response = HttpResponse(200, emptyMap(), StringValue("success"))

        val stub: HttpStubData = feature.matchingStub(request, response)

        println(stub.requestType)

        assertThat(stub.requestType.method).isEqualTo("GET")
        assertThat(stub.response.status).isEqualTo(200)
        assertThat(stub.response.body).isInstanceOf(StringValue::class.java)
        val responseBody = stub.response.body as StringValue
        assertThat(responseBody.string).isEqualTo("success")
    }

    @Nested
    inner class NegativeScenariosForQueryParams {
        @Test
        fun `should generate the negative scenarios where the mandatory keys are missing`() {
            val spec = """
                ---
                openapi: "3.0.1"
                info:
                  title: "Person API"
                  version: "1"
                paths:
                  /persons:
                    get:
                      parameters:
                        - in: query
                          name: id
                          schema:
                            type: string
                          required: true
                        - in: query
                          name: name 
                          schema:
                            type: string
                          required: false
                        - in: query
                          name: age
                          schema:
                            type: string
                          required: true
                      responses:
                        200:
                          content:
                            text/plain:
                              schema:
                                type: "string"
            """.trimIndent()

            val feature = OpenApiSpecification.fromYAML(spec, "").toFeature()
            val tests = feature.negativeTestScenarios().toList()
            val firstScenario = tests.first().second.value
            val secondScenario = tests.last().second.value

            assertThat(tests.size).isEqualTo(2)

            val firstScenarioAsTest = ScenarioAsTest(
                scenario = firstScenario,
                feature = feature,
                originalScenario = firstScenario,
                flagsBased = DefaultStrategies,
                baseURL = ""
            )
            val secondScenarioAsTest = ScenarioAsTest(
                scenario = secondScenario,
                feature = feature,
                originalScenario = secondScenario,
                flagsBased = DefaultStrategies,
                baseURL = ""
            )

            firstScenarioAsTest.runTest(object: TestExecutor {
                override fun execute(request: HttpRequest): HttpResponse {
                    assertThat(request.queryParams.keys.toList()).contains("age").doesNotContain("id")
                    return HttpResponse.OK
                }
            })
            secondScenarioAsTest.runTest(object: TestExecutor {
                override fun execute(request: HttpRequest): HttpResponse {
                    assertThat(request.queryParams.keys.toList()).contains("id").doesNotContain("age")
                    return HttpResponse.OK
                }
            })

            assertThat(firstScenario.testDescription()).isEqualTo(" Scenario: GET /persons -> 4xx [REQUEST.QUERY-PARAM.id mandatory query param not sent]")
            assertThat(secondScenario.testDescription()).isEqualTo(" Scenario: GET /persons -> 4xx [REQUEST.QUERY-PARAM.age mandatory query param not sent]")
        }

        @Test
        fun `should generate the negative scenario where the mandatory keys of array based query params are missing`() {
            val spec = """
                    ---
                    openapi: "3.0.1"
                    info:
                      title: "Array Param API"
                      version: "1"
                    paths:
                      /items:
                        get:
                          parameters:
                            - in: query
                              name: ids
                              schema:
                                type: array
                                items:
                                  type: string
                              required: true
                            - in: query
                              name: category 
                              schema:
                                type: string
                              required: false
                          responses:
                            200:
                              content:
                                text/plain:
                                  schema:
                                    type: "string"
            """.trimIndent()

            val feature = OpenApiSpecification.fromYAML(spec, "").toFeature()
            val tests = feature.negativeTestScenarios().toList()

            assertThat(tests.size).isEqualTo(1)

            val firstScenario = tests.first().second.value
            val firstScenarioAsTest = ScenarioAsTest(
                scenario = firstScenario,
                feature = feature,
                originalScenario = firstScenario,
                flagsBased = DefaultStrategies,
                baseURL = ""
            )
            firstScenarioAsTest.runTest(object: TestExecutor {
                override fun execute(request: HttpRequest): HttpResponse {
                    assertThat(request.queryParams.keys).doesNotContain("ids")
                    return HttpResponse.OK
                }
            })

            assertThat(firstScenario.testDescription()).isEqualTo(" Scenario: GET /items -> 4xx [REQUEST.QUERY-PARAM.ids mandatory query param not sent]")
        }

        @Test
        fun `should generate the negative scenarios where the mandatory keys are missing even if example is present`() {
            val spec = """
                ---
                openapi: "3.0.1"
                info:
                  title: "Person API"
                  version: "1"
                paths:
                  /persons:
                    get:
                      parameters:
                        - in: query
                          name: id
                          schema:
                            type: string
                          required: true
                          examples:
                            EXAMPLE:  
                              value: "id" 
                        - in: query
                          name: name 
                          schema:
                            type: string
                          required: false
                          examples:
                            EXAMPLE:  
                              value: "name" 
                        - in: query
                          name: age
                          schema:
                            type: string
                          required: true
                          examples:
                            EXAMPLE:  
                              value: "age" 
                      responses:
                        200:
                          content:
                            text/plain:
                              schema:
                                type: "string"
                              examples:
                                EXAMPLE:  
                                  value: "response" 

            """.trimIndent()

            val feature = OpenApiSpecification.fromYAML(spec, "").toFeature()
            val tests = feature.negativeTestScenarios().toList()

            assertThat(tests.size).isEqualTo(2)

            val firstScenario = tests.first().second.value
            val secondScenario = tests.last().second.value
            val firstScenarioAsTest = ScenarioAsTest(
                scenario = firstScenario,
                feature = feature,
                originalScenario = firstScenario,
                flagsBased = DefaultStrategies,
                baseURL = ""
            )
            val secondScenarioAsTest = ScenarioAsTest(
                scenario = secondScenario,
                feature = feature,
                originalScenario = secondScenario,
                flagsBased = DefaultStrategies,
                baseURL = ""
            )
            firstScenarioAsTest.runTest(object: TestExecutor {
                override fun execute(request: HttpRequest): HttpResponse {
                    assertThat(request.queryParams.keys.toList()).contains("age").doesNotContain("id")
                    return HttpResponse.OK
                }
            })
            secondScenarioAsTest.runTest(object: TestExecutor {
                override fun execute(request: HttpRequest): HttpResponse {
                    assertThat(request.queryParams.keys.toList()).contains("id").doesNotContain("age")
                    return HttpResponse.OK
                }
            })

            assertThat(firstScenario.testDescription()).isEqualTo(" Scenario: GET /persons -> 4xx [REQUEST.QUERY-PARAM.id mandatory query param not sent] | EX:EXAMPLE")
            assertThat(secondScenario.testDescription()).isEqualTo(" Scenario: GET /persons -> 4xx [REQUEST.QUERY-PARAM.age mandatory query param not sent] | EX:EXAMPLE")
        }

    }

    @Nested
    inner class NegativeScenariosForHeaders {
        @Test
        fun `should generate the negative scenarios where the mandatory headers are missing`() {
            val spec = """
                ---
                openapi: "3.0.1"
                info:
                  title: "Person API"
                  version: "1"
                paths:
                  /persons:
                    get:
                      parameters:
                        - in: header
                          name: X-Required-Header
                          schema:
                            type: string
                          required: true
                        - in: header
                          name: X-Optional-Header
                          schema:
                            type: string
                          required: false
                        - in: header
                          name: X-Another-Required-Header
                          schema:
                            type: string
                          required: true
                      responses:
                        200:
                          content:
                            text/plain:
                              schema:
                                type: "string"
            """.trimIndent()

            val feature = OpenApiSpecification.fromYAML(spec, "").toFeature()
            val tests = feature.negativeTestScenarios().toList()

            assertThat(tests.size).isEqualTo(2)

            val firstScenario = tests.first().second.value
            val secondScenario = tests.last().second.value
            val firstScenarioAsTest = ScenarioAsTest(
                scenario = firstScenario,
                feature = feature,
                originalScenario = firstScenario,
                flagsBased = DefaultStrategies,
                baseURL = ""
            )
            val secondScenarioAsTest = ScenarioAsTest(
                scenario = secondScenario,
                feature = feature,
                originalScenario = secondScenario,
                flagsBased = DefaultStrategies,
                baseURL = ""
            )

            firstScenarioAsTest.runTest(object: TestExecutor {
                override fun execute(request: HttpRequest): HttpResponse {
                    assertThat(request.headers.keys.toList())
                        .doesNotContain("X-Required-Header")
                        .contains("X-Another-Required-Header")
                    return HttpResponse.OK
                }
            })

            secondScenarioAsTest.runTest(object: TestExecutor {
                override fun execute(request: HttpRequest): HttpResponse {
                    assertThat(request.headers.keys.toList())
                        .contains("X-Required-Header")
                        .doesNotContain("X-Another-Required-Header")
                    return HttpResponse.OK
                }
            })

            assertThat(firstScenario.testDescription()).isEqualTo(" Scenario: GET /persons -> 4xx [REQUEST.HEADER.X-Required-Header mandatory header not sent]")
            assertThat(secondScenario.testDescription()).isEqualTo(" Scenario: GET /persons -> 4xx [REQUEST.HEADER.X-Another-Required-Header mandatory header not sent]")
        }

        @Test
        fun `should generate the negative scenarios where the mandatory headers are missing even if example is present`() {
            val spec = """
                ---
                openapi: "3.0.1"
                info:
                  title: "Person API"
                  version: "1"
                paths:
                  /persons:
                    get:
                      parameters:
                        - in: header
                          name: X-Required-Header
                          schema:
                            type: string
                          required: true
                        - in: header
                          name: X-Optional-Header
                          schema:
                            type: string
                          required: false
                          examples:
                            EXAMPLE:  
                              value: "optional-value" 
                        - in: header
                          name: X-Another-Required-Header
                          schema:
                            type: string
                          required: true
                          examples:
                            EXAMPLE: 
                              value: "another-required-value"
                      responses:
                        200:
                          content:
                            text/plain:
                              schema:
                                type: "string"
                        400:
                          content:
                            text/plain:
                              schema:
                                type: "string"
                              examples:
                                EXAMPLE:
                                  value: "This is an error response"
            """.trimIndent()

            val feature = OpenApiSpecification.fromYAML(spec, "").toFeature()
            val tests = feature.negativeTestScenarios().toList()

            assertThat(tests.size).isEqualTo(2)

            val firstScenario = tests.first().second.value
            val secondScenario = tests.last().second.value
            val firstScenarioAsTest = ScenarioAsTest(
                scenario = firstScenario,
                feature = feature,
                originalScenario = firstScenario,
                flagsBased = DefaultStrategies,
                baseURL = ""
            )
            val secondScenarioAsTest = ScenarioAsTest(
                scenario = secondScenario,
                feature = feature,
                originalScenario = secondScenario,
                flagsBased = DefaultStrategies,
                baseURL = ""
            )

            firstScenarioAsTest.runTest(object: TestExecutor {
                override fun execute(request: HttpRequest): HttpResponse {
                    assertThat(request.headers.keys.toList())
                        .doesNotContain("X-Required-Header")
                        .contains("X-Another-Required-Header")
                    return HttpResponse.OK
                }
            })

            secondScenarioAsTest.runTest(object: TestExecutor {
                override fun execute(request: HttpRequest): HttpResponse {
                    assertThat(request.headers.keys.toList())
                        .contains("X-Required-Header")
                        .doesNotContain("X-Another-Required-Header")
                    return HttpResponse.OK
                }
            })
            assertThat(firstScenario.testDescription()).isEqualTo(" Scenario: GET /persons -> 4xx [REQUEST.HEADER.X-Required-Header mandatory header not sent]")
            assertThat(secondScenario.testDescription()).isEqualTo(" Scenario: GET /persons -> 4xx [REQUEST.HEADER.X-Another-Required-Header mandatory header not sent]")
        }
    }

    @Test
    fun `workflow values should not used in negative tests`() {
        val baseDir = "src/test/resources/openapi/spec_with_workflow_config"
        val openApiFilePath = "$baseDir/spec.yaml"
        val specmaticConfig = loadSpecmaticConfig("$baseDir/specmatic.yaml")
        val feature = OpenApiSpecification
            .fromFile(openApiFilePath, specmaticConfig)
            .toFeature()
            .enableGenerativeTesting()


        class NegativeGETTestData(val actualId: Int, val idInRequest: String) {
            override fun toString(): String {
                return "actualId: $actualId, idInRequest: $idInRequest"
            }
        }

        val negativesSeenOfGET: MutableList<NegativeGETTestData> = mutableListOf()

        feature.executeTests(object : TestExecutor {
            var isNegative: Boolean = true
            val id: Int = 10

            override fun execute(request: HttpRequest): HttpResponse {
                if(isNegative) {
                    if(request.method == "GET")
                        negativesSeenOfGET.add(NegativeGETTestData(id, request.path!!.split("/").last()))

                    return HttpResponse(400, "failed")
                } else {
                    return if(request.method == "POST") {
                        HttpResponse(201, parsedJSONObject("""{"id": $id}"""))
                    } else {
                        HttpResponse(200, parsedJSONObject("""{"productId": "pqr", "quantity": 10}"""))
                    }
                }
            }

            override fun preExecuteScenario(scenario: Scenario, request: HttpRequest) {
                isNegative = scenario.isNegative
            }
        })

        assertThat(negativesSeenOfGET).isNotEmpty()
        assertThat(negativesSeenOfGET).allSatisfy {
            assertThat(it.actualId.toString()).isNotEqualTo(it.idInRequest)
        }

    }

    @Test
    fun `should mark the properties as required within the resolved allOf schema using an Any type via overlay`() {
        val specContent = """
            openapi: 3.0.3
            info:
              title: Product API
              version: 1.0.0
            paths:
              /products/{productId}:
                get:
                  summary: Retrieve a product by its ID
                  description: Retrieve details of a product using its unique identifier.
                  parameters:
                    - name: productId
                      in: path
                      required: true
                      schema:
                        type: string
                      description: The unique identifier of the product to retrieve
                  responses:
                    '200':
                      description: Product retrieved successfully
                      content:
                        application/json:
                          schema:
                            ${'$'}ref: '#/components/schemas/Product'
                    '404':
                      description: Product not found
            components:
              schemas:
                BaseProduct:
                  type: object
                  properties:
                    '@type':
                      type: string
                      description: Type of the product
                    description:
                      type: string
                      description: Detailed description of the product
                    href:
                      type: string
                      format: uri
                      description: URL to access the product details
                    id:
                      type: string
                      description: Unique identifier for the product
                    price:
                      type: number
                      format: float
                      description: Price of the product
                    category:
                      type: string
                      description: Category of the product
                Product:
                  allOf:
                    - ${'$'}ref: '#/components/schemas/BaseProduct'
                    - type: object
                      properties:
                        name:
                          type: string
                          description: Name of the product
                        status:
                          type: string
                          description: Availability status of the product
                          enum: [available, out_of_stock, discontinued]
        """.trimIndent()

        val overlayContent = """
            overlay: 1.0.0
            actions:
            - target: ${'$'}.components.schemas
              update:
                AnyValue: {}
            - target: ${'$'}.components.schemas.Product.allOf
              update:
                type: object
                required:
                - '@type'
                - description
                - id
                properties:
                  '@type':
                    type: '#/components/schemas/AnyValue'
                  description:
                    type: '#/components/schemas/AnyValue'
                  id:
                    type: '#/components/schemas/AnyValue'
        """.trimIndent()


        val feature = OpenApiSpecification.fromYAML(
            specContent,
            "",
            overlayContent = overlayContent
        ).toFeature()
        val scenario = feature.scenarios.first { it.isA2xxScenario() }

        val resolvedBodyPattern = resolvedHop(
            scenario.httpResponsePattern.body,
            scenario.resolver
        ) as JSONObjectPattern

        assertThat(resolvedBodyPattern.pattern.containsKey("@type"))
        assertThat(resolvedBodyPattern.pattern.keys).doesNotContain("@type?")

        assertThat(resolvedBodyPattern.pattern.containsKey("description"))
        assertThat(resolvedBodyPattern.pattern.keys).doesNotContain("description?")

        assertThat(resolvedBodyPattern.pattern.containsKey("id"))
        assertThat(resolvedBodyPattern.pattern.keys).doesNotContain("id?")
    }

    @Test
    fun `should not resolve deep discriminators in an allOf schema`() {
        val specFile = "src/test/resources/openapi/vehicle_deep_allof.yaml"
        val feature = OpenApiSpecification.fromFile(specFile).toFeature()

        assertThat(feature.scenarios).allSatisfy { scenario ->
            val responseBodyPattern = resolvedHop(scenario.httpResponsePattern.body, scenario.resolver).let {
                when (it) {
                    is ListPattern -> resolvedHop(it.pattern, scenario.resolver)
                    else -> it
                }
            }
            val requestBodyPattern = scenario.httpRequestPattern.body.takeIf { it !is NoBodyPattern }?.let {
                resolvedHop(scenario.httpRequestPattern.body, scenario.resolver)
            }

            assertThat(responseBodyPattern).isNotInstanceOf(AnyPattern::class.java)
            if (requestBodyPattern != null) {
                when (scenario.method) {
                    "POST" -> {
                        assertThat(requestBodyPattern).isInstanceOf(AnyPattern::class.java)
                        (requestBodyPattern as AnyPattern).let {
                            assertThat(it.pattern).hasSize(2)
                            assertThat(it.discriminator!!.property).isEqualTo("type")
                            assertThat(it.discriminator!!.values).containsExactlyInAnyOrder("car", "truck")
                        }
                    }
                    "PATCH" -> assertThat(requestBodyPattern).isNotInstanceOf(AnyPattern::class.java)
                    else -> Exception("Unexpected method: ${scenario.method}")
                }
            }
        }
    }

    @Test
    fun `should apply top-level required fields to properties in resolved allOf schema`() {
        val specContent = """
        openapi: 3.0.3
        info:
          title: Products API
          description: API for managing products
          version: 1.0.0
        paths:
          /products:
            get:
              responses:
                '200':
                  description: A list of products
                  content:
                    application/json:
                      schema:
                        type: array
                        items:
                          ${'$'}ref: '#/components/schemas/ProductRes'
            post:
              requestBody:
                required: true
                content:
                  application/json:
                    schema:
                      ${'$'}ref: '#/components/schemas/ProductRes'
              responses:
                '201':
                  description: Successfully created a products
                  content:
                    application/json:
                      schema:
                        ${'$'}ref: '#/components/schemas/ProductRes'
        components:
          schemas:
            Product:
              type: object
              properties:
                id:
                  type: string
                description:
                  type: string
                type:
                  type: string
                createdAt:
                  type: string
                  format: date-time
              required:
                - type
            ProductRes:
              type: object
              allOf:
                - ${'$'}ref: '#/components/schemas/Product'
              required:
                - id
                - description
        """.trimIndent()
        val feature = OpenApiSpecification.fromYAML(specContent, "").toFeature()

        assertThat(feature.scenarios).allSatisfy { scenario ->
            val responsePattern = resolvedHop(scenario.httpResponsePattern.body, scenario.resolver)

            val requestBodyPattern = resolvedHop(scenario.httpRequestPattern.body, scenario.resolver) as? JSONObjectPattern
            val responseBodyPattern = when (responsePattern) {
                is JSONObjectPattern -> responsePattern
                is ListPattern -> resolvedHop(responsePattern.pattern, scenario.resolver) as JSONObjectPattern
                else -> throw IllegalArgumentException("Unexpected response pattern")
            }

            if (requestBodyPattern != null) {
                assertThat(requestBodyPattern.pattern).containsKey("type").doesNotContainKey("type?")
                assertThat(requestBodyPattern.pattern).containsKey("id").doesNotContainKey("id?")
                assertThat(requestBodyPattern.pattern).containsKey("description").doesNotContainKey("description?")
                assertThat(requestBodyPattern.pattern).containsKey("createdAt?").doesNotContainKey("createdAt")
            }

            assertThat(responseBodyPattern.pattern).containsKey("type").doesNotContainKey("type?")
            assertThat(responseBodyPattern.pattern).containsKey("id").doesNotContainKey("id?")
            assertThat(responseBodyPattern.pattern).containsKey("description").doesNotContainKey("description?")
            assertThat(responseBodyPattern.pattern).containsKey("createdAt?").doesNotContainKey("createdAt")
        }
    }

    @Test
    fun `should not propagate top-level required fields into nested schemas in allOf`() {
        val specContent = """
        openapi: 3.0.3
        info:
          title: Products API
          description: API for managing products
          version: 1.0.0
        paths:
          /products:
            get:
              responses:
                '200':
                  description: A list of products
                  content:
                    application/json:
                      schema:
                        type: array
                        items:
                          ${'$'}ref: '#/components/schemas/ProductRes'
            post:
              requestBody:
                required: true
                content:
                  application/json:
                    schema:
                      ${'$'}ref: '#/components/schemas/ProductRes'
              responses:
                '201':
                  description: Successfully created a products
                  content:
                    application/json:
                      schema:
                        ${'$'}ref: '#/components/schemas/ProductRes'
        components:
          schemas:
            Product:
              type: object
              properties:
                id:
                  type: string
                description:
                  type: string
                type:
                  type: string
                createdAt:
                  type: string
                  format: date-time
                buyer:
                  ${'$'}ref: '#/components/schemas/Buyer'
              required:
                - type
            ProductRes:
              allOf:
                - ${'$'}ref: '#/components/schemas/Product'
              required:
                - id
                - description
                - name
            Buyer:
              type: object
              properties:
                name:
                  type: string
                email:
                  type: string
        """.trimIndent()
        val feature = OpenApiSpecification.fromYAML(specContent, "").toFeature()

        assertThat(feature.scenarios).allSatisfy { scenario ->
            val responsePattern = resolvedHop(scenario.httpResponsePattern.body, scenario.resolver)
            val resolvedBodyPattern = when (responsePattern) {
                is JSONObjectPattern -> responsePattern
                is ListPattern -> resolvedHop(responsePattern.pattern, scenario.resolver) as JSONObjectPattern
                else -> throw IllegalArgumentException("Unexpected response pattern")
            }

            assertThat(resolvedBodyPattern.pattern).containsKey("type").doesNotContainKey("type?")
            assertThat(resolvedBodyPattern.pattern).containsKey("id").doesNotContainKey("id?")
            assertThat(resolvedBodyPattern.pattern).containsKey("description").doesNotContainKey("description?")

            assertThat(resolvedBodyPattern.pattern).containsKey("createdAt?").doesNotContainKey("createdAt")
            assertThat(resolvedBodyPattern.pattern).containsKey("buyer?").doesNotContainKey("buyer")

            val assignedToPattern = resolvedHop(resolvedBodyPattern.pattern["buyer?"]!!, scenario.resolver) as JSONObjectPattern
            assertThat(assignedToPattern.pattern).containsKey("name?").doesNotContainKey("name")
            assertThat(assignedToPattern.pattern).containsKey("email?").doesNotContainKey("email")
        }
    }

    @Test
    fun `should include unreferenced or indirectly referenced schema patterns`() {
        val specContent = """
        openapi: 3.0.3
        info:
          title: Products API
          version: 1.0.0
        paths:
          /products:
            get:
              responses:
                '200':
                  description: Successful response
                  content:
                    application/json:
                      schema:
                        type: array
                        items:
                          ${'$'}ref: '#/components/schemas/ExtendedDetails'
        components:
          schemas:
            User:
              type: object
              properties:
                name:
                  type: string
            ExtendedDetails:
              allOf:
                - ${'$'}ref: '#/components/schemas/BaseDetails'
                - ${'$'}ref: '#/components/schemas/User'
            BaseDetails:
              type: object
              properties:
                id:
                  type: string
                email:
                  type: string
              required:
                - id
            Address:
              type: object
              properties:
                street:
                  type: string
                city:
                  type: string
        """.trimIndent()
        val feature = OpenApiSpecification.fromYAML(specContent, "").toFeature()
        val directlyNonReferencedPatterns = listOf("(BaseDetails)", "(User)", "(Address)")

        assertThat(feature.scenarios).allSatisfy { scenario ->
            directlyNonReferencedPatterns.forEach {
                assertThat(scenario.patterns).containsKey(it)
                assertThat(scenario.resolver.newPatterns).containsKey(it)
            }
        }
    }

    @Test
    fun `should not require discriminator mappings when datatype value in propertyName field is the same as schema name in oneOf schema`() {
        val specContent = """
        openapi: 3.0.0
        info:
          title: Object API
          version: "2.0"
        paths:
          /sample:
            post:
              summary: Create a sample object
              requestBody:
                content:
                  application/json:
                    schema:
                      ${'$'}ref: '#/components/schemas/sampleObject'
              responses:
                '201':
                  description: Created
                  content:
                    application/json:
                      schema:
                        type: string
        components:
          schemas:
            sampleObject:
              type: object
              oneOf:
                - ${'$'}ref: '#/components/schemas/simpleObject'
                - ${'$'}ref: '#/components/schemas/complexObject'
              discriminator:
                propertyName: objectType
            simpleObject:
              type: object
              required:
                - objectType
                - property1
              properties:
                objectType:
                  type: string
                property1:
                  type: string
            complexObject:
              type: object
              required:
                - objectType
                - property2
              properties:
                objectType:
                  type: string
                property2:
                  type: string
        """.trimIndent()
        val apiSpec = OpenApiSpecification.fromYAML(specContent, "")
        val feature = apiSpec.toFeature()
        val scenario = feature.scenarios.first()
        val resolver = scenario.resolver
        val requestBodyPattern = resolvedHop(scenario.httpRequestPattern.body, resolver)

        assertThat(requestBodyPattern).isInstanceOf(AnyPattern::class.java)
        (requestBodyPattern as AnyPattern).let {
            assertThat(it.discriminator!!.values).isEqualTo(setOf("simpleObject", "complexObject"))
            assertThat(it.discriminator!!.property).isEqualTo("objectType")
            assertThat(it.discriminator!!.mapping).isEqualTo(
                mapOf(
                    "simpleObject" to "#/components/schemas/simpleObject",
                    "complexObject" to "#/components/schemas/complexObject"
                )
            )
        }
    }

    @Test
    fun `implied discriminator mappings should not override user defined discriminator mappings in oneOf schema`() {
        val specContent = """
        openapi: 3.0.0
        info:
          title: Object API
          version: "2.0"
        paths:
          /sample:
            post:
              summary: Create a sample object
              requestBody:
                content:
                  application/json:
                    schema:
                      ${'$'}ref: '#/components/schemas/sampleObject'
              responses:
                '201':
                  description: Created
                  content:
                    application/json:
                      schema:
                        type: string
        components:
          schemas:
            sampleObject:
              type: object
              oneOf:
                - ${'$'}ref: '#/components/schemas/simpleObject'
                - ${'$'}ref: '#/components/schemas/complexObject'
              discriminator:
                propertyName: objectType
                mapping:
                  simple: "#/components/schemas/simpleObject"
            simpleObject:
              type: object
              required:
                - objectType
                - property1
              properties:
                objectType:
                  type: string
                property1:
                  type: string
            complexObject:
              type: object
              required:
                - objectType
                - property2
              properties:
                objectType:
                  type: string
                property2:
                  type: string
        """.trimIndent()
        val apiSpec = OpenApiSpecification.fromYAML(specContent, "")
        val feature = apiSpec.toFeature()
        val scenario = feature.scenarios.first()
        val resolver = scenario.resolver
        val requestBodyPattern = resolvedHop(scenario.httpRequestPattern.body, resolver)

        assertThat(requestBodyPattern).isInstanceOf(AnyPattern::class.java)
        (requestBodyPattern as AnyPattern).let {
            assertThat(it.discriminator!!.values).isEqualTo(setOf("simple", "complexObject"))
            assertThat(it.discriminator!!.property).isEqualTo("objectType")
            assertThat(it.discriminator!!.mapping).isEqualTo(
                mapOf(
                    "simple" to "#/components/schemas/simpleObject",
                    "complexObject" to "#/components/schemas/complexObject"
                )
            )
        }
    }

    @Test
    fun `operations should inherit global security schemas when operation level security schemas are not defined`() {
        val specContent = """
        openapi: '3.0.3'
        info:
          title: Security API
          version: '1.0'
        paths:
          /security:
            get:
              responses:
                '200':
                  description: OK
        components:
          securitySchemes:
            bearerAuth:
              type: http
              scheme: bearer
        security:
          - bearerAuth: []
        """.trimIndent()
        val feature = OpenApiSpecification.fromYAML(specContent, "").toFeature()
        val secureScenario = feature.scenarios.first { it.path == "/security" }

        assertThat(secureScenario.httpRequestPattern.securitySchemes)
            .hasOnlyElementsOfType(BearerSecurityScheme::class.java)
            .hasSize(1)
    }

    @Test
    fun `operation level security schemas should override global level security schemas`() {
        val specContent = """
        openapi: '3.0.3'
        info:
          title: Security API
          version: '1.0'
        paths:
          /no-security:
            get:
              security: []
              responses:
                '200':
                  description: OK
        components:
          securitySchemes:
            bearerAuth:
              type: http
              scheme: bearer
        security:
          - bearerAuth: []
        """.trimIndent()

        val feature = OpenApiSpecification.fromYAML(specContent, "").toFeature()
        val unSecureScenario = feature.scenarios.first { it.path == "/no-security" }

        assertThat(unSecureScenario.httpRequestPattern.securitySchemes)
            .hasOnlyElementsOfType(NoSecurityScheme::class.java)
            .hasSize(1)
    }

    @Test
    fun `should ignore other properties when $ref is defined`() {
        val specContent = """
        openapi: '3.0.3'
        info:
          title: Simple Pet API
          version: '1.0'
        paths:
          /pet:
            get:
              responses:
                '200':
                  description: OK
                  content:
                    application/json:
                      schema:
                        ${'$'}ref: '#/components/schemas/Pet'
        components:
          schemas:
            Pet:
              type: object
              properties:
                name:
                  type: string
                pet-type:
                  type: string
                  ${"$"}ref: '#/components/schemas/PetType'
            PetType:
              type: string
              enum:
                - dog
                - cat
        """.trimIndent()
        val feature = OpenApiSpecification.fromYAML(specContent, "").toFeature()

        val petScenario = feature.scenarios.first { it.path == "/pet" }
        val petPattern = resolvedHop(petScenario.httpResponsePattern.body, petScenario.resolver) as JSONObjectPattern
        val petTypePattern = resolvedHop(petPattern.pattern.getValue("pet-type?"), petScenario.resolver) as EnumPattern

        assertThat(petPattern.pattern.values).hasSize(2).hasOnlyElementsOfTypes(StringPattern::class.java, DeferredPattern::class.java)
        assertThat(petTypePattern.pattern.pattern).hasSize(2).hasOnlyElementsOfTypes(ExactValuePattern::class.java)
        assertThat(petTypePattern.pattern.pattern.map { it.pattern }).containsExactlyInAnyOrder(
            StringValue("dog"), StringValue("cat")
        )
    }

    @Test
    fun `the patterns in AnyPattern for a discriminated schema should have the correct type-aliases`() {
        val specContent = """
        openapi: 3.0.0
        info:
          title: Object API
          version: "2.0"
        paths:
          /object:
            get:
              summary: Gets a object
              responses:
                '200':
                  description: Success
                  content:
                    application/json:
                      schema:
                        ${'$'}ref: '#/components/schemas/Object'
        components:
          schemas:
            Base:
              type: object
              required:
                - objectType
              properties:
                id:
                  type: number
                objectType:
                  type: string
            Object:
              allOf:
                - ${'$'}ref: '#/components/schemas/Base'
              discriminator:
                propertyName: objectType
                mapping:
                  simple: '#/components/schemas/simpleObject'
                  complex: '#/components/schemas/complexObject'
            simpleObject:
              allOf:
                - ${'$'}ref: '#/components/schemas/Object'
                - type: object
                  required:
                    - property1
                  properties:
                    property1:
                      type: string
            complexObject:
              allOf:
                - ${'$'}ref: '#/components/schemas/Object'
                - type: object
                  required:
                    - property2
                  properties:
                    property2:
                      type: string
        """.trimIndent()
        val apiSpec = OpenApiSpecification.fromYAML(specContent, "")
        val feature = apiSpec.toFeature()
        val scenario = feature.scenarios.first()
        val resolver = scenario.resolver
        val responseBodyPattern = resolvedHop(scenario.httpResponsePattern.body, resolver)

        assertThat(responseBodyPattern).isInstanceOf(AnyPattern::class.java)
        responseBodyPattern as AnyPattern
        assertThat(responseBodyPattern.typeAlias).isEqualTo("(Object)")
        assertThat(responseBodyPattern.pattern.map { it.typeAlias }).containsExactlyInAnyOrder(
            "(simpleObject)", "(complexObject)"
        )
    }

    @Test
    fun `object schema with additional properties set to true should be converted to freeForm object pattern`() {
        val specContent = """
        openapi: '3.0.3'
        info:
          title: Simple API
          version: '1.0'
        paths:
          /test:
            get:
              summary: A simple test
              responses:
                '200':
                  description: OK
                  content:
                    application/json:
                      schema:
                        ${'$'}ref: '#/components/schemas/FreeFormObject'
        components:
          schemas:
            FreeFormObject:
              type: object
              properties:
                name:
                  type: string
                address:
                  type: string
              required:
                - name
              additionalProperties: true
        """.trimIndent()
        val specification = OpenApiSpecification.fromYAML(specContent, "")
        val feature = specification.toFeature()
        val scenario =  feature.scenarios.first()
        val responseBodyPattern = resolvedHop(scenario.httpResponsePattern.body, scenario.resolver)

        assertThat(responseBodyPattern).isInstanceOf(JSONObjectPattern::class.java)
        responseBodyPattern as JSONObjectPattern
        assertThat(responseBodyPattern.typeAlias).isEqualTo("(FreeFormObject)")
        assertThat(responseBodyPattern.pattern).isEqualTo(mapOf(
            "name" to StringPattern(), "address?" to StringPattern()
        ))

        assertThat(responseBodyPattern.additionalProperties).isEqualTo(AdditionalProperties.FreeForm)
    }

    @Test
<<<<<<< HEAD
    fun `should return true when servers exist in OpenAPI`() {
        val yamlContent = """
            openapi: 3.0.0
            servers:
              - url: "http://example.com"
        """.trimIndent()

        val result = OpenApiSpecification.checkIfServersExist(yamlContent, "path/to/openapi.yaml", "")
        assertThat(result).isTrue()
    }

    @Test
    fun `should return false when no servers exist in OpenAPI`() {
        val yamlContent = """
            openapi: 3.0.0
            info:
              title: Test API
        """.trimIndent()

        val result = OpenApiSpecification.checkIfServersExist(yamlContent, "", "")
        assertThat(result).isFalse()
    }

    @Test
    fun `should return false when YAML content is invalid`() {
        val invalidYamlContent = """
            invalid yaml content
        """.trimIndent()

        val result = OpenApiSpecification.checkIfServersExist(invalidYamlContent, "path/to/openapi.yaml", "")
        assertThat(result).isFalse()
    }

    @Test
    fun `should correctly apply both overlay content and implicit overlay`() {
        val yamlContent = """
            openapi: 3.0.0
            servers:
              - url: "http://original-url.com"
        """.trimIndent()

        val overlayContent = """
            servers:
              - url: "http://overlay-url.com"
        """.trimIndent()

        val implicitOverlay = """
            servers:
              - url: "http://implicit-overlay-url.com"
        """.trimIndent()

        mockkObject(OpenApiSpecification)
        every { getImplicitOverlayContent("path/to/openapi.yaml") } returns implicitOverlay

        val result = OpenApiSpecification.checkIfServersExist(yamlContent, "path/to/openapi.yaml", overlayContent)

        assertThat(result).isTrue()

        verify(exactly = 1) { getImplicitOverlayContent("path/to/openapi.yaml") }
    }
}
=======
    fun `object schema with empty object additionalProperties should be converted to to freeForm object pattern`() {
        val specContent = """
        openapi: '3.0.3'
        info:
          title: Simple API
          version: '1.0'
        paths:
          /test:
            get:
              summary: A simple test
              responses:
                '200':
                  description: OK
                  content:
                    application/json:
                      schema:
                        ${'$'}ref: '#/components/schemas/FreeFormObject'
        components:
          schemas:
            FreeFormObject:
              type: object
              properties:
                name:
                  type: string
                address:
                  type: string
              required:
                - name
              additionalProperties: {}
        """.trimIndent()
        val specification = OpenApiSpecification.fromYAML(specContent, "")
        val feature = specification.toFeature()
        val scenario =  feature.scenarios.first()
        val responseBodyPattern = resolvedHop(scenario.httpResponsePattern.body, scenario.resolver)

        assertThat(responseBodyPattern).isInstanceOf(JSONObjectPattern::class.java)
        responseBodyPattern as JSONObjectPattern
        assertThat(responseBodyPattern.typeAlias).isEqualTo("(FreeFormObject)")
        assertThat(responseBodyPattern.pattern).isEqualTo(mapOf(
            "name" to StringPattern(), "address?" to StringPattern()
        ))

        assertThat(responseBodyPattern.additionalProperties).isEqualTo(AdditionalProperties.FreeForm)
    }

    @Test
    fun `object schema with primitive schema as additional properties should be converted to patternConstrained object pattern`() {
        val specContent = """
        openapi: '3.0.3'
        info:
          title: Simple API
          version: '1.0'
        paths:
          /test:
            get:
              summary: A simple test
              responses:
                '200':
                  description: OK
                  content:
                    application/json:
                      schema:
                        ${'$'}ref: '#/components/schemas/ValueConstrained'
        components:
          schemas:
            ValueConstrained:
              type: object
              properties:
                name:
                  type: string
                address:
                  type: string
              required:
                - name
              additionalProperties:
                type: string
                minLength: 1
                maxLength: 3
        """.trimIndent()
        val specification = OpenApiSpecification.fromYAML(specContent, "")
        val feature = specification.toFeature()
        val scenario =  feature.scenarios.first()
        val responseBodyPattern = resolvedHop(scenario.httpResponsePattern.body, scenario.resolver)

        assertThat(responseBodyPattern).isInstanceOf(JSONObjectPattern::class.java)
        responseBodyPattern as JSONObjectPattern
        assertThat(responseBodyPattern.typeAlias).isEqualTo("(ValueConstrained)")
        assertThat(responseBodyPattern.pattern).isEqualTo(mapOf(
            "name" to StringPattern(), "address?" to StringPattern()
        ))

        val additionalProperties = responseBodyPattern.additionalProperties
        assertThat(additionalProperties).isInstanceOf(AdditionalProperties.PatternConstrained::class.java)
        additionalProperties as AdditionalProperties.PatternConstrained
        assertThat(additionalProperties.pattern).isEqualTo(
            StringPattern(maxLength = 3, minLength = 1)
        )
    }

    @Test
    fun `object schema with complex schema as additional properties should be converted to patternConstrained object pattern`() {
        val specContent = """
        openapi: '3.0.3'
        info:
          title: Simple API
          version: '1.0'
        paths:
          /test:
            get:
              summary: A simple test
              responses:
                '200':
                  description: OK
                  content:
                    application/json:
                      schema:
                        ${'$'}ref: '#/components/schemas/ValueConstrained'
        components:
          schemas:
            ValueConstrained:
              type: object
              properties:
                name:
                  type: string
                address:
                  type: string
              required:
                - name
              additionalProperties:
                ${'$'}ref: '#/components/schemas/ComplexSchema'
            ComplexSchema:
              oneOf:
                - type: object
                  properties:
                    property1:
                      type: string
                - type: object
                  properties:
                    property2:
                      type: string
        """.trimIndent()
        val specification = OpenApiSpecification.fromYAML(specContent, "")
        val feature = specification.toFeature()
        val scenario = feature.scenarios.first()
        val responseBodyPattern = resolvedHop(scenario.httpResponsePattern.body, scenario.resolver)

        assertThat(responseBodyPattern).isInstanceOf(JSONObjectPattern::class.java)
        responseBodyPattern as JSONObjectPattern
        assertThat(responseBodyPattern.typeAlias).isEqualTo("(ValueConstrained)")
        assertThat(responseBodyPattern.pattern).isEqualTo(mapOf(
            "name" to StringPattern(), "address?" to StringPattern()
        ))

        val additionalProperties = responseBodyPattern.additionalProperties
        assertThat(additionalProperties).isInstanceOf(AdditionalProperties.PatternConstrained::class.java)
        additionalProperties as AdditionalProperties.PatternConstrained
        assertThat(resolvedHop(additionalProperties.pattern, scenario.resolver)).isEqualTo(AnyPattern(
            pattern = listOf(
                parsedPattern("{ \"property1?\": \"(string)\" }"),
                parsedPattern("{ \"property2?\": \"(string)\" }")
            ), typeAlias = "(ComplexSchema)"
        ))
    }

    @Test
    fun `when a content-type header with a specific value is given it should override the media-type`() {
        val spec = """
            openapi: 3.0.3
            info:
              title: Product API
              version: 1.0.0
            paths:
              /products:
                post:
                  summary: Add a new product
                  parameters:
                    - in: header
                      name: Content-Type
                      schema:
                        type: string
                        enum:
                        - 'application/json; charset=utf-8'
                      required: true
                      description: Unneeded content type
                  requestBody:
                    required: true
                    content:
                      application/json:
                        schema:
                          ${"$"}ref: '#/components/schemas/ProductDetails'
                  responses:
                    '201':
                      description: Product created successfully
                      content:
                        application/json:
                          schema:
                            ${"$"}ref: '#/components/schemas/Product'
            components:
              schemas:
                ProductId:
                  type: object
                  required:
                    - id
                  properties:
                    id:
                      type: integer
                ProductDetails:
                  type: object
                  required:
                    - name
                    - price
                    - category
                  properties:
                    name:
                      type: string
                    price:
                      type: number
                    category:
                      type: string
                      enum:
                        - Electronics
                        - Clothing
                        - Books
                Product:
                  allOf:
                    - ${"$"}ref: '#/components/schemas/ProductId'
                    - ${"$"}ref: '#/components/schemas/ProductDetails'
        """.trimIndent()

        val feature = OpenApiSpecification.fromYAML(spec, "").toFeature()

        val results = feature.executeTests(object : TestExecutor {
            override fun execute(request: HttpRequest): HttpResponse {
                assertThat(request.headers["Content-Type"]).isEqualTo("application/json; charset=utf-8")
                return HttpResponse(201, parsedJSONObject("""{"id": 1, "name": "Phone", "price": 1000, "category": "Electronics"}"""))
            }
        })

        assertThat(results.success()).withFailMessage(results.report()).isTrue()
    }

    @Test
    fun `should detect content type headers that conflict with media type at parse time`() {
        val spec = """
            openapi: 3.0.3
            info:
              title: Product API
              version: 1.0.0
            paths:
              /products:
                post:
                  summary: Add a new product
                  parameters:
                    - in: header
                      name: Content-Type
                      schema:
                        type: string
                        enum:
                        - application/json; charset=utf-8
                      required: true
                      description: Unneeded content type
                  requestBody:
                    required: true
                    content:
                      application/json:
                        schema:
                          ${"$"}ref: '#/components/schemas/ProductDetails'
                  responses:
                    '201':
                      description: Product created successfully
                      content:
                        application/json:
                          schema:
                            ${"$"}ref: '#/components/schemas/Product'
            components:
              schemas:
                ProductId:
                  type: object
                  required:
                    - id
                  properties:
                    id:
                      type: integer
                ProductDetails:
                  type: object
                  required:
                    - name
                    - price
                    - category
                  properties:
                    name:
                      type: string
                    price:
                      type: number
                    category:
                      type: string
                      enum:
                        - Electronics
                        - Clothing
                        - Books
                Product:
                  allOf:
                    - ${"$"}ref: '#/components/schemas/ProductId'
                    - ${"$"}ref: '#/components/schemas/ProductDetails'

        """.trimIndent()

        val (output, _) = captureStandardOutput {
            OpenApiSpecification.fromYAML(spec, "").toFeature()
        }

        assertThat(output).contains("WARNING: Media type \"application/json\" in request of POST /products does not match the respective Content-Type header. Using the Content-Type header as an override.")
    }

    @Test
    fun `inline examples should use the overridden request content type`() {
        val spec = """
            openapi: 3.0.3
            info:
              title: Product API
              version: 1.0.0
            paths:
              /products:
                post:
                  summary: Add a new product
                  parameters:
                    - in: header
                      name: Content-Type
                      schema:
                        type: string
                        enum:
                        - application/json; charset=utf-8
                      examples:
                        SUCCESS:
                          value: application/json; charset=utf-8
                      required: true
                      description: Unneeded content type
                  requestBody:
                    required: true
                    content:
                      application/json:
                        schema:
                          ${"$"}ref: '#/components/schemas/ProductDetails'
                        examples:
                          SUCCESS:
                            value:
                              name: Phone
                              price: 1000
                              category: Electronics
                  responses:
                    '201':
                      description: Product created successfully
                      content:
                        application/json:
                          schema:
                            ${"$"}ref: '#/components/schemas/Product'
                          examples:
                            SUCCESS:
                              value:
                                id: 1
                                name: Phone
                                price: 1000
                                category: Electronics
            components:
              schemas:
                ProductId:
                  type: object
                  required:
                    - id
                  properties:
                    id:
                      type: integer
                ProductDetails:
                  type: object
                  required:
                    - name
                    - price
                    - category
                  properties:
                    name:
                      type: string
                    price:
                      type: number
                    category:
                      type: string
                      enum:
                        - Electronics
                        - Clothing
                        - Books
                Product:
                  allOf:
                    - ${"$"}ref: '#/components/schemas/ProductId'
                    - ${"$"}ref: '#/components/schemas/ProductDetails'
        """.trimIndent()

        val feature = OpenApiSpecification.fromYAML(spec, "").toFeature()

        val results = feature.executeTests(object : TestExecutor {
            override fun execute(request: HttpRequest): HttpResponse {
                assertThat(request.headers["Content-Type"]).isEqualTo("application/json; charset=utf-8")
                return HttpResponse(201, body = parsedJSONObject("""{"id": 10, "name": "Phone", "price": 1000, "category": "Electronics"}"""))
            }
        })

        assertThat(results.success()).withFailMessage(results.report()).isTrue()
    }

    @Test
    fun `inline examples should use the overridden request content type when no example is given`() {
        val spec = """
            openapi: 3.0.3
            info:
              title: Product API
              version: 1.0.0
            paths:
              /products:
                post:
                  summary: Add a new product
                  parameters:
                    - in: header
                      name: Content-Type
                      schema:
                        type: string
                        enum:
                        - application/json; charset=utf-8
                      required: true
                      description: Unneeded content type
                  requestBody:
                    required: true
                    content:
                      application/json:
                        schema:
                          ${"$"}ref: '#/components/schemas/ProductDetails'
                        examples:
                          SUCCESS:
                            value:
                              name: Phone
                              price: 1000
                              category: Electronics
                  responses:
                    '201':
                      description: Product created successfully
                      content:
                        application/json:
                          schema:
                            ${"$"}ref: '#/components/schemas/Product'
                          examples:
                            SUCCESS:
                              value:
                                id: 1
                                name: Phone
                                price: 1000
                                category: Electronics
            components:
              schemas:
                ProductId:
                  type: object
                  required:
                    - id
                  properties:
                    id:
                      type: integer
                ProductDetails:
                  type: object
                  required:
                    - name
                    - price
                    - category
                  properties:
                    name:
                      type: string
                    price:
                      type: number
                    category:
                      type: string
                      enum:
                        - Electronics
                        - Clothing
                        - Books
                Product:
                  allOf:
                    - ${"$"}ref: '#/components/schemas/ProductId'
                    - ${"$"}ref: '#/components/schemas/ProductDetails'
        """.trimIndent()

        val feature = OpenApiSpecification.fromYAML(spec, "").toFeature()

        val results = feature.executeTests(object : TestExecutor {
            override fun execute(request: HttpRequest): HttpResponse {
                assertThat(request.headers["Content-Type"]).isEqualTo("application/json; charset=utf-8")
                return HttpResponse(201, body = parsedJSONObject("""{"id": 10, "name": "Phone", "price": 1000, "category": "Electronics"}"""))
            }
        })

        assertThat(results.success()).withFailMessage(results.report()).isTrue()
    }

    @Test
    fun `if inline example of overridden request Content Type header is wrong then parse should error out`() {
        val spec = """
            openapi: 3.0.3
            info:
              title: Product API
              version: 1.0.0
            paths:
              /products:
                post:
                  summary: Add a new product
                  parameters:
                  - in: header
                    name: Content-Type
                    schema:
                      type: string
                      enum:
                      - application/json; charset=utf-8
                    examples:
                      SUCCESS:
                        value: application/json
                    required: true
                    description: Unneeded content type
                  requestBody:
                    required: true
                    content:
                      application/json:
                        schema:
                          ${"$"}ref: '#/components/schemas/ProductDetails'
                        examples:
                          SUCCESS:
                            value:
                              name: Phone
                              price: 1000
                              category: Electronics
                  responses:
                    '201':
                      description: Product created successfully
                      content:
                        application/json:
                          schema:
                            ${"$"}ref: '#/components/schemas/Product'
                          examples:
                            SUCCESS:
                              value:
                                id: 1
                                name: Phone
                                price: 1000
                                category: Electronics
            components:
              schemas:
                ProductId:
                  type: object
                  required:
                    - id
                  properties:
                    id:
                      type: integer
                ProductDetails:
                  type: object
                  required:
                    - name
                    - price
                    - category
                  properties:
                    name:
                      type: string
                    price:
                      type: number
                    category:
                      type: string
                      enum:
                        - Electronics
                        - Clothing
                        - Books
                Product:
                  allOf:
                    - ${"$"}ref: '#/components/schemas/ProductId'
                    - ${"$"}ref: '#/components/schemas/ProductDetails'
        """.trimIndent()

        val feature = OpenApiSpecification.fromYAML(spec, "").toFeature()

        val results = feature.executeTests(object : TestExecutor {
            override fun execute(request: HttpRequest): HttpResponse {
                assertThat(request.headers["Content-Type"]).isEqualTo("application/json; charset=utf-8")
                return HttpResponse(201, body = parsedJSONObject("""{"id": 10, "name": "Phone", "price": 1000, "category": "Electronics"}"""))
            }
        })

        assertThat(results.report()).contains("""expected "application/json; charset=utf-8" but found value "application/json"""")
    }

    @Test
    fun `inline examples should use the overridden response content type`() {
        val spec = """
            openapi: 3.0.3
            info:
              title: Product API
              version: 1.0.0
            paths:
              /products:
                post:
                  summary: Add a new product
                  requestBody:
                    required: true
                    content:
                      application/json:
                        schema:
                          ${"$"}ref: '#/components/schemas/ProductDetails'
                        examples:
                          SUCCESS:
                            value:
                              name: Phone
                              price: 1000
                              category: Electronics
                  responses:
                    '201':
                      description: Product created successfully
                      headers:
                        Content-Type:
                          schema:
                            type: string
                            enum:
                            - application/json; charset=utf-8
                          examples:
                            SUCCESS:
                              value: application/json; charset=utf-8
                      content:
                        application/json:
                          schema:
                            ${"$"}ref: '#/components/schemas/Product'
                          examples:
                            SUCCESS:
                              value:
                                id: 1
                                name: Phone
                                price: 1000
                                category: Electronics
            components:
              schemas:
                ProductId:
                  type: object
                  required:
                    - id
                  properties:
                    id:
                      type: integer
                ProductDetails:
                  type: object
                  required:
                    - name
                    - price
                    - category
                  properties:
                    name:
                      type: string
                    price:
                      type: number
                    category:
                      type: string
                      enum:
                        - Electronics
                        - Clothing
                        - Books
                Product:
                  allOf:
                    - ${"$"}ref: '#/components/schemas/ProductId'
                    - ${"$"}ref: '#/components/schemas/ProductDetails'
        """.trimIndent()

        val feature = OpenApiSpecification.fromYAML(spec, "").toFeature()

        HttpStub(feature).use { stub ->
            val response = stub.client.execute(HttpRequest("POST", "/products", headers = mapOf("Content-Type" to "application/json; charset=utf-8"), body = parsedJSONObject("""{"name": "Phone", "price": 1000, "category": "Electronics"}""")))
            assertThat(response.headers["Content-Type"]).isEqualTo("application/json; charset=utf-8")
        }
    }

    @Test
    fun `inline examples should use the overridden response content type when no header example is given`() {
        val spec = """
            openapi: 3.0.3
            info:
              title: Product API
              version: 1.0.0
            paths:
              /products:
                post:
                  summary: Add a new product
                  requestBody:
                    required: true
                    content:
                      application/json:
                        schema:
                          ${"$"}ref: '#/components/schemas/ProductDetails'
                        examples:
                          SUCCESS:
                            value:
                              name: Phone
                              price: 1000
                              category: Electronics
                  responses:
                    '201':
                      description: Product created successfully
                      headers:
                        Content-Type:
                          schema:
                            type: string
                            enum:
                            - application/json; charset=utf-8
                      content:
                        application/json:
                          schema:
                            ${"$"}ref: '#/components/schemas/Product'
                          examples:
                            SUCCESS:
                              value:
                                id: 1
                                name: Phone
                                price: 1000
                                category: Electronics
            components:
              schemas:
                ProductId:
                  type: object
                  required:
                    - id
                  properties:
                    id:
                      type: integer
                ProductDetails:
                  type: object
                  required:
                    - name
                    - price
                    - category
                  properties:
                    name:
                      type: string
                    price:
                      type: number
                    category:
                      type: string
                      enum:
                        - Electronics
                        - Clothing
                        - Books
                Product:
                  allOf:
                    - ${"$"}ref: '#/components/schemas/ProductId'
                    - ${"$"}ref: '#/components/schemas/ProductDetails'
        """.trimIndent()

        val feature = OpenApiSpecification.fromYAML(spec, "").toFeature()

        val (output, _) = captureStandardOutput {
            HttpStub(feature).use { stub ->
                val response = stub.client.execute(
                    HttpRequest(
                        "POST",
                        "/products",
                        headers = mapOf("Content-Type" to "application/json; charset=utf-8"),
                        body = parsedJSONObject("""{"name": "Phone", "price": 1000, "category": "Electronics"}""")
                    )
                )
                assertThat(response.headers["Content-Type"]).isEqualTo("application/json; charset=utf-8")
            }
        }

        assertThat(output).doesNotContain("does not match \"application/json; charset=utf-8\" in the spec")
    }

    @Test
    fun `if inline of overridden response Content Type header is wrong then parse should error out`() {
        val spec = """
            openapi: 3.0.3
            info:
              title: Product API
              version: 1.0.0
            paths:
              /products:
                post:
                  summary: Add a new product
                  parameters:
                    - in: header
                      name: Content-Type
                      schema:
                        type: string
                        enum:
                        - application/json; charset=utf-8
                      examples:
                        SUCCESS:
                          value: application/json
                      required: true
                      description: Unneeded content type
                  requestBody:
                    required: true
                    content:
                      application/json:
                        schema:
                          ${"$"}ref: '#/components/schemas/ProductDetails'
                        examples:
                          SUCCESS:
                            value:
                              name: Phone
                              price: 1000
                              category: Electronics
                  responses:
                    '201':
                      description: Product created successfully
                      headers:
                        Content-Type:
                          schema:
                            type: string
                            enum:
                            - application/json; charset=utf-8
                          examples:
                            SUCCESS:
                              value: application/json
                      content:
                        application/json:
                          schema:
                            ${"$"}ref: '#/components/schemas/Product'
                          examples:
                            SUCCESS:
                              value:
                                id: 1
                                name: Phone
                                price: 1000
                                category: Electronics
            components:
              schemas:
                ProductId:
                  type: object
                  required:
                    - id
                  properties:
                    id:
                      type: integer
                ProductDetails:
                  type: object
                  required:
                    - name
                    - price
                    - category
                  properties:
                    name:
                      type: string
                    price:
                      type: number
                    category:
                      type: string
                      enum:
                        - Electronics
                        - Clothing
                        - Books
                Product:
                  allOf:
                    - ${"$"}ref: '#/components/schemas/ProductId'
                    - ${"$"}ref: '#/components/schemas/ProductDetails'
        """.trimIndent()

        val feature = OpenApiSpecification.fromYAML(spec, "").toFeature()

        val results = feature.executeTests(object : TestExecutor {
            override fun execute(request: HttpRequest): HttpResponse {
                assertThat(request.headers["Content-Type"]).isEqualTo("application/json; charset=utf-8")
                return HttpResponse(201, body = parsedJSONObject("""{"id": 10, "name": "Phone", "price": 1000, "category": "Electronics"}"""))
            }
        })

        println(results.report())
        assertThat(results.report()).contains("""expected "application/json; charset=utf-8" but found value "application/json"""")
    }

    private fun ignoreButLogException(function: () -> OpenApiSpecification) {
        try {
            function()
        } catch (e: Throwable) {
            println(exceptionCauseMessage(e))
        }
    }
}
>>>>>>> 7fc309e5
<|MERGE_RESOLUTION|>--- conflicted
+++ resolved
@@ -4812,80 +4812,6 @@
             assertThat(testNamespaceAttribute.pattern.toStringLiteral()).isEqualTo("http://helloworld.com")
         }
 
-<<<<<<< HEAD
-        @Test
-        fun `run contract tests from an OpenAPI XML spec`(@TempDir(cleanup = ALWAYS) dir: File) {
-            val contractString = """
-                openapi: 3.0.3
-                info:
-                  title: test-xml
-                  version: '1.0'
-                paths:
-                  '/users':
-                    post:
-                      responses:
-                        '200':
-                          description: OK
-                      requestBody:
-                        content:
-                          application/xml:
-                            schema:
-                              ${'$'}ref: '#/components/schemas/user'
-                components:
-                  schemas:
-                    user:
-                      type: object
-                      properties:
-                        id:
-                          type: integer
-                      required:
-                        - id
-            """.trimIndent()
-
-            val contractFile = dir.canonicalFile.resolve("contract.yaml")
-            contractFile.writeText(contractString)
-
-            val wrapperSpecString = """
-                Feature: Test
-                  Background:
-                    Given openapi ./contract.yaml
-                    
-                  Scenario Outline: Test
-                    When POST /users
-                    Then status 200
-                    
-                    Examples:
-                    | (user)                   |
-                    | <user><id>10</id></user> |
-            """.trimIndent()
-
-            val wrapperSpecFile = dir.canonicalFile.resolve("contract.spec")
-            wrapperSpecFile.writeText(wrapperSpecString)
-
-            val feature: Feature = parseContractFileToFeature(wrapperSpecFile.path)
-            var state = "not_called"
-
-            val result: Results = feature.executeTests(object : TestExecutor {
-                override fun execute(request: HttpRequest): HttpResponse {
-                    println(request.body.toStringLiteral())
-                    assertThat(request.body.toStringLiteral()).isEqualTo("""<user><id>10</id></user>""")
-                    state = "called"
-                    return HttpResponse.OK
-                }
-
-                override fun setServerState(serverState: Map<String, Value>) {
-                }
-            })
-
-            println(result.report())
-
-            assertThat(result.success()).isTrue()
-
-            assertThat(state).isEqualTo("called")
-        }
-
-=======
->>>>>>> 7fc309e5
         private fun assertMatchesSnippet(xmlSnippet: String, xmlFeature: Feature) {
             assertMatchesSnippet("/users", xmlSnippet, xmlFeature)
         }
@@ -9977,69 +9903,6 @@
     }
 
     @Test
-<<<<<<< HEAD
-    fun `should return true when servers exist in OpenAPI`() {
-        val yamlContent = """
-            openapi: 3.0.0
-            servers:
-              - url: "http://example.com"
-        """.trimIndent()
-
-        val result = OpenApiSpecification.checkIfServersExist(yamlContent, "path/to/openapi.yaml", "")
-        assertThat(result).isTrue()
-    }
-
-    @Test
-    fun `should return false when no servers exist in OpenAPI`() {
-        val yamlContent = """
-            openapi: 3.0.0
-            info:
-              title: Test API
-        """.trimIndent()
-
-        val result = OpenApiSpecification.checkIfServersExist(yamlContent, "", "")
-        assertThat(result).isFalse()
-    }
-
-    @Test
-    fun `should return false when YAML content is invalid`() {
-        val invalidYamlContent = """
-            invalid yaml content
-        """.trimIndent()
-
-        val result = OpenApiSpecification.checkIfServersExist(invalidYamlContent, "path/to/openapi.yaml", "")
-        assertThat(result).isFalse()
-    }
-
-    @Test
-    fun `should correctly apply both overlay content and implicit overlay`() {
-        val yamlContent = """
-            openapi: 3.0.0
-            servers:
-              - url: "http://original-url.com"
-        """.trimIndent()
-
-        val overlayContent = """
-            servers:
-              - url: "http://overlay-url.com"
-        """.trimIndent()
-
-        val implicitOverlay = """
-            servers:
-              - url: "http://implicit-overlay-url.com"
-        """.trimIndent()
-
-        mockkObject(OpenApiSpecification)
-        every { getImplicitOverlayContent("path/to/openapi.yaml") } returns implicitOverlay
-
-        val result = OpenApiSpecification.checkIfServersExist(yamlContent, "path/to/openapi.yaml", overlayContent)
-
-        assertThat(result).isTrue()
-
-        verify(exactly = 1) { getImplicitOverlayContent("path/to/openapi.yaml") }
-    }
-}
-=======
     fun `object schema with empty object additionalProperties should be converted to to freeForm object pattern`() {
         val specContent = """
         openapi: '3.0.3'
@@ -10920,5 +10783,66 @@
             println(exceptionCauseMessage(e))
         }
     }
-}
->>>>>>> 7fc309e5
+
+    @Test
+    fun `should return true when servers exist in OpenAPI`() {
+        val yamlContent = """
+            openapi: 3.0.0
+            servers:
+              - url: "http://example.com"
+        """.trimIndent()
+
+        val result = OpenApiSpecification.checkIfServersExist(yamlContent, "path/to/openapi.yaml", "")
+        assertThat(result).isTrue()
+    }
+
+    @Test
+    fun `should return false when no servers exist in OpenAPI`() {
+        val yamlContent = """
+            openapi: 3.0.0
+            info:
+              title: Test API
+        """.trimIndent()
+
+        val result = OpenApiSpecification.checkIfServersExist(yamlContent, "", "")
+        assertThat(result).isFalse()
+    }
+
+    @Test
+    fun `should return false when YAML content is invalid`() {
+        val invalidYamlContent = """
+            invalid yaml content
+        """.trimIndent()
+
+        val result = OpenApiSpecification.checkIfServersExist(invalidYamlContent, "path/to/openapi.yaml", "")
+        assertThat(result).isFalse()
+    }
+
+    @Test
+    fun `should correctly apply both overlay content and implicit overlay`() {
+        val yamlContent = """
+            openapi: 3.0.0
+            servers:
+              - url: "http://original-url.com"
+        """.trimIndent()
+
+        val overlayContent = """
+            servers:
+              - url: "http://overlay-url.com"
+        """.trimIndent()
+
+        val implicitOverlay = """
+            servers:
+              - url: "http://implicit-overlay-url.com"
+        """.trimIndent()
+
+        mockkObject(OpenApiSpecification)
+        every { getImplicitOverlayContent("path/to/openapi.yaml") } returns implicitOverlay
+
+        val result = OpenApiSpecification.checkIfServersExist(yamlContent, "path/to/openapi.yaml", overlayContent)
+
+        assertThat(result).isTrue()
+
+        verify(exactly = 1) { getImplicitOverlayContent("path/to/openapi.yaml") }
+    }
+}