--- conflicted
+++ resolved
@@ -26,10 +26,7 @@
     override val typeAlias: String? = null,
     val minProperties: Int? = null,
     val maxProperties: Int? = null
-<<<<<<< HEAD
 ) : Pattern, PossibleJsonObjectPatternContainer {
-=======
-) : Pattern {
 
     override fun eliminateOptionalKey(value: Value, resolver: Resolver): Value {
         if (value !is JSONObjectValue) return value
@@ -43,7 +40,6 @@
         return JSONObjectValue(mandatoryObjectMap)
     }
 
->>>>>>> 91497658
     override fun addTypeAliasesToConcretePattern(concretePattern: Pattern, resolver: Resolver, typeAlias: String?): Pattern {
         if(concretePattern !is JSONObjectPattern)
             throw ContractException("Expected json object type but got ${concretePattern.typeName}")
