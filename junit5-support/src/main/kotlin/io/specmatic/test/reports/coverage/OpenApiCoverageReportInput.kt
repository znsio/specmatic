package io.specmatic.test.reports.coverage

import io.specmatic.conversions.SERVICE_TYPE_HTTP
import io.specmatic.conversions.convertPathParameterStyle
import io.specmatic.core.TestResult
import io.specmatic.test.API
import io.specmatic.test.TestResultRecord
import io.specmatic.test.reports.coverage.console.OpenAPICoverageConsoleReport
import io.specmatic.test.reports.coverage.console.OpenApiCoverageConsoleRow
import io.specmatic.test.reports.coverage.console.Remarks
import io.specmatic.test.reports.coverage.json.OpenApiCoverageJsonReport
import kotlin.math.min
import kotlin.math.roundToInt

class OpenApiCoverageReportInput(
    private var configFilePath:String,
    internal val testResultRecords: MutableList<TestResultRecord> = mutableListOf(),
    private val applicationAPIs: MutableList<API> = mutableListOf(),
    private val excludedAPIs: MutableList<String> = mutableListOf(),
    private val allEndpoints: MutableList<Endpoint> = mutableListOf(),
    private var endpointsAPISet: Boolean = false,
    internal var finalizedTestResultRecords: List<TestResultRecord> = emptyList(),
    internal var apiCoverageRows: MutableList<OpenApiCoverageConsoleRow> = mutableListOf()
) {
    fun addTestReportRecords(testResultRecord: TestResultRecord) {
        testResultRecords.add(testResultRecord)
    }

    fun addAPIs(apis: List<API>) {
        applicationAPIs.addAll(apis)
    }

    fun addExcludedAPIs(apis: List<String>){
        excludedAPIs.addAll(apis)
    }

    fun addEndpoints(endpoints: List<Endpoint>) {
        allEndpoints.addAll(endpoints)
    }

    fun setEndpointsAPIFlag(isSet: Boolean) {
        endpointsAPISet = isSet
    }

    fun generate(): OpenAPICoverageConsoleReport {
        val testResults = testResultRecords.filter { testResult -> excludedAPIs.none { it == testResult.path } }
        val testResultsWithNotImplementedEndpoints = identifyFailedTestsDueToUnimplementedEndpointsAddMissingTests(testResults)
        var allTests = addTestResultsForMissingEndpoints(testResultsWithNotImplementedEndpoints)
        allTests = addTestResultsForTestsNotGeneratedBySpecmatic(allTests, allEndpoints)
        allTests = checkForInvalidTestsAndUpdateResult(allTests)
        allTests = sortByPathMethodResponseStatus(allTests)
        finalizedTestResultRecords = allTests

        val apiTestsGrouped = groupTestsByPathMethodAndResponseStatus(allTests)
        apiTestsGrouped.forEach { (route, methodMap) ->
            val routeAPIRows: MutableList<OpenApiCoverageConsoleRow> = mutableListOf()
            val topLevelCoverageRow = createTopLevelApiCoverageRow(route, methodMap)
            methodMap.forEach { (method, responseCodeMap) ->
                responseCodeMap.forEach { (responseStatus, testResults) ->
                    if (routeAPIRows.isEmpty()) {
                        routeAPIRows.add(topLevelCoverageRow)
                    } else {
                        val rowMethod = if (routeAPIRows.none { it.method == method }) method else ""
                        routeAPIRows.add(
                            topLevelCoverageRow.copy(
                                method = rowMethod,
                                path ="",
                                responseStatus = responseStatus.toString(),
                                count = testResults.count{it.isExercised}.toString(),
                                coveragePercentage = 0,
                                remarks = Remarks.resolve(testResults),
                                endpointMethod = method
                            )
                        )
                    }
                }
            }
            apiCoverageRows.addAll(routeAPIRows)
        }

        val totalAPICount = apiTestsGrouped.keys.size
        val testsGroupedByPath = allTests.groupBy { it.path }
        val skippedAndMissingInSpecTestResults = setOf(TestResult.Skipped, TestResult.MissingInSpec)

        val missedAPICount = testsGroupedByPath.count { (_, tests) ->
            tests.all { it.result in skippedAndMissingInSpecTestResults }
        }

        val notImplementedAPICount = testsGroupedByPath.count { (_, tests) ->
            tests.all { it.result == TestResult.NotImplemented }
        }

        val partiallyMissedAPICount = testsGroupedByPath.count { (_, tests) ->
            tests.any { it.result in skippedAndMissingInSpecTestResults } && tests.any { it.result !in skippedAndMissingInSpecTestResults }
        }

        val partiallyNotImplementedAPICount = testsGroupedByPath.count { (_, tests) ->
            tests.any { it.result == TestResult.NotImplemented } && tests.any { it.result != TestResult.NotImplemented }
        }

        return OpenAPICoverageConsoleReport(apiCoverageRows, totalAPICount, missedAPICount, notImplementedAPICount, partiallyMissedAPICount, partiallyNotImplementedAPICount)
    }

    private fun checkForInvalidTestsAndUpdateResult(allTests: List<TestResultRecord>): List<TestResultRecord> {
        val invalidTestResults = mutableListOf<TestResultRecord>()

        allTests.forEach {
            if (!isTestResultValid(it)) {
                invalidTestResults.add(it)
            }
        }

        val updatedInvalidTestResults = invalidTestResults.map {
            it.copy(
                isValid = false
            )
        }

        return allTests.minus(invalidTestResults.toSet()).plus(updatedInvalidTestResults)
    }

    private fun addTestResultsForTestsNotGeneratedBySpecmatic(allTests: List<TestResultRecord>, allEndpoints: List<Endpoint>): List<TestResultRecord> {
        val endpointsWithoutTests =
            allEndpoints.filter { endpoint ->
                allTests.none { it.path == endpoint.path && it.method == endpoint.method && it.responseStatus == endpoint.responseStatus }
                        && excludedAPIs.none { it == endpoint.path }
            }

        return allTests.plus(
            endpointsWithoutTests.map { endpoint ->  TestResultRecord(
                endpoint.path,
                endpoint.method,
                endpoint.responseStatus,
                TestResult.DidNotRun,
                endpoint.sourceProvider,
                endpoint.sourceRepository,
                endpoint.sourceRepositoryBranch,
                endpoint.specification,
                endpoint.serviceType
            ) }
        )
    }

    private fun isTestResultValid(testResultRecord: TestResultRecord): Boolean {
        val paramRegex = Regex("\\{.+}")
        val isPathWithParams = paramRegex.find(testResultRecord.path) != null

        if(!isPathWithParams) {
            return when (testResultRecord.responseStatus) {
                404 -> false
                else -> true
            }
        }

        return true
    }

    fun generateJsonReport(): OpenApiCoverageJsonReport {
        val testResults = testResultRecords.filter { testResult -> excludedAPIs.none { it == testResult.path } }
        val testResultsWithNotImplementedEndpoints = identifyFailedTestsDueToUnimplementedEndpointsAddMissingTests(testResults)
        val allTests = addTestResultsForMissingEndpoints(testResultsWithNotImplementedEndpoints)
        return OpenApiCoverageJsonReport(configFilePath, allTests)
    }

    private fun groupTestsByPathMethodAndResponseStatus(allAPITests: List<TestResultRecord>): MutableMap<String, MutableMap<String, MutableMap<Int, MutableList<TestResultRecord>>>> {
        return allAPITests.groupBy { it.path }
            .mapValues { (_, pathResults) ->
                pathResults.groupBy { it.method }
                    .mapValues { (_, methodResults) ->
                        methodResults.groupBy { it.responseStatus }
                            .mapValues { (_, responseResults) ->
                                responseResults.toMutableList()
                            }.toMutableMap()
                    }.toMutableMap()
            }.toMutableMap()
    }

    private fun sortByPathMethodResponseStatus(testResultRecordList: List<TestResultRecord>): List<TestResultRecord> {
        val recordsWithFixedURLs = testResultRecordList.map {
            it.copy(path = convertPathParameterStyle(it.path))
        }
        return recordsWithFixedURLs.groupBy {
            "${it.path}-${it.method}-${it.responseStatus}"
        }.let { sortedRecords: Map<String, List<TestResultRecord>> ->
            sortedRecords.keys.sorted().map { key ->
                sortedRecords.getValue(key)
            }
        }.flatten()
    }

    private fun addTestResultsForMissingEndpoints(testResults: List<TestResultRecord>): List<TestResultRecord> {
        val testReportRecordsIncludingMissingAPIs = testResults.toMutableList()
        if(endpointsAPISet) {
            applicationAPIs.forEach { api ->
                if (allEndpoints.none { it.path == api.path && it.method == api.method } && excludedAPIs.none { it == api.path }) {
                    testReportRecordsIncludingMissingAPIs.add(
                        TestResultRecord(
                            api.path,
                            api.method,
                            0,
                            TestResult.Skipped,
                            serviceType = SERVICE_TYPE_HTTP
                        )
                    )
                }
            }
        }
        return testReportRecordsIncludingMissingAPIs
    }

    private fun createTopLevelApiCoverageRow(
        route: String,
        methodMap: MutableMap<String, MutableMap<Int, MutableList<TestResultRecord>>>,
    ): OpenApiCoverageConsoleRow {
        val method = methodMap.keys.first()
        val responseStatus = methodMap[method]?.keys?.first()
        val remarks = Remarks.resolve(methodMap[method]?.get(responseStatus)!!)
        val exercisedCount = methodMap[method]?.get(responseStatus)?.count { it.isExercised }

        val totalMethodResponseCodeCount = methodMap.values.sumOf { it.keys.size }
        var totalMethodResponseCodeCoveredCount = 0
        methodMap.forEach { (_, responses) ->
            responses.forEach { (_, testResults) ->
                val increment = min(testResults.count { it.isCovered }, 1)
                totalMethodResponseCodeCoveredCount += increment
            }
        }

        val coveragePercentage =
            ((totalMethodResponseCodeCoveredCount.toFloat() / totalMethodResponseCodeCount.toFloat()) * 100).roundToInt()
        return OpenApiCoverageConsoleRow(
            method,
            route,
            responseStatus!!,
            exercisedCount!!,
            coveragePercentage,
            remarks,
            endpointPath = route,
            endpointMethod = method,
            endpointCoverage = coveragePercentage
        )
    }

    private fun identifyFailedTestsDueToUnimplementedEndpointsAddMissingTests(testResults: List<TestResultRecord>): List<TestResultRecord> {
        val notImplementedAndMissingTests = mutableListOf<TestResultRecord>()
        val failedTestResults = testResults.filter { it.result == TestResult.Failed }

        for (failedTestResult in failedTestResults) {

            val pathHasErrorResponse = allEndpoints.any {
                it.path == failedTestResult.path && it.method == failedTestResult.method && it.responseStatus == failedTestResult.actualResponseStatus
            }

<<<<<<< HEAD
            if(test.actualResponseStatus != 0 && !pathHasErrorResponse) {
                notImplementedAndMissingTests.add(
                    test.copy(
                        responseStatus = test.actualResponseStatus,
                        result = TestResult.MissingInSpec,
                        actualResponseStatus = test.actualResponseStatus
=======
            if(!failedTestResult.isConnectionRefused()) {
                notImplementedAndMissingTests.add(
                    failedTestResult.copy(
                        responseStatus = failedTestResult.actualResponseStatus,
                        result = if (pathHasErrorResponse) TestResult.Covered else TestResult.MissingInSpec,
                        actualResponseStatus = failedTestResult.actualResponseStatus
>>>>>>> f90ac02b
                    )
                )
            }

            if (!endpointsAPISet) {
                notImplementedAndMissingTests.add(failedTestResult.copy(result = TestResult.NotCovered))
                continue
            }

            val isInApplicationAPI = applicationAPIs.any { api -> api.path == failedTestResult.path && api.method == failedTestResult.method }
            notImplementedAndMissingTests.add(failedTestResult.copy(result = if (isInApplicationAPI) TestResult.Failed else TestResult.NotImplemented))
        }

<<<<<<< HEAD
        return testResults.minus(failedTests.toSet()).plus(notImplementedAndMissingTests)
=======
        return testResults.minus(failedTestResults.toSet()).plus(notImplementedAndMissingTests)
    }

    private fun checkForInvalidTestsAndUpdateResult(allTests: List<TestResultRecord>): List<TestResultRecord> {
        val invalidTestResults = allTests.filterNot(::isTestResultValid)
        val updatedInvalidTestResults = invalidTestResults.map { it.copy( isValid = false ) }

        return allTests.minus(invalidTestResults.toSet()).plus(updatedInvalidTestResults)
    }

    private fun isTestResultValid(testResultRecord: TestResultRecord): Boolean {
        val paramRegex = Regex("\\{.+}")
        val isPathWithParams = paramRegex.find(testResultRecord.path) != null
        if (isPathWithParams) return true

        return when (testResultRecord.responseStatus) {
            404 -> false
            else -> true
        }
>>>>>>> f90ac02b
    }
}

data class CoverageGroupKey(
    val sourceProvider: String?,
    val sourceRepository: String?,
    val sourceRepositoryBranch: String?,
    val specification: String?,
    val serviceType: String?
)

data class Endpoint(
    val path: String,
    val method: String,
    val responseStatus: Int,
    val sourceProvider: String? = null,
    val sourceRepository: String? = null,
    val sourceRepositoryBranch: String? = null,
    val specification: String? = null,
    val serviceType: String? = null
)<|MERGE_RESOLUTION|>--- conflicted
+++ resolved
@@ -101,31 +101,12 @@
         return OpenAPICoverageConsoleReport(apiCoverageRows, totalAPICount, missedAPICount, notImplementedAPICount, partiallyMissedAPICount, partiallyNotImplementedAPICount)
     }
 
-    private fun checkForInvalidTestsAndUpdateResult(allTests: List<TestResultRecord>): List<TestResultRecord> {
-        val invalidTestResults = mutableListOf<TestResultRecord>()
-
-        allTests.forEach {
-            if (!isTestResultValid(it)) {
-                invalidTestResults.add(it)
-            }
-        }
-
-        val updatedInvalidTestResults = invalidTestResults.map {
-            it.copy(
-                isValid = false
-            )
-        }
-
-        return allTests.minus(invalidTestResults.toSet()).plus(updatedInvalidTestResults)
-    }
-
     private fun addTestResultsForTestsNotGeneratedBySpecmatic(allTests: List<TestResultRecord>, allEndpoints: List<Endpoint>): List<TestResultRecord> {
         val endpointsWithoutTests =
             allEndpoints.filter { endpoint ->
                 allTests.none { it.path == endpoint.path && it.method == endpoint.method && it.responseStatus == endpoint.responseStatus }
                         && excludedAPIs.none { it == endpoint.path }
             }
-
         return allTests.plus(
             endpointsWithoutTests.map { endpoint ->  TestResultRecord(
                 endpoint.path,
@@ -139,20 +120,6 @@
                 endpoint.serviceType
             ) }
         )
-    }
-
-    private fun isTestResultValid(testResultRecord: TestResultRecord): Boolean {
-        val paramRegex = Regex("\\{.+}")
-        val isPathWithParams = paramRegex.find(testResultRecord.path) != null
-
-        if(!isPathWithParams) {
-            return when (testResultRecord.responseStatus) {
-                404 -> false
-                else -> true
-            }
-        }
-
-        return true
     }
 
     fun generateJsonReport(): OpenApiCoverageJsonReport {
@@ -251,21 +218,12 @@
                 it.path == failedTestResult.path && it.method == failedTestResult.method && it.responseStatus == failedTestResult.actualResponseStatus
             }
 
-<<<<<<< HEAD
-            if(test.actualResponseStatus != 0 && !pathHasErrorResponse) {
-                notImplementedAndMissingTests.add(
-                    test.copy(
-                        responseStatus = test.actualResponseStatus,
-                        result = TestResult.MissingInSpec,
-                        actualResponseStatus = test.actualResponseStatus
-=======
             if(!failedTestResult.isConnectionRefused()) {
                 notImplementedAndMissingTests.add(
                     failedTestResult.copy(
                         responseStatus = failedTestResult.actualResponseStatus,
                         result = if (pathHasErrorResponse) TestResult.Covered else TestResult.MissingInSpec,
                         actualResponseStatus = failedTestResult.actualResponseStatus
->>>>>>> f90ac02b
                     )
                 )
             }
@@ -279,9 +237,6 @@
             notImplementedAndMissingTests.add(failedTestResult.copy(result = if (isInApplicationAPI) TestResult.Failed else TestResult.NotImplemented))
         }
 
-<<<<<<< HEAD
-        return testResults.minus(failedTests.toSet()).plus(notImplementedAndMissingTests)
-=======
         return testResults.minus(failedTestResults.toSet()).plus(notImplementedAndMissingTests)
     }
 
@@ -301,7 +256,6 @@
             404 -> false
             else -> true
         }
->>>>>>> f90ac02b
     }
 }
 
