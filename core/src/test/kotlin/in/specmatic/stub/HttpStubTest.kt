--- conflicted
+++ resolved
@@ -1069,8 +1069,7 @@
     fun `should load a stub with a space in query params and return the stubbed response`() {
         val queryParamWithSpace = "id entifier"
 
-        val specification = OpenApiSpecification.fromYAML(
-            """
+        val specification = OpenApiSpecification.fromYAML("""
             openapi: 3.0.1
             info:
               title: Random
@@ -1113,7 +1112,70 @@
     }
 
     @Test
-<<<<<<< HEAD
+    fun `should stub out a request for boolean query param with capital T or F in the incoming request`() {
+        val specification = createStubFromContracts(listOf("src/test/resources/openapi/spec_with_boolean_query.yaml"))
+
+        specification.use { stub ->
+            val request = HttpRequest("GET", "/data", queryParams = mapOf("enabled" to "True"))
+
+            val response = stub.client.execute(request)
+
+            assertThat(response.status).isEqualTo(200)
+            response.body.let {
+                assertThat(it).isInstanceOf(JSONObjectValue::class.java)
+                it as JSONObjectValue
+
+                assertThat(it.jsonObject["id"]).isInstanceOf(NumberValue::class.java)
+            }
+        }
+    }
+
+    @Test
+    fun `should recognize a request for boolean query param with capital T or F in the incoming request`() {
+        val specification = OpenApiSpecification.fromYAML(
+            """
+            openapi: 3.0.1
+            info:
+              title: Random
+              version: "1"
+            paths:
+              /data:
+                get:
+                  summary: Random
+                  parameters:
+                    - name: enabled
+                      in: query
+                      schema:
+                        type: boolean
+                  responses:
+                    "200":
+                      description: Random
+                      content:
+                        application/json:
+                          schema:
+                            type: object
+                            properties:
+                              id:
+                                type: integer
+        """.trimIndent(), ""
+        ).toFeature()
+
+        HttpStub(specification).use { stub ->
+            val request = HttpRequest("GET", "/data", queryParams = mapOf("enabled" to "True"))
+
+            val response = stub.client.execute(request)
+
+            assertThat(response.status).isEqualTo(200)
+            response.body.let {
+                assertThat(it).isInstanceOf(JSONObjectValue::class.java)
+                it as JSONObjectValue
+
+                assertThat(it.jsonObject["id"]).isInstanceOf(NumberValue::class.java)
+            }
+        }
+    }
+
+    @Test
     fun `stub out a spec with no request body and respond to a request which has no body`() {
         val specification = OpenApiSpecification.fromYAML("""
             openapi: 3.0.1
@@ -1138,13 +1200,6 @@
 
         HttpStub(specification).use { stub ->
             val request = HttpRequest("GET", "/data", body = NoBodyValue)
-=======
-    fun `should stub out a request for boolean query param with capital T or F in the incoming request`() {
-        val specification = createStubFromContracts(listOf("src/test/resources/openapi/spec_with_boolean_query.yaml"))
-
-        specification.use { stub ->
-            val request = HttpRequest("GET", "/data", queryParams = mapOf("enabled" to "True"))
->>>>>>> e8217187
 
             val response = stub.client.execute(request)
 
@@ -1159,14 +1214,8 @@
     }
 
     @Test
-<<<<<<< HEAD
     fun `stub should load an expectation for a spec with no request body and respond to a request in the expectation`() {
         val specification = OpenApiSpecification.fromYAML("""
-=======
-    fun `should recognize a request for boolean query param with capital T or F in the incoming request`() {
-        val specification = OpenApiSpecification.fromYAML(
-            """
->>>>>>> e8217187
             openapi: 3.0.1
             info:
               title: Random
@@ -1175,14 +1224,6 @@
               /data:
                 get:
                   summary: Random
-<<<<<<< HEAD
-=======
-                  parameters:
-                    - name: enabled
-                      in: query
-                      schema:
-                        type: boolean
->>>>>>> e8217187
                   responses:
                     "200":
                       description: Random
@@ -1193,18 +1234,10 @@
                             properties:
                               id:
                                 type: integer
-<<<<<<< HEAD
         """.trimIndent(), "").toFeature()
 
         HttpStub(specification).use { stub ->
             val request = HttpRequest("GET", "/data", body = NoBodyValue)
-=======
-        """.trimIndent(), ""
-        ).toFeature()
-
-        HttpStub(specification).use { stub ->
-            val request = HttpRequest("GET", "/data", queryParams = mapOf("enabled" to "True"))
->>>>>>> e8217187
 
             val response = stub.client.execute(request)
 
