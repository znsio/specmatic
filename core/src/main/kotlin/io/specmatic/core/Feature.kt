package io.specmatic.core

import io.specmatic.conversions.*
import io.specmatic.core.log.logger
import io.specmatic.core.pattern.*
import io.specmatic.core.pattern.Examples.Companion.examplesFrom
import io.specmatic.core.value.*
import io.specmatic.mock.NoMatchingScenario
import io.specmatic.mock.ScenarioStub
import io.specmatic.stub.HttpStubData
import io.specmatic.test.*
import io.cucumber.gherkin.GherkinDocumentBuilder
import io.cucumber.gherkin.Parser
import io.cucumber.messages.IdGenerator
import io.cucumber.messages.IdGenerator.Incrementing
import io.cucumber.messages.types.*
import io.cucumber.messages.types.Examples
import io.specmatic.core.discriminator.DiscriminatorBasedItem
import io.specmatic.core.discriminator.DiscriminatorMetadata
import io.specmatic.core.utilities.*
import io.swagger.v3.oas.models.*
import io.swagger.v3.oas.models.headers.Header
import io.swagger.v3.oas.models.info.Info
import io.swagger.v3.oas.models.media.*
import io.swagger.v3.oas.models.parameters.*
import io.swagger.v3.oas.models.responses.ApiResponse
import io.swagger.v3.oas.models.responses.ApiResponses
import java.io.File
import java.net.URI

fun parseContractFileToFeature(
    contractPath: String,
    hook: Hook = PassThroughHook(),
    sourceProvider: String? = null,
    sourceRepository: String? = null,
    sourceRepositoryBranch: String? = null,
    specificationPath: String? = null,
    securityConfiguration: SecurityConfiguration? = null,
    specmaticConfig: SpecmaticConfig = SpecmaticConfig(),
    overlayContent: String = ""
): Feature {
    return parseContractFileToFeature(
        File(contractPath),
        hook,
        sourceProvider,
        sourceRepository,
        sourceRepositoryBranch,
        specificationPath,
        securityConfiguration,
        specmaticConfig,
        overlayContent
    )
}

fun checkExists(file: File) = file.also {
    if (!file.exists())
        throw ContractException("File ${file.path} does not exist (absolute path ${file.canonicalPath})")
}

fun parseContractFileToFeature(
    file: File,
    hook: Hook = PassThroughHook(),
    sourceProvider: String? = null,
    sourceRepository: String? = null,
    sourceRepositoryBranch: String? = null,
    specificationPath: String? = null,
    securityConfiguration: SecurityConfiguration? = null,
    specmaticConfig: SpecmaticConfig = SpecmaticConfig(),
    overlayContent: String = ""
): Feature {
    logger.debug("Parsing contract file ${file.path}, absolute path ${file.absolutePath}")
    return when (file.extension) {
        in OPENAPI_FILE_EXTENSIONS -> OpenApiSpecification.fromYAML(
            hook.readContract(file.path),
            file.path,
            sourceProvider = sourceProvider,
            sourceRepository = sourceRepository,
            sourceRepositoryBranch = sourceRepositoryBranch,
            specificationPath = specificationPath,
            securityConfiguration = securityConfiguration,
            specmaticConfig = specmaticConfig,
            overlayContent = overlayContent
        ).toFeature()
        WSDL -> wsdlContentToFeature(checkExists(file).readText(), file.canonicalPath)
        in CONTRACT_EXTENSIONS -> parseGherkinStringToFeature(checkExists(file).readText().trim(), file.canonicalPath)
        else -> throw unsupportedFileExtensionContractException(file.path, file.extension)
    }
}

fun unsupportedFileExtensionContractException(
    path: String,
    extension: String
) =
    ContractException(
        "Current file $path has an unsupported extension $extension. Supported extensions are ${
            CONTRACT_EXTENSIONS.joinToString(
                ", "
            )
        }."
    )

fun parseGherkinStringToFeature(gherkinData: String, sourceFilePath: String = ""): Feature {
    val gherkinDocument = parseGherkinString(gherkinData, sourceFilePath)
    val (name, scenarios) = lex(gherkinDocument, sourceFilePath)
    return Feature(scenarios = scenarios, name = name, path = sourceFilePath)
}

data class Feature(
    val scenarios: List<Scenario> = emptyList(),
    private var serverState: Map<String, Value> = emptyMap(),
    val name: String,
    val testVariables: Map<String, String> = emptyMap(),
    val testBaseURLs: Map<String, String> = emptyMap(),
    val path: String = "",
    val sourceProvider:String? = null,
    val sourceRepository:String? = null,
    val sourceRepositoryBranch:String? = null,
    val specification:String? = null,
    val serviceType:String? = null,
    val stubsFromExamples: Map<String, List<Pair<HttpRequest, HttpResponse>>> = emptyMap(),
    val specmaticConfig: SpecmaticConfig = SpecmaticConfig(),
    val flagsBased: FlagsBased = strategiesFromFlags(specmaticConfig)
): IFeature {
    fun enableGenerativeTesting(onlyPositive: Boolean = false): Feature {
        val updatedSpecmaticConfig = specmaticConfig.copy(
            test = specmaticConfig.test?.copy(
                resiliencyTests = specmaticConfig.test.resiliencyTests?.copy(
                    enable = if(onlyPositive) ResiliencyTestSuite.positiveOnly else ResiliencyTestSuite.all
                )
            )
        )

        return this.copy(flagsBased = this.flagsBased.copy(
            generation = GenerativeTestsEnabled(onlyPositive),
            positivePrefix = POSITIVE_TEST_DESCRIPTION_PREFIX,
            negativePrefix = NEGATIVE_TEST_DESCRIPTION_PREFIX),
            specmaticConfig = updatedSpecmaticConfig
        )
    }

    fun enableSchemaExampleDefault(): Feature {
        return this.copy(flagsBased = this.flagsBased.copy(defaultExampleResolver = UseDefaultExample))
    }

    fun lookupResponse(httpRequest: HttpRequest): HttpResponse {
        try {
            val resultList = lookupScenario(httpRequest, scenarios)
            return matchingScenario(resultList)?.generateHttpResponse(serverState)
                ?: Results(resultList.map { it.second }.toMutableList()).withoutFluff()
                    .generateErrorHttpResponse(httpRequest)
        } finally {
            serverState = emptyMap()
        }
    }

    fun lookupResponse(scenario: Scenario): HttpResponse {
        try {
            return scenario.generateHttpResponse(serverState)
        } finally {
            serverState = emptyMap()
        }
    }

    fun generateDiscriminatorBasedRequestResponseList(
        scenario: Scenario,
        allowOnlyMandatoryKeysInJSONObject: Boolean = false
    ): List<DiscriminatorBasedRequestResponse> {
        try {
            val requests = scenario.generateHttpRequestV2(
                allowOnlyMandatoryKeysInJSONObject = allowOnlyMandatoryKeysInJSONObject
            )
            val responses = scenario.generateHttpResponseV2(
                serverState,
                allowOnlyMandatoryKeysInJSONObject = allowOnlyMandatoryKeysInJSONObject
            )

            val discriminatorBasedRequestResponseList = if (requests.size > responses.size) {
                requests.map { (requestDiscriminator, request) ->
                    val (responseDiscriminator, response) = if (responses.containsDiscriminatorValueAs(requestDiscriminator.discriminatorValue))
                        responses.getDiscriminatorItemWith(requestDiscriminator.discriminatorValue)
                    else
                        responses.first()
                    DiscriminatorBasedRequestResponse(
                        request = request,
                        response = response,
                        requestDiscriminator = requestDiscriminator,
                        responseDiscriminator = responseDiscriminator
                    )
                }
            } else {
                responses.map { (responseDiscriminator, response) ->
                    val (requestDiscriminator, request) = if (requests.containsDiscriminatorValueAs(responseDiscriminator.discriminatorValue))
                        requests.getDiscriminatorItemWith(responseDiscriminator.discriminatorValue)
                    else requests.first()
                    DiscriminatorBasedRequestResponse(
                        request = request,
                        response = response,
                        requestDiscriminator = requestDiscriminator,
                        responseDiscriminator = responseDiscriminator
                    )
                }
            }

            return discriminatorBasedRequestResponseList
        } finally {
            serverState = emptyMap()
        }
    }

    fun stubResponse(
        httpRequest: HttpRequest,
        mismatchMessages: MismatchMessages = DefaultMismatchMessages
    ): Pair<ResponseBuilder?, Results> {
        try {
            val scenarioSequence = scenarios.asSequence()

            val localCopyOfServerState = serverState
            val resultList = scenarioSequence.zip(scenarioSequence.map {
                it.matchesStub(httpRequest, localCopyOfServerState, mismatchMessages)
            })

            return matchingScenario(resultList)?.let {
                Pair(ResponseBuilder(it, serverState), Results())
            }
                ?: Pair(
                    null,
                    Results(resultList.map {
                            it.second
                        }.toList())
                    .withoutFluff()
                )
        } finally {
            serverState = emptyMap()
        }
    }

    fun compatibilityLookup(httpRequest: HttpRequest, mismatchMessages: MismatchMessages = NewAndOldContractRequestMismatches): List<Pair<Scenario, Result>> {
        try {
            val resultList = lookupAllScenarios(httpRequest, scenarios, mismatchMessages, IgnoreUnexpectedKeys)

            val successes = lookupAllSuccessfulScenarios(resultList)
            if (successes.isNotEmpty())
                return successes

            val deepMatchingErrors = allDeeplyMatchingScenarios(resultList)

            return when {
                deepMatchingErrors.isNotEmpty() -> deepMatchingErrors
                scenarios.isEmpty() -> throw EmptyContract()
                else -> emptyList()
            }
        } finally {
            serverState = emptyMap()
        }
    }

    private fun lookupAllSuccessfulScenarios(resultList: List<Pair<Scenario, Result>>): List<Pair<Scenario, Result>> {
        return resultList.filter { (_, result) ->
            result is Result.Success
        }
    }

    private fun allDeeplyMatchingScenarios(resultList: List<Pair<Scenario, Result>>): List<Pair<Scenario, Result>> {
        return resultList.filter {
            when (val result = it.second) {
                is Result.Success -> true
                is Result.Failure -> !result.isFluffy()
            }
        }
    }

    private fun matchingScenario(resultList: Sequence<Pair<Scenario, Result>>): Scenario? {
        return resultList.find {
            it.second is Result.Success
        }?.first
    }

    private fun lookupScenario(
        httpRequest: HttpRequest,
        scenarios: List<Scenario>
    ): Sequence<Pair<Scenario, Result>> {
        val scenarioSequence = scenarios.asSequence()

        val localCopyOfServerState = serverState
        return scenarioSequence.zip(scenarioSequence.map {
            it.matches(httpRequest, localCopyOfServerState, DefaultMismatchMessages)
        })
    }

    private fun lookupAllScenarios(
        httpRequest: HttpRequest,
        scenarios: List<Scenario>,
        mismatchMessages: MismatchMessages = DefaultMismatchMessages,
        unexpectedKeyCheck: UnexpectedKeyCheck? = null
    ): List<Pair<Scenario, Result>> {
        val localCopyOfServerState = serverState
        return scenarios.zip(scenarios.map {
            it.matches(httpRequest, localCopyOfServerState, mismatchMessages, unexpectedKeyCheck)
        })
    }

    fun executeTests(
        testExecutor: TestExecutor,
        suggestions: List<Scenario> = emptyList(),
        testDescriptionFilter: List<String> = emptyList()
    ): Results {
        return generateContractTests(suggestions)
            .filter { contractTest ->
                testDescriptionFilter.isEmpty() ||
                        testDescriptionFilter.any { scenarioName ->
                            contractTest.testDescription().contains(scenarioName)
                        }
            }
            .fold(Results()) { results, contractTest ->
                val (result, _) = contractTest.runTest(testExecutor)
                Results(results = results.results.plus(result))
            }
    }

    fun setServerState(serverState: Map<String, Value>) {
        this.serverState = this.serverState.plus(serverState)
    }

    fun matches(request: HttpRequest, response: HttpResponse): Boolean {
        return scenarios.firstOrNull {
            it.matches(
                request,
                serverState
            ) is Result.Success && it.matches(response) is Result.Success
        } != null
    }

    fun matchResultFlagBased(scenarioStub: ScenarioStub, mismatchMessages: MismatchMessages): Results {
        return matchResultFlagBased(scenarioStub.request, scenarioStub.response, mismatchMessages)
    }

<<<<<<< HEAD
    fun matchResultFlagBased(request: HttpRequest, response: HttpResponse, mismatchMessages: MismatchMessages): Results {
        val results = scenarios.map {
=======
        val results = scenarios.map { scenario ->
            scenario.newBasedOnAttributeSelectionFields(request.queryParams)
        }.map {
>>>>>>> a97efc19
            it.matches(request, response, mismatchMessages, flagsBased)
        }

        if(results.any { it.isSuccess() })
            return Results(results).withoutFluff()

        val deepErrors = results.filterNot { it.isFluffy(0) }

        if(deepErrors.isNotEmpty())
            return Results(deepErrors)

        return Results(listOf(Result.Failure("No matching found for this example")))
    }

    fun matchResult(request: HttpRequest, response: HttpResponse): Result {
        if(scenarios.isEmpty())
            return Result.Failure("No operations found")

        val matchResults = scenarios.map {
            it.matches(
                request,
                serverState
            ) to it.matches(response)
        }

        if (matchResults.any {
            it.first is Result.Success && it.second is Result.Success
        })
            return Result.Success()

        return Result.fromResults(matchResults.flatMap { it.toList() })
    }

    fun matchingStub(
        request: HttpRequest,
        response: HttpResponse,
        mismatchMessages: MismatchMessages = DefaultMismatchMessages
    ): HttpStubData {
        try {
            val results = stubMatchResult(request, response, mismatchMessages)

            return results.find {
                it.first != null
            }?.let { it.first as HttpStubData }
                ?: throw NoMatchingScenario(
                    failureResults(results).withoutFluff(),
                    msg = null,
                    cachedMessage = failureResults(results).withoutFluff().report(request)
                )
        } finally {
            serverState = emptyMap()
        }
    }

    private fun stubMatchResult(
        request: HttpRequest,
        response: HttpResponse,
        mismatchMessages: MismatchMessages
    ): List<Pair<HttpStubData?, Result>> {
        val results = scenarios.map { scenario ->
            scenario.newBasedOnAttributeSelectionFields(request.queryParams)
        }.map { scenario ->
            try {
                when (val matchResult = scenario.matchesMock(request, response, mismatchMessages)) {
                    is Result.Success -> Pair(
                        scenario.resolverAndResponseForExpectation(response).let { (resolver, resolvedResponse) ->
                            val newRequestType = scenario.httpRequestPattern.generate(request, resolver)
                            val requestTypeWithAncestors =
                                newRequestType.copy(
                                    headersPattern = newRequestType.headersPattern.copy(
                                        ancestorHeaders = scenario.httpRequestPattern.headersPattern.pattern
                                    )
                                )
                            HttpStubData(
                                requestType = requestTypeWithAncestors,
                                response = resolvedResponse.copy(externalisedResponseCommand = response.externalisedResponseCommand),
                                resolver = resolver,
                                responsePattern = scenario.httpResponsePattern,
                                contractPath = this.path,
                                feature = this,
                                scenario = scenario,
                                originalRequest = request
                            )
                        }, Result.Success()
                    )

                    is Result.Failure -> {
                        Pair(null, matchResult.updateScenario(scenario).updatePath(path))
                    }
                }
            } catch (contractException: ContractException) {
                Pair(null, contractException.failure().updatePath(path))
            }
        }
        return results
    }

    private fun failureResults(results: List<Pair<HttpStubData?, Result>>): Results =
        Results(results.map { it.second }.filterIsInstance<Result.Failure>().toMutableList())

    fun generateContractTests(suggestions: List<Scenario>, fn: (Scenario, Row) -> Scenario = { s, _ -> s }): Sequence<ContractTest> {
        val workflow = Workflow(specmaticConfig.workflow ?: WorkflowConfiguration())

        return generateContractTestScenarios(suggestions, fn).map { (originalScenario, returnValue) ->
            returnValue.realise(
                hasValue = { concreteTestScenario, comment ->
                    scenarioAsTest(concreteTestScenario, comment, workflow, originalScenario)
                },
                orFailure = {
                    ScenarioTestGenerationFailure(originalScenario, it.failure)
                },
                orException = {
                    ScenarioTestGenerationException(originalScenario, it.t, it.message, it.breadCrumb)
                }
            )
        }
    }

    fun createContractTestFromExampleFile(filePath: String): ReturnValue<ContractTest> {
        val scenarioStub = ScenarioStub.readFromFile(File(filePath))

        val originalScenario = scenarios.firstOrNull { scenario ->
            scenario.matches(scenarioStub.request, scenarioStub.response) is Result.Success
        } ?: return HasFailure(Result.Failure("Could not find an API matching example $filePath"))

        val concreteTestScenario = Scenario(
            name = "",
            httpRequestPattern = scenarioStub.request.toPattern(),
            httpResponsePattern = HttpResponsePattern(scenarioStub.response)
        ).let {
            it.copy(name = it.apiIdentifier)
        }

        return HasValue(scenarioAsTest(concreteTestScenario, null, Workflow(), originalScenario))
    }

    private fun scenarioAsTest(
        concreteTestScenario: Scenario,
        comment: String?,
        workflow: Workflow,
        originalScenario: Scenario
    ) = ScenarioAsTest(
        concreteTestScenario,
        flagsBased,
        concreteTestScenario.sourceProvider,
        concreteTestScenario.sourceRepository,
        concreteTestScenario.sourceRepositoryBranch,
        concreteTestScenario.specification,
        concreteTestScenario.serviceType,
        comment,
        workflow = workflow,
        originalScenario = originalScenario
    )

    private fun getBadRequestsOrDefault(scenario: Scenario): BadRequestOrDefault? {
        val badRequestResponses = scenarios.filter {
            it.httpRequestPattern.httpPathPattern!!.path == scenario.httpRequestPattern.httpPathPattern!!.path
                    && it.httpResponsePattern.status.toString().startsWith("4")
        }.associate { it.httpResponsePattern.status to it.httpResponsePattern }

        val defaultResponse: HttpResponsePattern? = scenarios.find {
            it.httpRequestPattern.httpPathPattern!!.path == scenario.httpRequestPattern.httpPathPattern!!.path
                    && it.httpResponsePattern.status == DEFAULT_RESPONSE_CODE
        }?.httpResponsePattern

        if(badRequestResponses.isEmpty() && defaultResponse == null)
            return null

        return BadRequestOrDefault(badRequestResponses, defaultResponse)
    }

    fun generateContractTestScenarios(suggestions: List<Scenario>, fn: (Scenario, Row) -> Scenario = { s, _ -> s }): Sequence<Pair<Scenario, ReturnValue<Scenario>>> {
        val positiveTestScenarios = positiveTestScenarios(suggestions, fn)

        return if (!specmaticConfig.isResiliencyTestingEnabled() || specmaticConfig.isOnlyPositiveTestingEnabled())
            positiveTestScenarios
        else
            positiveTestScenarios + negativeTestScenarios()
    }

    private fun positiveTestScenarios(suggestions: List<Scenario>, fn: (Scenario, Row) -> Scenario = { s, _ -> s }): Sequence<Pair<Scenario, ReturnValue<Scenario>>> =
        scenarios.asSequence().filter { it.isA2xxScenario() || it.examples.isNotEmpty() || it.isGherkinScenario }.map {
            it.newBasedOn(suggestions)
        }.flatMap { originalScenario ->
            val resolverStrategies = if(originalScenario.isA2xxScenario())
                flagsBased
            else
                flagsBased.withoutGenerativeTests()

            originalScenario.generateTestScenarios(
                resolverStrategies,
                testVariables,
                testBaseURLs,
                fn
            ).map {
                getScenarioWithDescription(it)
            }.map {
                Pair(originalScenario.copy(generativePrefix = flagsBased.positivePrefix), it)
            }
        }

    fun negativeTestScenarios(): Sequence<Pair<Scenario, ReturnValue<Scenario>>> {
        return scenarios.asSequence().filter {
            it.isA2xxScenario()
        }.flatMap { originalScenario ->
            val negativeScenario = originalScenario.negativeBasedOn(getBadRequestsOrDefault(originalScenario))

            val negativeTestScenarios =
                negativeScenario.generateTestScenarios(flagsBased, testVariables, testBaseURLs).map {
                    getScenarioWithDescription(it)
                }

            negativeTestScenarios.filterNot { negativeTestScenarioR ->
                negativeTestScenarioR.withDefault(false) { negativeTestScenario ->
                    val sampleRequest = negativeTestScenario.httpRequestPattern.generate(negativeTestScenario.resolver)
                    originalScenario.httpRequestPattern.matches(sampleRequest, originalScenario.resolver).isSuccess()
                }
            }.mapIndexed { index, negativeTestScenarioR ->
                Pair(negativeScenario, negativeTestScenarioR.ifValue { negativeTestScenario ->
                    negativeTestScenario.copy(
                        generativePrefix = flagsBased.negativePrefix,
                        disambiguate = { "[${(index + 1)}] " }
                    )
                })
            }
        }
    }

    fun generateBackwardCompatibilityTestScenarios(): List<Scenario> =
        scenarios.flatMap { scenario ->
            scenario.copy(examples = emptyList()).generateBackwardCompatibilityScenarios()
        }

    fun matchingStub(
        scenarioStub: ScenarioStub,
        mismatchMessages: MismatchMessages = DefaultMismatchMessages
    ): HttpStubData {
        if(scenarios.isEmpty())
            throw ContractException("No scenarios found in feature $name ($path)")

        if(scenarioStub.partial == null) {
            return matchingStub(
                scenarioStub.request,
                scenarioStub.response,
                mismatchMessages
            ).copy(
                delayInMilliseconds = scenarioStub.delayInMilliseconds,
                requestBodyRegex = scenarioStub.requestBodyRegex?.let { Regex(it) },
                stubToken = scenarioStub.stubToken,
                data = scenarioStub.data,
                examplePath = scenarioStub.filePath
            )
        }

        val results = scenarios.asSequence().map { scenario ->
            scenario.matchesPartial(scenarioStub.partial) to scenario
        }

        val matchingScenario = results.filter { it.first is Result.Success }.map { it.second }.firstOrNull()
        if(matchingScenario == null) {
            val failures = Results(results.map { it.first }.filterIsInstance<Result.Failure>().toList()).withoutFluff()
            throw NoMatchingScenario(failures, msg = "Could not load partial example ${scenarioStub.filePath}")
        }

        val requestTypeWithAncestors =
            matchingScenario.httpRequestPattern.copy(
                headersPattern = matchingScenario.httpRequestPattern.headersPattern.copy(
                    ancestorHeaders = matchingScenario.httpRequestPattern.headersPattern.pattern
                )
            )

        val responseTypeWithAncestors =
            matchingScenario.httpResponsePattern.copy(
                headersPattern = matchingScenario.httpResponsePattern.headersPattern.copy(
                    ancestorHeaders = matchingScenario.httpResponsePattern.headersPattern.pattern
                )
            )

        return HttpStubData(
            requestTypeWithAncestors,
            HttpResponse(),
            matchingScenario.resolver,
            responsePattern = responseTypeWithAncestors,
            examplePath = scenarioStub.filePath,
            scenario = matchingScenario,
            data = scenarioStub.data,
            partial = scenarioStub.partial.copy(response = scenarioStub.partial.response)
        )
    }

    fun clearServerState() {
        serverState = emptyMap()
    }

    fun overrideInlineExamples(externalExampleNames: Set<String>): Feature {
        return this.copy(
            stubsFromExamples = this.stubsFromExamples.filterKeys { inlineExampleName ->
                inlineExampleName !in externalExampleNames
            }
        )
    }

    private fun getScenarioWithDescription(scenarioResult: ReturnValue<Scenario>): ReturnValue<Scenario> {
        return scenarioResult.ifHasValue { result: HasValue<Scenario> ->
            val apiDescription = result.value.descriptionFromPlugin ?: result.value.apiDescription
            val tag = result.valueDetails.singleLineDescription().let {
                if (it.isNotBlank()) " [$it]" else ""
            }
            HasValue(result.value.copy(descriptionFromPlugin = "$apiDescription$tag"))
        }
    }

    private fun combine(baseScenario: Scenario, newScenario: Scenario): Scenario {
        return convergeURLMatcher(baseScenario, newScenario).let { convergedScenario ->
            convergeHeaders(convergedScenario, newScenario)
        }.let { convergedScenario ->
            convergeQueryParameters(convergedScenario, newScenario)
        }.let { convergedScenario ->
            convergeRequestPayload(convergedScenario, newScenario)
        }.let { convergedScenario ->
            convergeResponsePayload(convergedScenario, newScenario)
        }
    }

    private fun convergeURLMatcher(baseScenario: Scenario, newScenario: Scenario): Scenario {
        if (baseScenario.httpRequestPattern.httpPathPattern!!.encompasses(
                newScenario.httpRequestPattern.httpPathPattern!!,
                baseScenario.resolver,
                newScenario.resolver
            ) is Result.Success
        )
            return baseScenario

        val basePathParts = baseScenario.httpRequestPattern.httpPathPattern.pathSegmentPatterns
        val newPathParts = newScenario.httpRequestPattern.httpPathPattern.pathSegmentPatterns

        val convergedPathPattern: List<URLPathSegmentPattern> = basePathParts.zip(newPathParts).map { (base, new) ->
            if(base.pattern.encompasses(new.pattern, baseScenario.resolver, newScenario.resolver) is Result.Success)
                base
            else {
                if(isInteger(base) && isInteger(new))
                    URLPathSegmentPattern(NumberPattern(), key = "id")
                else
                    throw ContractException("Can't figure out how to converge these URLs: ${baseScenario.httpRequestPattern.httpPathPattern.path}, ${newScenario.httpRequestPattern.httpPathPattern.path}")
            }
        }

        val convergedPath: String = convergedPathPattern.joinToString("/") {
            when (it.pattern) {
                is ExactValuePattern -> it.pattern.pattern.toStringLiteral()
                else -> "(${it.key}:${it.pattern.typeName})"
            }
        }.let { if(it.startsWith("/")) it else "/$it"}

        val convergedHttpPathPattern: HttpPathPattern = baseScenario.httpRequestPattern.httpPathPattern.copy(pathSegmentPatterns = convergedPathPattern, path = convergedPath)

        return baseScenario.copy(
            httpRequestPattern =  baseScenario.httpRequestPattern.copy(
                httpPathPattern = convergedHttpPathPattern
            )
        )
    }

    private fun convergeResponsePayload(baseScenario: Scenario, newScenario: Scenario): Scenario {
        val baseResponsePayload = baseScenario.httpResponsePattern.body
        val newResponsePayload = newScenario.httpResponsePattern.body

        return convergeDataStructure(baseResponsePayload, newResponsePayload, baseScenario.name) { converged ->
            baseScenario.copy(
                httpResponsePattern = baseScenario.httpResponsePattern.copy(
                    body = converged
                )
            )
        }
    }

    private fun convergeRequestPayload(baseScenario: Scenario, newScenario: Scenario): Scenario {
        if (baseScenario.httpRequestPattern.multiPartFormDataPattern.isNotEmpty())
            TODO("Multipart requests not yet supported")

        return if (baseScenario.httpRequestPattern.formFieldsPattern.size == 1) {
            if (newScenario.httpRequestPattern.formFieldsPattern.size != 1)
                throw ContractException("${baseScenario.httpRequestPattern.method} ${baseScenario.httpRequestPattern.httpPathPattern?.path} exists with different form fields")

            val baseRawPattern = baseScenario.httpRequestPattern.formFieldsPattern.values.first()
            val resolvedBasePattern = resolvedHop(baseRawPattern, baseScenario.resolver)

            val newRawPattern = newScenario.httpRequestPattern.formFieldsPattern.values.first()
            val resolvedNewPattern = resolvedHop(newRawPattern, newScenario.resolver)

            if (isObjectType(resolvedBasePattern) && !isObjectType(resolvedNewPattern))
                throw ContractException("${baseScenario.httpRequestPattern.method} ${baseScenario.httpRequestPattern.httpPathPattern?.path} exists with multiple payload types")

            val converged: Pattern = when {
                resolvedBasePattern.pattern is String && builtInPatterns.contains(resolvedBasePattern.pattern) -> {
                    if (resolvedBasePattern.pattern != resolvedNewPattern.pattern)
                        throw ContractException("Cannot converge ${baseScenario.httpRequestPattern.method} ${baseScenario.httpRequestPattern.httpPathPattern?.path} because there are multiple types of request payloads")

                    resolvedBasePattern
                }
                baseRawPattern is DeferredPattern -> {
                    if (baseRawPattern.pattern == newRawPattern.pattern && isObjectType(resolvedBasePattern))
                        baseRawPattern
                    else
                        throw ContractException("Cannot converge different types ${baseRawPattern.pattern} and ${newRawPattern.pattern} found in ${baseScenario.httpRequestPattern.method} ${baseScenario.httpRequestPattern.httpPathPattern?.path}")
                }
                else ->
                    TODO("Converging of type ${resolvedBasePattern.pattern} and ${resolvedNewPattern.pattern} in ${baseScenario.httpRequestPattern.method} ${baseScenario.httpRequestPattern.httpPathPattern?.path}")
            }

            baseScenario.copy(
                httpRequestPattern = baseScenario.httpRequestPattern.copy(
                    formFieldsPattern = mapOf(baseScenario.httpRequestPattern.formFieldsPattern.keys.first() to converged)
                )
            )
        } else if (baseScenario.httpRequestPattern.formFieldsPattern.isNotEmpty()) {
            TODO(
                "Form fields with non-json-object values (${
                    baseScenario.httpRequestPattern.formFieldsPattern.values.joinToString(
                        ", "
                    ) { it.typeAlias ?: if (it.pattern is String) it.pattern.toString() else it.typeName }
                })"
            )
        } else {
            val baseRequestBody = baseScenario.httpRequestPattern.body
            val newRequestBody = newScenario.httpRequestPattern.body

            convergeDataStructure(baseRequestBody, newRequestBody, baseScenario.name) { converged ->
                baseScenario.copy(
                    httpRequestPattern = baseScenario.httpRequestPattern.copy(
                        body = converged
                    )
                )
            }
        }
    }

    private fun convergeDataStructure(
        basePayload: Pattern,
        newPayload: Pattern,
        scenarioName: String,
        updateConverged: (Pattern) -> Scenario
    ): Scenario {
        return updateConverged(converge(basePayload, newPayload, scenarioName))
    }

    private fun converge(
        basePayload: Pattern,
        newPayload: Pattern,
        scenarioName: String,
    ): Pattern {
        return if (basePayload is TabularPattern && newPayload is TabularPattern) {
            TabularPattern(convergePatternMap(basePayload.pattern, newPayload.pattern))
        } else if (basePayload is ListPattern && newPayload is JSONArrayPattern) {
            val convergedNewPattern: Pattern = newPayload.pattern.fold(basePayload.pattern) { acc, newPattern ->
                converge(acc, newPattern, scenarioName)
            }

            ListPattern(convergedNewPattern)
        } else if (basePayload is ListPattern && newPayload is ListPattern) {
            val convergedNewPattern: Pattern = converge(basePayload.pattern, newPayload.pattern, scenarioName)

            ListPattern(convergedNewPattern)
        } else if (bothAreIdenticalDeferredPatterns(basePayload, newPayload)) {
            basePayload
        } else if (bothAreTheSamePrimitive(basePayload, newPayload)) {
            basePayload
        } else {
            throw ContractException("Payload definitions could not be converged (seen in Scenario named ${scenarioName}: ${basePayload.typeAlias ?: basePayload.typeName}, ${newPayload.typeAlias ?: newPayload.typeName})")
        }
    }

    private fun bothAreTheSamePrimitive(
        baseRequestBody: Pattern,
        newRequestBody: Pattern
    ) =
        (baseRequestBody is EmptyStringPattern && newRequestBody is EmptyStringPattern)
                || (baseRequestBody.pattern is String
                && builtInPatterns.contains(baseRequestBody.pattern as String)
                && newRequestBody.pattern is String
                && builtInPatterns.contains(newRequestBody.pattern as String)
                && baseRequestBody.pattern == newRequestBody.pattern)

    private fun bothAreIdenticalDeferredPatterns(
        baseRequestBody: Pattern,
        newRequestBody: Pattern
    ) =
        baseRequestBody is DeferredPattern && newRequestBody is DeferredPattern && baseRequestBody.pattern == newRequestBody.pattern

    private fun convergeQueryParameters(baseScenario: Scenario, newScenario: Scenario): Scenario {
        val baseQueryParams = baseScenario.httpRequestPattern.httpQueryParamPattern.queryPatterns
        val newQueryParams = newScenario.httpRequestPattern.httpQueryParamPattern.queryPatterns

        val convergedQueryParams = convergePatternMap(baseQueryParams, newQueryParams)

        return baseScenario.copy(
            httpRequestPattern = baseScenario.httpRequestPattern.copy(
                httpQueryParamPattern = baseScenario.httpRequestPattern.httpQueryParamPattern.copy(queryPatterns = convergedQueryParams)
            )
        )
    }

    private fun convergeHeaders(baseScenario: Scenario, newScenario: Scenario): Scenario {
        val baseRequestHeaders = baseScenario.httpRequestPattern.headersPattern.pattern
        val newRequestHeaders = newScenario.httpRequestPattern.headersPattern.pattern
        val convergedRequestHeaders = convergePatternMap(baseRequestHeaders, newRequestHeaders)

        val baseResponseHeaders = baseScenario.httpResponsePattern.headersPattern.pattern
        val newResponseHeaders = newScenario.httpResponsePattern.headersPattern.pattern
        val convergedResponseHeaders = convergePatternMap(baseResponseHeaders, newResponseHeaders)

        return baseScenario.copy(
            httpRequestPattern = baseScenario.httpRequestPattern.copy(
                headersPattern = HttpHeadersPattern(convergedRequestHeaders)
            ),
            httpResponsePattern = baseScenario.httpResponsePattern.copy(
                headersPattern = HttpHeadersPattern(convergedResponseHeaders)
            )
        )
    }

    private fun toOpenAPIURLPrefixMap(urls: List<String>): Map<String, String> {
        val normalisedURL = urls.map { url ->
            val path =
                url.removeSuffix("/").removePrefix("http://").removePrefix("https://").split("/").joinToString("/") {
                    if (it.toIntOrNull() != null)
                        "1"
                    else
                        it
                }
            path.let { if(it.startsWith("/")) it else "/$it"}
        }.distinct()

        val minLength = normalisedURL.minOfOrNull {
            it.split("/").size
        } ?: throw ContractException("No schema namespaces found")

        val segmentCount = 1.until(minLength + 1).first { length ->
            val segments = normalisedURL.map { url ->
                url.split("/").filterNot { it.isEmpty() }.takeLast(length).joinToString("_")
            }

            segments.toSet().size == urls.size
        }

        val prefixes = normalisedURL.map { url ->
            url.split("/").filterNot { it.isEmpty() }.takeLast(segmentCount).joinToString("_") { it.capitalizeFirstChar() }
        }

        return urls.zip(prefixes).toMap()
    }

    fun toOpenApi(): OpenAPI {
        val openAPI = OpenAPI()
        openAPI.info = Info().also {
            it.title = this.name
            it.version = "1"
        }

        scenarios.find { it.httpRequestPattern.method == null }?.let {
            throw ContractException("Scenario ${it.name} has no method")
        }

        scenarios.find { it.httpRequestPattern.httpPathPattern == null }?.let {
            throw ContractException("Scenario ${it.name} has no path")
        }

        fun normalize(url: String): String = url.replace('{', '_').replace('}', '_').split("/").joinToString("/") {
            if(it.toIntOrNull() != null)
                "1"
            else
                it
        }.let { if(it.startsWith("/")) it else "/$it"}

        val urlPrefixMap = toOpenAPIURLPrefixMap(scenarios.mapNotNull {
            it.httpRequestPattern.httpPathPattern?.path
        }.map {
            normalize(it)
        }.toSet().toList())

        val payloadAdjustedScenarios: List<Scenario> = scenarios.map { rawScenario ->
            val prefix = urlPrefixMap.getValue(normalize(rawScenario.httpRequestPattern.httpPathPattern?.path!!))

            var scenario = rawScenario

            if (scenario.httpRequestPattern.body.let {
                    it is DeferredPattern && it.pattern == "(RequestBody)" && isJSONPayload(
                        it.resolvePattern(scenario.resolver)
                    )
                }) {
                val requestBody = scenario.httpRequestPattern.body as DeferredPattern
                val oldTypeName = requestBody.pattern
                val newTypeName = "(${prefix}_${withoutPatternDelimiters(oldTypeName)})"
                val newRequestBody = requestBody.copy(pattern = newTypeName)

                val type = scenario.patterns.getValue(oldTypeName)
                val newTypes = scenario.patterns.minus(oldTypeName).plus(newTypeName to type)

                scenario = scenario.copy(
                    patterns = newTypes,
                    httpRequestPattern = scenario.httpRequestPattern.copy(
                        body = newRequestBody,
                        httpPathPattern = toPathPatternWithId(scenario.httpRequestPattern.httpPathPattern)
                    )
                )
            }

            if (scenario.httpResponsePattern.body.let {
                    it is DeferredPattern && it.pattern == "(ResponseBody)" && isJSONPayload(
                        it.resolvePattern(scenario.resolver)
                    )
                }) {
                val responseBody = scenario.httpResponsePattern.body as DeferredPattern
                val oldTypeName = responseBody.pattern
                val newTypeName = "(${prefix}_${withoutPatternDelimiters(oldTypeName)})"
                val newResponseBody = responseBody.copy(pattern = newTypeName)

                val type = scenario.patterns.getValue(oldTypeName)
                val newTypes = scenario.patterns.minus(oldTypeName).plus(newTypeName to type)


                scenario = scenario.copy(
                    patterns = newTypes,
                    httpResponsePattern = scenario.httpResponsePattern.copy(
                        body = newResponseBody
                    )
                )
            }

            val (contentTypePattern, rawResponseHeadersWithoutContentType) = scenario.httpResponsePattern.headersPattern.pattern.entries.find {
                it.key.equals(CONTENT_TYPE, ignoreCase = true)
            }?.let {
                it.value to scenario.httpResponsePattern.headersPattern.pattern.minus(it.key)
            } ?: (null to scenario.httpResponsePattern.headersPattern.pattern)

            val responseContentType: String? = if(contentTypePattern is ExactValuePattern)
                contentTypePattern.pattern.toStringLiteral()
            else null

            val updatedResponseHeaders = HttpHeadersPattern(rawResponseHeadersWithoutContentType, contentType = responseContentType)

            scenario = scenario.copy(
                httpResponsePattern = scenario.httpResponsePattern.copy(
                    headersPattern = updatedResponseHeaders
                )
            )

            scenario
        }

        val rawCombinedScenarios = payloadAdjustedScenarios.fold(emptyList<Scenario>()) { acc, payloadAdjustedScenario ->
            val scenarioWithSameURLAndPath = acc.find { alreadyCombinedScenario: Scenario ->
                similarURLPath(alreadyCombinedScenario, payloadAdjustedScenario)
                        && alreadyCombinedScenario.httpRequestPattern.method == payloadAdjustedScenario.httpRequestPattern.method
                        && alreadyCombinedScenario.httpResponsePattern.status == payloadAdjustedScenario.httpResponsePattern.status
            }

            if (scenarioWithSameURLAndPath == null)
                acc.plus(payloadAdjustedScenario)
            else {
                val combined = combine(scenarioWithSameURLAndPath, payloadAdjustedScenario)
                acc.minus(scenarioWithSameURLAndPath).plus(combined)
            }
        }

        val paths: List<Pair<String, PathItem>> = rawCombinedScenarios.fold(emptyList()) { acc, scenario ->
            val pathName = scenario.httpRequestPattern.httpPathPattern!!.toOpenApiPath()

            val existingPathItem = acc.find { it.first == pathName }?.second
            val pathItem = existingPathItem ?: PathItem()

            val operation = when (scenario.httpRequestPattern.method!!) {
                "GET" -> pathItem.get
                "POST" -> pathItem.post
                "PUT" -> pathItem.put
                "DELETE" -> pathItem.delete
                else -> TODO("Method \"${scenario.httpRequestPattern.method}\" in scenario ${scenario.name}")
            } ?: Operation().apply {
                this.summary = withoutQueryParams(scenario.name)
            }

            val pathParameters = scenario.httpRequestPattern.httpPathPattern.pathParameters()

            val openApiPathParameters = pathParameters.map {
                val pathParameter: Parameter = PathParameter()
                pathParameter.name = it.key
                pathParameter.schema = toOpenApiSchema(it.pattern)
                pathParameter
            }
            val queryParameters = scenario.httpRequestPattern.httpQueryParamPattern.queryPatterns
            val openApiQueryParameters = queryParameters.map { (key, pattern) ->
                val queryParameter: Parameter = QueryParameter()
                queryParameter.name = key.removeSuffix("?")
                queryParameter.schema = toOpenApiSchema(pattern)
                queryParameter
            }
            val openApiRequestHeaders = scenario.httpRequestPattern.headersPattern.pattern.map { (key, pattern) ->
                val headerParameter = HeaderParameter()
                headerParameter.name = key.removeSuffix("?")
                headerParameter.schema = toOpenApiSchema(pattern)
                headerParameter.required = key.contains("?").not()
                headerParameter
            }

            val requestBodyType = scenario.httpRequestPattern.body

            val requestBodySchema: Pair<String, MediaType>? = requestBodySchema(requestBodyType, scenario)

            if (requestBodySchema != null) {
                operation.requestBody = RequestBody().apply {
                    this.required = true
                    this.content = Content().apply {
                        this[requestBodySchema.first] = requestBodySchema.second
                    }
                }
            }

            operation.parameters = openApiPathParameters + openApiQueryParameters + openApiRequestHeaders

            val responses = operation.responses ?: ApiResponses()

            val apiResponse = ApiResponse()

            apiResponse.description = withoutQueryParams(scenario.name)

            val openApiResponseHeaders = scenario.httpResponsePattern.headersPattern.pattern.map { (key, pattern) ->
                val header = Header()
                header.schema = toOpenApiSchema(pattern)
                header.required = !key.endsWith("?")

                Pair(withoutOptionality(key), header)
            }.toMap()

            if (openApiResponseHeaders.isNotEmpty()) {
                apiResponse.headers = openApiResponseHeaders
            }

            if (scenario.httpResponsePattern.body !is EmptyStringPattern) {
                apiResponse.content = Content().apply {
                    val responseBodyType = scenario.httpResponsePattern.body

                    val responseBodySchema: Pair<String, MediaType> = when {
                        isJSONPayload(responseBodyType) || responseBodyType is DeferredPattern && isJSONPayload(
                            responseBodyType.resolvePattern(scenario.resolver)
                        ) -> {
                            jsonMediaType(responseBodyType)
                        }
                        responseBodyType is XMLPattern || responseBodyType is DeferredPattern && responseBodyType.resolvePattern(
                            scenario.resolver
                        ) is XMLPattern -> {
                            throw ContractException("XML not supported yet")
                        }
                        else -> {
                            val mediaType = MediaType()
                            mediaType.schema = toOpenApiSchema(responseBodyType)

                            val responseContentType = scenario.httpResponsePattern.headersPattern.contentType ?: "text/plain"

                            Pair(responseContentType, mediaType)
                        }
                    }

                    this.addMediaType(responseBodySchema.first, responseBodySchema.second)
                }
            }

            responses.addApiResponse(scenario.httpResponsePattern.status.toString(), apiResponse)

            operation.responses = responses

            when (scenario.httpRequestPattern.method) {
                "GET" -> pathItem.get = operation
                "POST" -> pathItem.post = operation
                "PUT" -> pathItem.put = operation
                "DELETE" -> pathItem.delete = operation
            }

            acc.plus(pathName to pathItem)
        }

        val schemas: Map<String, Pattern> = payloadAdjustedScenarios.map {
            it.patterns.entries
        }.flatten().fold(emptyMap<String, Pattern>()) { acc, entry ->
            val key = withoutPatternDelimiters(entry.key)

            if (acc.contains(key) && isObjectType(acc.getValue(key))) {
                val converged: Map<String, Pattern> = objectStructure(acc.getValue(key))
                val new: Map<String, Pattern> = objectStructure(entry.value)

                acc.plus(key to TabularPattern(convergePatternMap(converged, new)))
            } else {
                acc.plus(key to entry.value)
            }
        }.mapKeys {
            withoutPatternDelimiters(it.key)
        }

        if (schemas.isNotEmpty()) {
            openAPI.components = Components()
            openAPI.components.schemas = schemas.mapValues {
                toOpenApiSchema(it.value)
            }
        }

        openAPI.paths = Paths().also {
            paths.forEach { (pathName, newPath) ->
                it.addPathItem(pathName, newPath)
            }
        }

        return openAPI
    }

    private fun withoutQueryParams(name: String): String {
        return name.replace(Regex("""\?.*$"""), "")
    }

    private fun toPathPatternWithId(httpPathPattern: HttpPathPattern?): HttpPathPattern {
        if(httpPathPattern!!.pathSegmentPatterns.any { it.pattern !is ExactValuePattern })
            return httpPathPattern

        val pathSegmentPatternsWithIds: List<URLPathSegmentPattern> = httpPathPattern.pathSegmentPatterns.map { type ->
            if(isInteger(type))
                URLPathSegmentPattern(NumberPattern(), key = "id")
            else
                type
        }

        val pathWithIds: String = pathSegmentPatternsWithIds.joinToString("/") {
            when (it.pattern) {
                is ExactValuePattern -> it.pattern.pattern.toStringLiteral()
                else -> "(${it.key}:${it.pattern.typeName})"
            }
        }.let { if(it.startsWith("/")) it else "/$it"}

        return httpPathPattern.copy(pathSegmentPatterns = pathSegmentPatternsWithIds, path = pathWithIds)
    }

    private fun requestBodySchema(
        requestBodyType: Pattern,
        scenario: Scenario
    ): Pair<String, MediaType>? = when {
        requestBodyType is LookupRowPattern -> {
            requestBodySchema(requestBodyType.pattern, scenario)
        }
        isJSONPayload(requestBodyType) || requestBodyType is DeferredPattern && isJSONPayload(
            requestBodyType.resolvePattern(
                scenario.resolver
            )
        ) -> {
            jsonMediaType(requestBodyType)
        }
        requestBodyType is XMLPattern || requestBodyType is DeferredPattern && requestBodyType.resolvePattern(scenario.resolver) is XMLPattern -> {
            throw ContractException("XML not supported yet")
        }
        requestBodyType is ExactValuePattern -> {
            val mediaType = MediaType()
            mediaType.schema = toOpenApiSchema(requestBodyType)
            Pair("text/plain", mediaType)
        }
        requestBodyType.pattern.let { it is String && builtInPatterns.contains(it) } -> {
            val mediaType = MediaType()
            mediaType.schema = toOpenApiSchema(requestBodyType)
            Pair("text/plain", mediaType)
        }
        else -> {
            if (scenario.httpRequestPattern.formFieldsPattern.isNotEmpty()) {
                val mediaType = MediaType()
                mediaType.schema = Schema<Any>().apply {
                    this.required = scenario.httpRequestPattern.formFieldsPattern.keys.toList()
                    this.properties = scenario.httpRequestPattern.formFieldsPattern.map { (key, type) ->
                        val schema = toOpenApiSchema(type)
                        Pair(withoutOptionality(key), schema)
                    }.toMap()
                }

                val encoding: MutableMap<String, Encoding> =
                    scenario.httpRequestPattern.formFieldsPattern.map { (key, type) ->
                        when {
                            isJSONPayload(type) || (type is DeferredPattern && isJSONPayload(
                                type.resolvePattern(
                                    scenario.resolver
                                )
                            )) -> {
                                val encoding = Encoding().apply {
                                    this.contentType = "application/json"
                                }

                                Pair(withoutOptionality(key), encoding)
                            }
                            type is XMLPattern ->
                                throw NotImplementedError("XML encoding not supported for form fields")
                            else -> {
                                null
                            }
                        }
                    }.filterNotNull().toMap().toMutableMap()

                if (encoding.isNotEmpty())
                    mediaType.encoding = encoding

                Pair("application/x-www-form-urlencoded", mediaType)
            } else if (scenario.httpRequestPattern.multiPartFormDataPattern.isNotEmpty()) {
                throw NotImplementedError("multipart form data not yet supported")
            } else {
                null
            }
        }
    }

    private fun jsonMediaType(requestBodyType: Pattern): Pair<String, MediaType> {
        val mediaType = MediaType()
        mediaType.schema = toOpenApiSchema(requestBodyType)
        return Pair("application/json", mediaType)
    }

    private fun cleanupDescriptor(descriptor: String): String {
        val withoutBrackets = withoutPatternDelimiters(descriptor)
        val modifiersTrimmed = withoutBrackets.trimEnd('*', '?')

        val (base, modifiers) = if (withoutBrackets == modifiersTrimmed)
            Pair(withoutBrackets, "")
        else {
            val modifiers = withoutBrackets.substring(modifiersTrimmed.length)
            Pair(modifiersTrimmed, modifiers)
        }

        return "${base.trim('_')}$modifiers"
    }

    private fun getTypeAndDescriptor(map: Map<String, Pattern>, key: String): Pair<String, Pattern> {
        val nonOptionalKey = withoutOptionality(key)
        val optionalKey = "$nonOptionalKey?"
        val commonValueType = map.getOrElse(nonOptionalKey) { map.getValue(optionalKey) }

        val descriptor = commonValueType.typeAlias
            ?: commonValueType.pattern.let { if (it is String) it else commonValueType.typeName }

        return Pair(descriptor, commonValueType)
    }

    private fun convergePatternMap(map1: Map<String, Pattern>, map2: Map<String, Pattern>): Map<String, Pattern> {
        val common: Map<String, Pattern> = map1.filter { entry ->
            val cleanedKey = withoutOptionality(entry.key)
            cleanedKey in map2 || "${cleanedKey}?" in map2
        }.mapKeys { entry ->
            val cleanedKey = withoutOptionality(entry.key)
            if (isOptional(entry.key) || "${cleanedKey}?" in map2) {
                "${cleanedKey}?"
            } else
                cleanedKey
        }.mapValues { entry ->
            val (type1Descriptor, type1) = getTypeAndDescriptor(map1, entry.key)
            val (type2Descriptor, type2) = getTypeAndDescriptor(map2, entry.key)

            if (type1Descriptor != type2Descriptor) {
                val typeDescriptors = listOf(type1Descriptor, type2Descriptor).sorted()
                val cleanedUpDescriptors = typeDescriptors.map { cleanupDescriptor(it) }

                if (isEmptyOrNull(type1) || isEmptyOrNull(type2)) {
                    val type = if (isEmptyOrNull(type1)) type2 else type1

                    if (type is DeferredPattern) {
                        val descriptor = if (isEmptyOrNull(type1)) type2Descriptor else type1Descriptor
                        val withoutBrackets = withoutPatternDelimiters(descriptor)
                        val newPattern = withoutBrackets.removeSuffix("?").let { "($it)" }

                        AnyPattern(listOf(NullPattern, type.copy(pattern = newPattern)))
                    } else {
                        AnyPattern(listOf(NullPattern, type))
                    }
                } else if (cleanedUpDescriptors.first() == cleanedUpDescriptors.second()) {
                    entry.value
                } else if (withoutPatternDelimiters(cleanedUpDescriptors.second()).trimEnd('?') == withoutPatternDelimiters(
                        cleanedUpDescriptors.first()
                    )
                ) {
                    val type: Pattern = listOf(map1, map2).map {
                        getTypeAndDescriptor(it, entry.key)
                    }.associate {
                        cleanupDescriptor(it.first) to it.second
                    }.getValue(cleanedUpDescriptors.second())

                    type
                } else {
                    logger.log("Found conflicting values for the same key ${entry.key} ($type1Descriptor, $type2Descriptor).")
                    entry.value
                }
            } else
                entry.value
        }

        val onlyInMap1: Map<String, Pattern> = map1.filter { entry ->
            val cleanedKey = withoutOptionality(entry.key)
            (cleanedKey !in common && "${cleanedKey}?" !in common)
        }.mapKeys { entry ->
            val cleanedKey = withoutOptionality(entry.key)
            "${cleanedKey}?"
        }

        val onlyInMap2: Map<String, Pattern> = map2.filter { entry ->
            val cleanedKey = withoutOptionality(entry.key)
            (cleanedKey !in common && "${cleanedKey}?" !in common)
        }.mapKeys { entry ->
            val cleanedKey = withoutOptionality(entry.key)
            "${cleanedKey}?"
        }

        return common.plus(onlyInMap1).plus(onlyInMap2)
    }

    private fun objectStructure(objectType: Pattern): Map<String, Pattern> {
        return when (objectType) {
            is TabularPattern -> objectType.pattern
            is JSONObjectPattern -> objectType.pattern
            else -> throw ContractException("Unrecognized type ${objectType.typeName}")
        }
    }

    private fun isObjectType(type: Pattern): Boolean = type is TabularPattern || type is JSONObjectPattern

    private fun isJSONPayload(type: Pattern) =
        type is TabularPattern || type is JSONObjectPattern || type is JSONArrayPattern

    private fun toOpenApiSchema(pattern: Pattern): Schema<Any> {
        val schema = when {
            pattern is DictionaryPattern -> {
                ObjectSchema().apply {
                    additionalProperties = Schema<Any>().apply {
                        this.`$ref` = withoutPatternDelimiters(pattern.valuePattern.pattern.toString())
                    }
                }
            }
            pattern is LookupRowPattern -> toOpenApiSchema(pattern.pattern)
            pattern is TabularPattern -> tabularToSchema(pattern)
            pattern is JSONObjectPattern -> jsonObjectToSchema(pattern)
            isArrayOfNullables(pattern) -> {
                ArraySchema().apply {
                    val typeAlias =
                        ((pattern as ListPattern).pattern as AnyPattern).pattern.first { !isEmptyOrNull(it) }.let {
                            if (it.pattern is String && builtInPatterns.contains(it.pattern.toString()))
                                it.pattern as String
                            else
                                it.typeAlias?.let { typeAlias ->
                                    if (!typeAlias.startsWith("("))
                                        "($typeAlias)"
                                    else
                                        typeAlias
                                } ?: throw ContractException("Unknown type: $it")
                        }

                    val arrayItemSchema = getSchemaType(typeAlias)

                    this.items = nullableSchemaAsOneOf(arrayItemSchema)
                }
            }
            isArrayOrNull(pattern) -> {
                ArraySchema().apply {
                    pattern as AnyPattern

                    this.items =
                        getSchemaType(pattern.pattern.first { !isEmptyOrNull(it) }.let {
                            listInnerTypeDescriptor(it as ListPattern)
                        })

                    this.nullable = true
                }
            }
            isNullableDeferred(pattern) -> {
                pattern as AnyPattern

                val innerPattern: Pattern = pattern.pattern.first { !isEmptyOrNull(it) }
                innerPattern as DeferredPattern

                val typeSchema = Schema<Any>().apply {
                    this.`$ref` = withoutPatternDelimiters(innerPattern.pattern)
                }

                nullableSchemaAsOneOf(typeSchema)
            }
            isNullable(pattern) -> {
                pattern as AnyPattern

                val innerPattern: Pattern = pattern.pattern.first { !isEmptyOrNull(it) }

                when {
                    innerPattern.pattern is String && innerPattern.pattern in builtInPatterns -> toOpenApiSchema(
                        builtInPatterns.getValue(innerPattern.pattern as String)
                    )
                    else -> toOpenApiSchema(innerPattern)
                }.apply {
                    this.nullable = true
                }
            }
            pattern is ListPattern -> {
                if (pattern.pattern is DeferredPattern) {
                    ArraySchema().apply {
                        this.items = getSchemaType(pattern.pattern.typeAlias)
                    }
                } else if (isArrayOfNullables(pattern)) {
                    ArraySchema().apply {
                        val innerPattern: Pattern = (pattern.pattern as AnyPattern).pattern.first { it !is NullPattern }
                        this.items = nullableSchemaAsOneOf(toOpenApiSchema(innerPattern))
                    }
                } else {
                    ArraySchema().apply {
                        this.items = toOpenApiSchema(pattern.pattern)
                    }
                }
            }
            pattern is NumberPattern || (pattern is DeferredPattern && pattern.pattern == "(number)") -> NumberSchema()
            pattern is BooleanPattern || (pattern is DeferredPattern && pattern.pattern == "(boolean)") -> BooleanSchema()
            pattern is DateTimePattern || (pattern is DeferredPattern && pattern.pattern == "(datetime)") -> StringSchema()
            pattern is StringPattern || pattern is EmptyStringPattern || (pattern is DeferredPattern && pattern.pattern == "(string)") || (pattern is DeferredPattern && pattern.pattern == "(nothing)") -> StringSchema()
            pattern is NullPattern || (pattern is DeferredPattern && pattern.pattern == "(null)") -> Schema<Any>().apply {
                this.nullable = true
            }
            pattern is DeferredPattern -> Schema<Any>().apply {
                this.`$ref` = withoutPatternDelimiters(pattern.pattern)
            }
            pattern is JSONArrayPattern && pattern.pattern.isEmpty() ->
                ArraySchema().apply {
                    this.items = StringSchema()
                }
            pattern is JSONArrayPattern && pattern.pattern.isNotEmpty() -> {
                if (pattern.pattern.all { it == pattern.pattern.first() })
                    ArraySchema().apply {
                        this.items = toOpenApiSchema(pattern.pattern.first())
                    }
                else
                    throw ContractException("Conversion of raw JSON array type to OpenAPI is not supported. Change the contract spec to define a type and use (type*) instead of a JSON array.")
            }
            pattern is ExactValuePattern -> {
                toOpenApiSchema(pattern.pattern.type()).apply {
                    this.enum = listOf(pattern.pattern.toStringLiteral())
                }
            }
            pattern is PatternInStringPattern -> {
                StringSchema()
            }
            pattern is AnyPattern && pattern.pattern.map { it.javaClass }.distinct().size == 1 && pattern.pattern.filterIsInstance<ExactValuePattern>().map { it.pattern }.filterIsInstance<ScalarValue>().isNotEmpty() && pattern.pattern.first() is ExactValuePattern -> {
                val specmaticType = (pattern.pattern.first() as ExactValuePattern).pattern.type()
                val values = pattern.pattern.filterIsInstance<ExactValuePattern>().map { it.pattern }.filterIsInstance<ScalarValue>().map { it.nativeValue }

                toOpenApiSchema(specmaticType).also {
                    it.enum = values
                }
            }
            pattern is QueryParameterScalarPattern -> {
                toOpenApiSchema(pattern.pattern)
            }
            else ->
                TODO("Not supported: ${pattern.typeAlias ?: pattern.typeName}, ${pattern.javaClass.name}")
        }

        return schema as Schema<Any>
    }

    private fun nullableSchemaAsOneOf(typeSchema: Schema<Any>): ComposedSchema {
        val nullableSchema = Schema<Any>().apply {
            this.nullable = true
            this.properties = emptyMap()
        }

        return ComposedSchema().apply {
            this.oneOf = listOf(nullableSchema, typeSchema)
        }
    }

    private fun listInnerTypeDescriptor(it: ListPattern): String {
        return it.pattern.typeAlias
            ?: when (val innerPattern = it.pattern.pattern) {
                is String -> innerPattern
                else -> throw ContractException("Type alias not found for type ${it.typeName}")
            }
    }

    private fun isNullableDeferred(pattern: Pattern): Boolean {
        return isNullable(pattern) && pattern is AnyPattern && pattern.pattern.first { it.pattern != "(empty)" && it.pattern != "(null)" }
            .let {
                it is DeferredPattern && withPatternDelimiters(
                    withoutPatternDelimiters(it.pattern).removeSuffix("*").removeSuffix("?").removeSuffix("*")
                ) !in builtInPatterns
            }
    }

    private fun getSchemaType(type: String): Schema<Any> {
        return if (builtInPatterns.contains(type)) {
            toOpenApiSchema(builtInPatterns.getValue(type))
        }
        else {
            val cleanedUpType = withoutPatternDelimiters(type)

            Schema<Any>().also { it.`$ref` = cleanedUpType }
        }
    }

    private fun isArrayOrNull(pattern: Pattern): Boolean =
        isNullable(pattern) && pattern is AnyPattern && pattern.pattern.first { !isEmptyOrNull(it) } is ListPattern

    private fun isArrayOfNullables(pattern: Pattern) =
        pattern is ListPattern && pattern.pattern is AnyPattern && isNullable(pattern.pattern)

    private fun isEmptyOrNull(pattern: Pattern): Boolean {
        return when (pattern) {
            is DeferredPattern -> pattern.typeAlias in listOf("(empty)", "(null)")
            is LookupRowPattern -> isEmptyOrNull(pattern.pattern)
            else -> pattern in listOf(EmptyStringPattern, NullPattern)
        }
    }

    private fun isNullable(pattern: Pattern) =
        pattern is AnyPattern && pattern.pattern.any { isEmptyOrNull(it) }

    private fun jsonObjectToSchema(pattern: JSONObjectPattern): Schema<Any> = jsonToSchema(pattern.pattern)
    private fun tabularToSchema(pattern: TabularPattern): Schema<Any> = jsonToSchema(pattern.pattern)

    private fun jsonToSchema(pattern: Map<String, Pattern>): Schema<Any> {
        val schema = Schema<Any>()

        schema.required = pattern.keys.filterNot { it.endsWith("?") }

        val properties: Map<String, Schema<Any>> = pattern.mapValues { (_, valueType) ->
            toOpenApiSchema(valueType)
        }.mapKeys { withoutOptionality(it.key) }

        schema.properties = properties

        return schema
    }

    private fun useExamples(externalisedJSONExamples: Map<OpenApiSpecification.OperationIdentifier, List<Row>>): Feature {
        val scenariosWithExamples: List<Scenario> = scenarios.map {
            it.useExamples(externalisedJSONExamples)
        }

        return this.copy(scenarios = scenariosWithExamples)
    }

    private fun loadExternalisedJSONExamples(testsDirectory: File?): Map<OpenApiSpecification.OperationIdentifier, List<Row>> {
        if (testsDirectory == null)
            return emptyMap()

        if (!testsDirectory.exists())
            return emptyMap()

        val files = testsDirectory.listFiles()

        if (files.isNullOrEmpty())
            return emptyMap()

        val examlesInSubdirectories: Map<OpenApiSpecification.OperationIdentifier, List<Row>> =
            files.filter {
                it.isDirectory
            }.fold(emptyMap()) { acc, item ->
                acc + loadExternalisedJSONExamples(item)
            }

        return examlesInSubdirectories + files.filterNot { it.isDirectory }.map { ExampleFromFile(it) }.mapNotNull { exampleFromFile ->
            try {
                with(exampleFromFile) {
                    OpenApiSpecification.OperationIdentifier(
                        requestMethod,
                        requestPath,
                        responseStatus,
                        exampleFromFile.headers.filter { it.key.lowercase() == "content-type" }.values.firstOrNull(),
                        exampleFromFile.responseHeaders?.let { it.jsonObject.filter { it.key.lowercase() == "content-type" }.values.firstOrNull()?.toStringLiteral() }
                    ) to exampleFromFile.toRow(specmaticConfig)
                }
            } catch (e: Throwable) {
                logger.log(e, "Error reading file ${exampleFromFile.expectationFilePath}")
                null
            }
        }
            .groupBy { (operationIdentifier, _) -> operationIdentifier }
            .mapValues { (_, value) -> value.map { it.second } }
    }

    fun loadExternalisedExamplesAndListUnloadableExamples(): Pair<Feature, Set<String>> {
        val testsDirectory = getTestsDirectory(File(this.path))
        val externalisedExamplesFromDefaultDirectory = loadExternalisedJSONExamples(testsDirectory)
        val externalisedExampleDirsFromConfig = specmaticConfig.examples

        val externalisedExamplesFromExampleDirs = externalisedExampleDirsFromConfig.flatMap { directory ->
            loadExternalisedJSONExamples(File(directory)).entries
        }.associate { it.toPair() }

        val allExternalisedJSONExamples = externalisedExamplesFromDefaultDirectory + externalisedExamplesFromExampleDirs

        if(allExternalisedJSONExamples.isEmpty())
            return this to emptySet()

        val featureWithExternalisedExamples = useExamples(allExternalisedJSONExamples)

        val externalizedExampleFilePaths =
            allExternalisedJSONExamples.entries.flatMap { (_, rows) ->
                rows.map {
                    it.fileSource
                }
            }.filterNotNull().sorted().toSet()

        val utilizedFileSources =
            featureWithExternalisedExamples.scenarios.asSequence().flatMap { scenarioInfo ->
                scenarioInfo.examples.flatMap { examples ->
                    examples.rows.map {
                        it.fileSource
                    }
                }
            }.filterNotNull()
                .sorted().toSet()

        val unusedExternalizedExamples = (externalizedExampleFilePaths - utilizedFileSources)
        if (unusedExternalizedExamples.isNotEmpty()) {
            println()
            logger.log("The following externalized examples were not used:")

            unusedExternalizedExamples.sorted().forEach { externalizedExamplePath: String ->
                logger.log("  $externalizedExamplePath")

                try {
                    val example = ScenarioStub.parse(File(externalizedExamplePath).readText())

                    val method = example.request.method
                    val path = example.request.path
                    val responseCode = example.response.status
                    logger.log("    $method $path -> $responseCode does not match any operation in the specification")
                } catch(e: Throwable) {
                    logger.log("    Could not parse the example: ${exceptionCauseMessage(e)}")
                }
            }

            logger.newLine()
        }

        return featureWithExternalisedExamples to unusedExternalizedExamples
    }

    fun loadExternalisedExamples(): Feature {
        return loadExternalisedExamplesAndListUnloadableExamples().first
    }

    fun validateExamplesOrException() {
        val errors = scenarios.mapNotNull { scenario ->
            try {
                scenario.validExamplesOrException(flagsBased.copy(generation = NonGenerativeTests))
                null
            } catch (e: Throwable) {
                exceptionCauseMessage(e)
            }
        }

        if(errors.isNotEmpty())
            throw ContractException(errors.joinToString("${System.lineSeparator()}${System.lineSeparator()}"))
    }

    private fun<T> List<DiscriminatorBasedItem<T>>.containsDiscriminatorValueAs(
        discriminatorValue: String
    ): Boolean {
        return this.any { it.discriminatorValue == discriminatorValue }
    }

    private fun <T> List<DiscriminatorBasedItem<T>>.getDiscriminatorItemWith(
        discriminatorValue: String
    ): DiscriminatorBasedItem<T> {
        return this.first { it.discriminatorValue == discriminatorValue }
    }


    companion object {

        private fun getTestsDirectory(contractFile: File): File? {
            val testDirectory = testDirectoryFileFromSpecificationPath(contractFile.path) ?: testDirectoryFileFromEnvironmentVariable()

            return when {
                testDirectory?.exists() == true -> {
                    logger.log("Test directory ${testDirectory.canonicalPath} found")
                    testDirectory
                }

                else -> {
                    null
                }
            }
        }

        private fun testDirectoryFileFromEnvironmentVariable(): File? {
            return readEnvVarOrProperty(testDirectoryEnvironmentVariable, testDirectoryProperty)?.let {
                File(System.getenv(testDirectoryEnvironmentVariable))
            }
        }

        private fun testDirectoryFileFromSpecificationPath(openApiFilePath: String): File? {
            if (openApiFilePath.isBlank())
                return null

            return examplesDirFor(openApiFilePath, TEST_DIR_SUFFIX)
        }
    }
}

class EmptyContract : Throwable()

private fun toFixtureInfo(rest: String): Pair<String, Value> {
    val fixtureTokens = breakIntoPartsMaxLength(rest.trim(), 2)

    if (fixtureTokens.size != 2)
        throw ContractException("Couldn't parse fixture data: $rest")

    return Pair(fixtureTokens[0], toFixtureData(fixtureTokens[1]))
}

private fun toFixtureData(rawData: String): Value = parsedJSON(rawData)

internal fun stringOrDocString(string: String?, step: StepInfo): String {
    val trimmed = string?.trim() ?: ""
    return trimmed.ifEmpty { step.docString }
}

private fun toPatternInfo(step: StepInfo, rowsList: List<TableRow>): Pair<String, Pattern> {
    val tokens = breakIntoPartsMaxLength(step.rest, 2)

    val patternName = withPatternDelimiters(tokens[0])

    val patternDefinition = stringOrDocString(tokens.getOrNull(1), step)

    val pattern = when {
        patternDefinition.isEmpty() -> rowsToTabularPattern(rowsList, typeAlias = patternName)
        else -> parsedPattern(patternDefinition, typeAlias = patternName)
    }

    return Pair(patternName, pattern)
}

private fun toFacts(rest: String, fixtures: Map<String, Value>): Map<String, Value> {
    return try {
        jsonStringToValueMap(rest)
    } catch (notValidJSON: Exception) {
        val factTokens = breakIntoPartsMaxLength(rest, 2)
        val name = factTokens[0]
        val data = factTokens.getOrNull(1)?.let { StringValue(it) } ?: fixtures.getOrDefault(name, True)

        mapOf(name to data)
    }
}

private fun lexScenario(
    steps: List<Step>,
    examplesList: List<Examples>,
    featureTags: List<Tag>,
    backgroundScenarioInfo: ScenarioInfo?,
    filePath: String,
    includedSpecifications: List<IncludedSpecification?>
): ScenarioInfo {
    val filteredSteps =
        steps.map { step -> StepInfo(step.text, listOfDatatableRows(step), step) }.filterNot { it.isEmpty }

    val parsedScenarioInfo = filteredSteps.fold(backgroundScenarioInfo ?: ScenarioInfo(httpRequestPattern = HttpRequestPattern())) { scenarioInfo, step ->
        when (step.keyword) {
            in HTTP_METHODS -> {
                step.words.getOrNull(1)?.let {
                    val urlInSpec = step.rest
                    val pathParamPattern = try {
                        buildHttpPathPattern(URI.create(urlInSpec))
                    } catch (e: Throwable) {
                        throw Exception(
                            "Could not parse the contract URL \"${step.rest}\" in scenario \"${scenarioInfo.scenarioName}\"",
                            e
                        )
                    }

                    val queryParamPattern = buildQueryPattern(URI.create(urlInSpec))

                    scenarioInfo.copy(
                        httpRequestPattern = scenarioInfo.httpRequestPattern.copy(
                            httpPathPattern = pathParamPattern,
                            httpQueryParamPattern = queryParamPattern,
                            method = step.keyword.uppercase()
                        )
                    )
                } ?: throw ContractException("Line ${step.line}: $step.text")
            }
            "REQUEST-HEADER" ->
                scenarioInfo.copy(
                    httpRequestPattern = scenarioInfo.httpRequestPattern.copy(
                        headersPattern = plusHeaderPattern(
                            step.rest,
                            scenarioInfo.httpRequestPattern.headersPattern
                        )
                    )
                )
            "RESPONSE-HEADER" ->
                scenarioInfo.copy(
                    httpResponsePattern = scenarioInfo.httpResponsePattern.copy(
                        headersPattern = plusHeaderPattern(
                            step.rest,
                            scenarioInfo.httpResponsePattern.headersPattern
                        )
                    )
                )
            "STATUS" ->
                scenarioInfo.copy(
                    httpResponsePattern = scenarioInfo.httpResponsePattern.copy(
                        status = Integer.valueOf(
                            step.rest
                        )
                    )
                )
            "REQUEST-BODY" ->
                scenarioInfo.copy(httpRequestPattern = scenarioInfo.httpRequestPattern.copy(body = toPattern(step)))
            "RESPONSE-BODY" ->
                scenarioInfo.copy(httpResponsePattern = scenarioInfo.httpResponsePattern.bodyPattern(toPattern(step)))
            "FACT" ->
                scenarioInfo.copy(
                    expectedServerState = scenarioInfo.expectedServerState.plus(
                        toFacts(
                            step.rest,
                            scenarioInfo.fixtures
                        )
                    )
                )
            "TYPE", "PATTERN", "JSON" ->
                scenarioInfo.copy(patterns = scenarioInfo.patterns.plus(toPatternInfo(step, step.rowsList)))
            "ENUM" ->
                scenarioInfo.copy(patterns = scenarioInfo.patterns.plus(parseEnum(step)))
            "FIXTURE" ->
                scenarioInfo.copy(fixtures = scenarioInfo.fixtures.plus(toFixtureInfo(step.rest)))
            "FORM-FIELD" ->
                scenarioInfo.copy(
                    httpRequestPattern = scenarioInfo.httpRequestPattern.copy(
                        formFieldsPattern = plusFormFields(
                            scenarioInfo.httpRequestPattern.formFieldsPattern,
                            step.rest,
                            step.rowsList
                        )
                    )
                )
            "REQUEST-PART" ->
                scenarioInfo.copy(
                    httpRequestPattern = scenarioInfo.httpRequestPattern.copy(
                        multiPartFormDataPattern = scenarioInfo.httpRequestPattern.multiPartFormDataPattern.plus(
                            toFormDataPart(step, filePath)
                        )
                    )
                )
            "VALUE" ->
                scenarioInfo.copy(
                    references = values(
                        step.rest,
                        scenarioInfo.references,
                        backgroundScenarioInfo?.references ?: emptyMap(),
                        filePath
                    )
                )
            "EXPORT" ->
                scenarioInfo.copy(
                    bindings = setters(
                        step.rest,
                        backgroundScenarioInfo?.bindings ?: emptyMap(),
                        scenarioInfo.bindings
                    )
                )
            else -> {
                val location = when (step.raw.location) {
                    null -> ""
                    else -> " at line ${step.raw.location.line}"
                }

                throw ContractException("""Invalid syntax$location: ${step.raw.keyword.trim()} ${step.raw.text} -> keyword "${step.originalKeyword}" not recognised.""")
            }
        }
    }

    val tags = featureTags.map { tag -> tag.name }
    val ignoreFailure = when {
        tags.asSequence().map { it.uppercase() }.contains("@WIP") -> true
        else -> false
    }

    val scenarioInfo = if (includedSpecifications.isEmpty() || backgroundScenarioInfo == null) {
        scenarioInfoWithExamples(
            parsedScenarioInfo,
            backgroundScenarioInfo ?: ScenarioInfo(),
            examplesList,
            ignoreFailure
        )
    } else {
        val matchingScenarios: List<ScenarioInfo> = includedSpecifications.mapNotNull {
            it?.matches(parsedScenarioInfo, steps).orEmpty()
        }.flatten()

        if (matchingScenarios.size > 1) throw ContractException("Scenario: ${parsedScenarioInfo.scenarioName} is not specific, it matches ${matchingScenarios.size} in the included Wsdl / OpenApi")

        val matchingScenario = matchingScenarios.first().copy(bindings = parsedScenarioInfo.bindings)

        scenarioInfoWithExamples(matchingScenario, backgroundScenarioInfo, examplesList, ignoreFailure)
    }

    return scenarioInfo.copy(isGherkinScenario = true)
}

private fun listOfDatatableRows(it: Step) = it.dataTable?.rows ?: mutableListOf()

fun parseEnum(step: StepInfo): Pair<String, Pattern> {
    val tokens = step.text.split(" ")

    if (tokens.size < 5)
        throw ContractException("Enum syntax error in step at line ${step.raw.location.line}. Syntax should be Given(/When/Then) enum EnumName <TypeName> values choice1,choice2,choice3")
    val enumName = tokens[1]
    val enumValues = tokens[4].split(",")
    val enumType = tokens[2]
    val exactValuePatterns = enumValues.map { enumValue ->
        val enumPattern = parsedPattern(enumType).run {
            when (this) {
                is DeferredPattern -> this.resolvePattern(Resolver())
                is AnyPattern -> throw ContractException("Enums $enumName type $enumType cannot be nullable. To mark the enum nullable please use it with nullable syntax. Suggested Usage: (${enumName}?)")
                else -> this
            }
        }
        ExactValuePattern(
            when (enumPattern) {
                is StringPattern -> StringValue(enumValue)
                is NumberPattern -> NumberValue(enumValue.toInt())
                else -> throw ContractException("Enums can only be of type String or Number")
            }
        )
    }
    return Pair("($enumName)", AnyPattern(exactValuePatterns))
}

private fun scenarioInfoWithExamples(
    parsedScenarioInfo: ScenarioInfo,
    backgroundScenarioInfo: ScenarioInfo,
    examplesList: List<Examples>,
    ignoreFailure: Boolean
) = parsedScenarioInfo.copy(
    examples = backgroundScenarioInfo.examples.plus(examplesFrom(examplesList)),
    bindings = backgroundScenarioInfo.bindings.plus(parsedScenarioInfo.bindings),
    references = backgroundScenarioInfo.references.plus(parsedScenarioInfo.references),
    ignoreFailure = ignoreFailure
)

fun setters(
    rest: String,
    backgroundSetters: Map<String, String>,
    scenarioSetters: Map<String, String>
): Map<String, String> {
    val parts = breakIntoPartsMaxLength(rest, 3)

    if (parts.size != 3 || parts[1] != "=")
        throw ContractException("Setter syntax is incorrect in \"$rest\". Syntax should be \"Then set <variable> = <selector>\"")

    val variableName = parts[0]
    val selector = parts[2]

    return backgroundSetters.plus(scenarioSetters).plus(variableName to selector)
}

fun values(
    rest: String,
    scenarioReferences: Map<String, References>,
    backgroundReferences: Map<String, References>,
    filePath: String
): Map<String, References> {
    val parts = breakIntoPartsMaxLength(rest, 3)

    if (parts.size != 3 || parts[1] != "from")
        throw ContractException("Incorrect syntax for value statement: $rest - it should be \"Given value <value name> from <$APPLICATION_NAME file name>\"")

    val valueStoreName = parts[0]
    val specFileName = parts[2]

    val specFilePath = ContractFileWithExports(specFileName, AnchorFile(filePath))

    return backgroundReferences.plus(scenarioReferences).plus(
        valueStoreName to References(
            valueStoreName,
            specFilePath,
            contractCache = contractCache
        )
    )
}

private val contractCache = ContractCache()

fun toFormDataPart(step: StepInfo, contractFilePath: String): MultiPartFormDataPattern {
    val parts = breakIntoPartsMaxLength(step.rest, 4)

    if (parts.size < 2)
        throw ContractException("There must be at least 2 words after request-part in $step.line")

    val (name, content) = parts.slice(0..1)

    return when {
        content.startsWith("@") -> {
            val contentType = parts.getOrNull(2)
            val contentEncoding = parts.getOrNull(3)

            val multipartFilename = content.removePrefix("@")

            val expandedFilenamePattern = when (val filenamePattern = parsedPattern(multipartFilename)) {
                is ExactValuePattern -> {
                    val multipartFilePath =
                        File(contractFilePath).absoluteFile.parentFile.resolve(multipartFilename).absolutePath
                    ExactValuePattern(StringValue(multipartFilePath))
                }
                else ->
                    filenamePattern
            }

            MultiPartFilePattern(name, expandedFilenamePattern, contentType, contentEncoding)
        }
        isPatternToken(content) -> {
            MultiPartContentPattern(name, parsedPattern(content))
        }
        else -> {
            MultiPartContentPattern(name, parsedPattern(content.trim()))
//            MultiPartContentPattern(name, ExactValuePattern(parsedValue(content)))
        }
    }
}

fun toPattern(step: StepInfo): Pattern {
    return when (val stringData = stringOrDocString(step.rest, step)) {
        "" -> {
            if (step.rowsList.isEmpty()) throw ContractException("Not enough information to describe a type in $step")
            rowsToTabularPattern(step.rowsList)
        }
        else -> parsedPattern(stringData)
    }
}

fun plusFormFields(
    formFields: Map<String, Pattern>,
    rest: String,
    rowsList: List<TableRow>
): Map<String, Pattern> =
    formFields.plus(when (rowsList.size) {
        0 -> toQueryParams(rest).map { (key, value) -> key to value }
        else -> rowsList.map { row -> row.cells[0].value to row.cells[1].value }
    }.associate { (key, value) -> key to parsedPattern(value) }
    )

private fun toQueryParams(rest: String) = rest.split("&")
    .map { breakIntoPartsMaxLength(it, 2) }

fun plusHeaderPattern(rest: String, headersPattern: HttpHeadersPattern): HttpHeadersPattern {
    val parts = breakIntoPartsMaxLength(rest, 2)

    return when (parts.size) {
        2 -> headersPattern.copy(pattern = headersPattern.pattern.plus(toPatternPair(parts[0], parts[1])))
        1 -> throw ContractException("Header $parts[0] should have a value")
        else -> throw ContractException("Unrecognised header params $rest")
    }
}

fun toPatternPair(key: String, value: String): Pair<String, Pattern> = key to parsedPattern(value)

fun breakIntoPartsMaxLength(whole: String, partCount: Int) = whole.split("\\s+".toRegex(), partCount)
fun breakIntoPartsMaxLength(whole: String, separator: String, partCount: Int) =
    whole.split(separator.toRegex(), partCount)

private val HTTP_METHODS = listOf("GET", "POST", "PUT", "PATCH", "DELETE", "HEAD", "OPTIONS")

fun parseGherkinString(gherkinData: String, sourceFilePath: String): GherkinDocument {
    return parseGherkinString(gherkinData)
        ?: throw ContractException("There was no contract in the file $sourceFilePath.")
}

internal fun parseGherkinString(gherkinData: String): GherkinDocument? {
    val idGenerator: IdGenerator = Incrementing()
    val parser = Parser(GherkinDocumentBuilder(idGenerator))
    return parser.parse(gherkinData)
}

internal fun lex(gherkinDocument: GherkinDocument, filePath: String = ""): Pair<String, List<Scenario>> =
    Pair(gherkinDocument.feature.name, lex(gherkinDocument.feature.children, filePath))

internal fun lex(featureChildren: List<FeatureChild>, filePath: String): List<Scenario> {
    return scenarioInfos(featureChildren, filePath)
        .map { scenarioInfo ->
            Scenario(
                scenarioInfo.scenarioName,
                scenarioInfo.httpRequestPattern,
                scenarioInfo.httpResponsePattern,
                scenarioInfo.expectedServerState,
                scenarioInfo.examples,
                scenarioInfo.patterns,
                scenarioInfo.fixtures,
                scenarioInfo.ignoreFailure,
                scenarioInfo.references,
                scenarioInfo.bindings,
                scenarioInfo.isGherkinScenario
            )
        }
}

fun scenarioInfos(
    featureChildren: List<FeatureChild>,
    filePath: String
): List<ScenarioInfo> {
    val openApiSpecification =
        toIncludedSpecification(featureChildren, { backgroundOpenApi(it) }) {
            OpenApiSpecification.fromFile(
                it,
                filePath
            )
        }

    val wsdlSpecification =
        toIncludedSpecification(featureChildren, { backgroundWsdl(it) }) { WsdlSpecification(WSDLFile(it)) }

    val includedSpecifications = listOfNotNull(openApiSpecification, wsdlSpecification)

    val scenarioInfosBelongingToIncludedSpecifications =
        includedSpecifications.map { it.toScenarioInfos().first }.flatten()

    val backgroundInfo = backgroundScenario(featureChildren)?.let { feature ->
        lexScenario(
            feature.background.steps
                .filter { !it.text.contains("openapi", true) }
                .filter { !it.text.contains("wsdl", true) },
            listOf(),
            emptyList(),
            null,
            filePath,
            includedSpecifications
        )
    } ?: ScenarioInfo()

    val specmaticScenarioInfos = scenarios(featureChildren).map { featureChild ->
        if (featureChild.scenario.name.isBlank() && openApiSpecification == null && wsdlSpecification == null)
            throw ContractException("Error at line ${featureChild.scenario.location.line}: scenario name must not be empty")

        val backgroundInfoCopy = backgroundInfo.copy(scenarioName = featureChild.scenario.name)

        lexScenario(
            featureChild.scenario.steps,
            featureChild.scenario.examples,
            featureChild.scenario.tags,
            backgroundInfoCopy,
            filePath,
            includedSpecifications
        )
    }

    return specmaticScenarioInfos.plus(scenarioInfosBelongingToIncludedSpecifications.filter { scenarioInfo ->
        specmaticScenarioInfos.none {
            it.httpResponsePattern.status == scenarioInfo.httpResponsePattern.status
                    && it.httpRequestPattern.matchesSignature(scenarioInfo.httpRequestPattern)
        }
    })
}

private fun toIncludedSpecification(
    featureChildren: List<FeatureChild>,
    selector: (List<FeatureChild>) -> Step?,
    creator: (String) -> IncludedSpecification
): IncludedSpecification? =
    selector(featureChildren)?.run { creator(text.split(" ")[1]) }

private fun backgroundScenario(featureChildren: List<FeatureChild>) =
    featureChildren.firstOrNull { it.background != null }

private fun backgroundOpenApi(featureChildren: List<FeatureChild>): Step? {
    return backgroundScenario(featureChildren)?.let { background ->
        background.background.steps.firstOrNull {
            it.keyword.contains("Given", true)
                    && it.text.contains("openapi", true)
        }
    }
}

private fun backgroundWsdl(featureChildren: List<FeatureChild>): Step? {
    return backgroundScenario(featureChildren)?.let { background ->
        background.background.steps.firstOrNull {
            it.keyword.contains("Given", true)
                    && it.text.contains("wsdl", true)
        }
    }
}

private fun scenarios(featureChildren: List<FeatureChild>) =
    featureChildren.filter { it.background == null }

fun toGherkinFeature(stub: NamedStub): String = toGherkinFeature("New Feature", listOf(stub))

private fun stubToClauses(namedStub: NamedStub): Pair<List<GherkinClause>, ExampleDeclarations> {
        val (requestClauses, typesFromRequest, examples) = toGherkinClauses(namedStub.stub.request)

        for (message in examples.messages) {
            logger.log(message)
        }

        val (responseClauses, allTypes, _) = toGherkinClauses(namedStub.stub.response, typesFromRequest)
        val typeClauses = toGherkinClauses(allTypes)
        return Pair(typeClauses.plus(requestClauses).plus(responseClauses), examples)
}

data class GherkinScenario(val scenarioName: String, val clauses: List<GherkinClause>)

fun toGherkinFeature(featureName: String, stubs: List<NamedStub>): String {
    val groupedStubs = stubs.map { stub ->
        val (clauses, examples) = stubToClauses(stub)
        val commentedExamples = addCommentsToExamples(examples, stub)

        Pair(GherkinScenario(stub.name, clauses), listOf(commentedExamples))
    }.fold(emptyMap<GherkinScenario, List<ExampleDeclarations>>()) { groups, (scenario, examples) ->
        groups.plus(scenario to groups.getOrDefault(scenario, emptyList()).plus(examples))
    }

    val scenarioStrings = groupedStubs.map { (nameAndClauses, examplesList) ->
        val (name, clauses) = nameAndClauses

        toGherkinScenario(name, clauses, examplesList)
    }

    return withFeatureClause(featureName, scenarioStrings.joinToString("\n\n"))
}

private fun addCommentsToExamples(examples: ExampleDeclarations, stub: NamedStub): ExampleDeclarations {
    val date = stub.stub.response.headers["Date"]
    return examples.withComment(date)
}

private fun List<String>.second(): String {
    return this[1]
}

fun similarURLPath(baseScenario: Scenario, newScenario: Scenario): Boolean {
    if(baseScenario.httpRequestPattern.httpPathPattern?.encompasses(newScenario.httpRequestPattern.httpPathPattern!!, baseScenario.resolver, newScenario.resolver) is Result.Success)
        return true

    val basePathParts = baseScenario.httpRequestPattern.httpPathPattern!!.pathSegmentPatterns
    val newPathParts = newScenario.httpRequestPattern.httpPathPattern!!.pathSegmentPatterns

    if(basePathParts.size != newPathParts.size)
        return false

    return basePathParts.zip(newPathParts).all { (base, new) ->
        isInteger(base) && isInteger(new) ||
                base.pattern.encompasses(new.pattern, baseScenario.resolver, newScenario.resolver) is Result.Success
    }
}

fun isInteger(
    base: URLPathSegmentPattern
) = base.pattern is ExactValuePattern && base.pattern.pattern.toStringLiteral().toIntOrNull() != null

data class DiscriminatorBasedRequestResponse(
    val request: HttpRequest,
    val response: HttpResponse,
    val requestDiscriminator: DiscriminatorMetadata,
    val responseDiscriminator: DiscriminatorMetadata
)<|MERGE_RESOLUTION|>--- conflicted
+++ resolved
@@ -334,14 +334,10 @@
         return matchResultFlagBased(scenarioStub.request, scenarioStub.response, mismatchMessages)
     }
 
-<<<<<<< HEAD
     fun matchResultFlagBased(request: HttpRequest, response: HttpResponse, mismatchMessages: MismatchMessages): Results {
-        val results = scenarios.map {
-=======
         val results = scenarios.map { scenario ->
             scenario.newBasedOnAttributeSelectionFields(request.queryParams)
         }.map {
->>>>>>> a97efc19
             it.matches(request, response, mismatchMessages, flagsBased)
         }
 
