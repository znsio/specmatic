--- conflicted
+++ resolved
@@ -191,7 +191,6 @@
         assertThat(parsedJSON(contractsJson)).isEqualTo(parsedJSON(expectedContractsJson))
     }
 
-<<<<<<< HEAD
     @CsvSource(
         "./src/test/resources/specmaticConfigFiles/v3/specmatic_config_v3.yaml",
         "./src/test/resources/specmaticConfigFiles/v3/specmatic_config_v3.json"
@@ -277,7 +276,6 @@
         assertThat(parsedJSON(contractsJson)).isEqualTo(parsedJSON(expectedContractsJson))
     }
 
-=======
     @Test
     fun `should deserialize ContractConfig successfully when branch field is absent`() {
         val contractConfigYaml = """
@@ -364,5 +362,4 @@
         assertThat(contractConfig.provides).containsOnly("com/petstore/1.yaml")
         assertThat(contractConfig.consumes).isNull()
     }
->>>>>>> ee03316b
 }