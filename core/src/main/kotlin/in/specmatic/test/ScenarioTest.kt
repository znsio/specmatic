--- conflicted
+++ resolved
@@ -7,11 +7,7 @@
 
 class ScenarioTest(val scenario: Scenario, private val generativeTestingEnabled: Boolean = false) : ContractTest {
     override fun testResultRecord(result: Result): TestResultRecord {
-<<<<<<< HEAD
-        return TestResultRecord(scenario.path.replace(Regex("""\((.*?):.*?\)"""), "{$1}"), scenario.method, scenario.status, result.testResult())
-=======
         return TestResultRecord(convertPathParameterStyle(scenario.path), scenario.method, scenario.status, result.testResult())
->>>>>>> 018561ec
     }
 
     override fun generateTestScenarios(
