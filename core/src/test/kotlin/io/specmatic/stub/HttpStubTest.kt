package io.specmatic.stub

import io.specmatic.conversions.OpenApiSpecification
import io.specmatic.core.*
import io.specmatic.core.pattern.*
import io.specmatic.core.value.JSONObjectValue
import io.specmatic.core.value.NumberValue
import io.specmatic.core.value.StringValue
import io.specmatic.mock.DELAY_IN_SECONDS
import io.specmatic.mock.ScenarioStub
import io.specmatic.osAgnosticPath
import io.specmatic.shouldMatch
import io.specmatic.test.HttpClient
import io.specmatic.test.TestExecutor
import io.mockk.every
import io.mockk.mockk
import org.assertj.core.api.Assertions.assertThat
import org.junit.jupiter.api.Nested
import org.junit.jupiter.api.RepeatedTest
import org.junit.jupiter.api.Test
import org.junit.jupiter.api.condition.DisabledOnOs
import org.junit.jupiter.api.condition.OS
import org.junit.jupiter.api.fail
import org.junit.jupiter.params.ParameterizedTest
import org.junit.jupiter.params.provider.CsvSource
import org.springframework.http.HttpHeaders
import org.springframework.http.HttpMethod
import org.springframework.http.MediaType
import org.springframework.http.RequestEntity
import org.springframework.web.client.HttpClientErrorException
import org.springframework.web.client.RestTemplate
import org.springframework.web.client.getForEntity
import org.springframework.web.client.postForEntity
import java.io.File
import java.net.URI
import java.nio.file.Paths
import java.util.*
import kotlin.io.path.absolutePathString
import kotlin.time.DurationUnit
import kotlin.time.ExperimentalTime
import kotlin.time.measureTime

internal class HttpStubTest {
    @Test
    fun `randomly generated HTTP response includes an HTTP header indicating that it was randomly generated`() {
        val gherkin = """
            Feature: API
            Scenario: API
                When GET /
                Then status 200
        """.trimIndent()

        val request = HttpRequest(method = "GET", path = "/")

        HttpStub(gherkin).use { stub ->
            val response = HttpClient(stub.endPoint).execute(request)
            assertThat(response.headers[SPECMATIC_TYPE_HEADER]).isEqualTo("random")
        }
    }

    @Test
    fun `should serve mocked data before stub`() {
        val gherkin = """
Feature: Math API

Scenario: Square of a number
  When POST /number
  And request-body (number)
  Then status 200
  And response-body (number)
""".trim()

        val request = HttpRequest(method = "POST", path = "/number", body = NumberValue(10))
        val response = HttpResponse(status = 200, body = "100")

        HttpStub(gherkin, listOf(ScenarioStub(request, response))).use { fake ->
            val postResponse = RestTemplate().postForEntity<String>(fake.endPoint + "/number", "10")
            assertThat(postResponse.body).isEqualTo("100")
        }
    }

    @Test
    fun `should accept mocks dynamically over http`() {
        val gherkin = """
Feature: Math API

Scenario: Get a number
  When GET /number
  Then status 200
  And response-body (number)
""".trim()

        HttpStub(gherkin).use { fake ->
            val mockData =
                """{"http-request": {"method": "GET", "path": "/number"}, "http-response": {"status": 200, "body": 10}}"""
            val stubSetupURL = "${fake.endPoint}/_specmatic/expectations"
            val headers = HttpHeaders()
            headers.contentType = MediaType.APPLICATION_JSON
            val stubRequest = RequestEntity(mockData, headers, HttpMethod.POST, URI.create(stubSetupURL))
            val stubResponse = RestTemplate().postForEntity<String>(stubSetupURL, stubRequest)
            assertThat(stubResponse.statusCodeValue).isEqualTo(200)

            val postResponse = RestTemplate().getForEntity<String>(fake.endPoint + "/number")
            assertThat(postResponse.body).isEqualTo("10")
        }
    }

    @Test
    @DisabledOnOs(OS.WINDOWS)
    fun `should accept mocks with externalised response command dynamically over http`() {
        val gherkin = """
Feature: Math API

Scenario: Multiply a number by 3
  When GET /multiply/(value:number)
  Then status 200
  And response-body (number)
""".trim()

        val testResourcesDir = Paths.get("src", "test", "resources")

        HttpStub(gherkin).use { fake ->
            val mockData =
                """{"http-request": {"method": "GET", "path": "/multiply/(value:number)"}, "http-response": {"status": 200, "body": 10, "externalisedResponseCommand": "${testResourcesDir.absolutePathString()}/response.sh 3"}}"""
            val stubSetupURL = "${fake.endPoint}/_specmatic/expectations"
            val headers = HttpHeaders()
            headers.contentType = MediaType.APPLICATION_JSON
            val stubRequest = RequestEntity(mockData, headers, HttpMethod.POST, URI.create(stubSetupURL))
            val stubResponse = RestTemplate().postForEntity<String>(stubSetupURL, stubRequest)
            assertThat(stubResponse.statusCodeValue).isEqualTo(200)

            val postResponse = RestTemplate().getForEntity<String>(fake.endPoint + "/multiply/5")
            assertThat(postResponse.body).isEqualTo("15")
        }
    }

    @Test
    fun `last dynamic mock should override earlier dynamic mocks`() {
        val gherkin = """
Feature: Math API

Scenario: Get a number
  When GET /number
  Then status 200
  And response-body (number)
""".trim()

        HttpStub(gherkin).use { fake ->
            testMock(
                """{"http-request": {"method": "GET", "path": "/number"}, "http-response": {"status": 200, "body": 10}}""",
                "10",
                fake
            )
            testMock(
                """{"http-request": {"method": "GET", "path": "/number"}, "http-response": {"status": 200, "body": 20}}""",
                "20",
                fake
            )
        }
    }

    private fun testMock(mockData: String, output: String, fake: HttpStub) {
        val stubSetupURL = "${fake.endPoint}/_specmatic/expectations"
        val headers = HttpHeaders()
        headers.contentType = MediaType.APPLICATION_JSON

        val stubRequest = RequestEntity(mockData, headers, HttpMethod.POST, URI.create(stubSetupURL))
        val stubResponse = RestTemplate().postForEntity<String>(stubSetupURL, stubRequest)
        assertThat(stubResponse.statusCodeValue).isEqualTo(200)

        val postResponse = RestTemplate().getForEntity<String>(fake.endPoint + "/number")
        assertThat(postResponse.body).isEqualTo(output)
    }

    @Test
    fun `it should accept (datetime) as a value in the request, and match datetime values against that type`() {
        val gherkin = """Feature: Calendar
Scenario: Accept a date
When POST /date
And request-body (datetime)
Then status 200
And response-body (string)
        """.trim()

        val request = HttpRequest("POST", "/date", emptyMap(), StringValue("(datetime)"))
        val mock = ScenarioStub(request, HttpResponse(200, "done"))

        HttpStub(gherkin, listOf(mock)).use { fake ->
            val postResponse =
                RestTemplate().postForEntity<String>(fake.endPoint + "/date", "2020-04-12T00:00:00+05:00")
            assertThat(postResponse.statusCode.value()).isEqualTo(200)
            assertThat(postResponse.body).isEqualTo("done")
        }
    }

    @Test
    fun `it should accept (datetime) as a mock value in a json request, and match datetime values against that type`() {
        val gherkin = """Feature: Calendar
Scenario: Accept a date
When POST /date
And request-body
 | date | (datetime) |
Then status 200
And response-body (string)
        """.trim()

        val request = HttpRequest("POST", "/date", emptyMap(), parsedValue("""{"date": "(datetime)"}"""))
        val mock = ScenarioStub(request, HttpResponse(200, "done"))

        HttpStub(gherkin, listOf(mock)).use { fake ->
            val postResponse =
                RestTemplate().postForEntity<String>(
                    fake.endPoint + "/date",
                    """{"date": "2020-04-12T00:00:00+05:00"}"""
                )
            assertThat(postResponse.statusCode.value()).isEqualTo(200)
            assertThat(postResponse.body).isEqualTo("done")
        }
    }

    @Test
    fun `it should not accept an incorrectly formatted value`() {
        val gherkin = """Feature: Calendar
Scenario: Accept a date
When POST /date
And request-body
 | date | (datetime) |
Then status 200
And response-body (string)
        """.trim()

        val request = HttpRequest("POST", "/date", emptyMap(), parsedValue("""{"date": "(datetime)"}"""))
        val mock = ScenarioStub(request, HttpResponse(200, "done"))

        try {
            HttpStub(gherkin, listOf(mock)).use { fake ->
                val postResponse =
                    RestTemplate().postForEntity<String>(fake.endPoint + "/date", """2020-04-12T00:00:00""")
                assertThat(postResponse.statusCode.value()).isEqualTo(200)
                assertThat(postResponse.body).isEqualTo("done")
            }
        } catch (e: HttpClientErrorException) {
            return
        }

        fail("Should have thrown an exception")
    }

    @ExperimentalTime
    @Test
    fun `it should accept a stub with a delay and introduce the delay before returning the stubbed response`() {
        val gherkin = """Feature: Data API
Scenario: Return data
When GET /data
Then status 200
And response-body (string)
        """.trim()

        try {
            HttpStub(gherkin).use { fake ->
                val expectation = """ {
"http-request": {
    "method": "GET",
    "path": "/data"
}, 
"http-response": {
    "status": 200,
    "body": "123"
},
"$DELAY_IN_SECONDS": 1
}""".trimIndent()

                val stubResponse =
                    RestTemplate().postForEntity<String>(fake.endPoint + "/_specmatic/expectations", expectation)
                assertThat(stubResponse.statusCode.value()).isEqualTo(200)

                val duration = measureTime {
                    val postResponse = RestTemplate().getForEntity<String>(URI.create(fake.endPoint + "/data"))
                    assertThat(postResponse.statusCode.value()).isEqualTo(200)
                    assertThat(postResponse.body).isEqualTo("123")
                }

                assertThat(duration.toLong(DurationUnit.MILLISECONDS)).isGreaterThanOrEqualTo(1000L)
            }
        } catch (e: HttpClientErrorException) {
            fail("Threw an exception: ${e.message}")
        }
    }

    @ExperimentalTime
    @RepeatedTest(2)
    fun `the delay in one expectation should not block other expectations responses`() {
        val gherkin = """Feature: Data API
Scenario: Return data
When GET /data/(id:number)
Then status 200
And response-body (string)
        """.trim()

        try {
            val delayInSeconds = 3
            val delayInMilliseconds = delayInSeconds * 1000

            HttpStub(gherkin).use { fake ->
                val expectation = """ {
"http-request": {
    "method": "GET",
    "path": "/data/1"
}, 
"http-response": {
    "status": 200,
    "body": "123"
},
"$DELAY_IN_SECONDS": $delayInSeconds
}""".trimIndent()

                val stubResponse =
                    RestTemplate().postForEntity<String>(fake.endPoint + "/_specmatic/expectations", expectation)
                assertThat(stubResponse.statusCode.value()).isEqualTo(200)

                data class TimedResponse(val id: Int, val duration: Long, val body: String)

                val responses = Vector<TimedResponse>()

                val threads = (1..10).map {
                    Thread {
                        var response: String

                        val duration = measureTime {
                            val postResponse =
                                RestTemplate().getForEntity<String>(URI.create(fake.endPoint + "/data/${it}"))
                            assertThat(postResponse.statusCode.value()).isEqualTo(200)
                            response = postResponse.body ?: ""
                        }

                        val durationAsLong = duration.toLong(DurationUnit.MILLISECONDS)
                        responses.add(TimedResponse(it, durationAsLong, response))
                    }
                }

                threads.forEach { it.start() }
                threads.forEach { it.join() }

                responses.forEach {
                    println(it)
                }

                assertThat(responses.size).isEqualTo(10)

                val delayedResponses = responses.filter { it.duration >= delayInMilliseconds }
                assertThat(delayedResponses.size).isOne

                delayedResponses.single().let { response ->
                    assertThat(response.id).isEqualTo(1)
                    assertThat(response.body).isEqualTo("123")
                }
            }
        } catch (e: HttpClientErrorException) {
            fail("Threw an exception: ${e.message}")
        }
    }

    @Test
    fun `it should be able to stub out xml`() {
        val gherkin = """Feature: Number
Scenario: Accept a number
When POST /number
And request-body <data>(number)</data>
Then status 200
        """.trim()

        val request = HttpRequest("POST", "/number", emptyMap(), parsedValue("""<data>10</data>"""))
        val mock = ScenarioStub(request, HttpResponse.OK)

        val postResponse = HttpStub(gherkin, listOf(mock)).use { fake ->
            RestTemplate().postForEntity<String>(fake.endPoint + "/number", """<data>10</data>""")
        }

        assertThat(postResponse.statusCode.value()).isEqualTo(200)
    }

    @Test
    fun `it should be able to stub out xml containing an optional number value`() {
        val gherkin = """Feature: Number
Scenario: Accept a number
When POST /number
And request-body <data>(number?)</data>
Then status 200
        """.trim()

        val request = HttpRequest("POST", "/number", emptyMap(), parsedValue("""<data>10</data>"""))
        val mock = ScenarioStub(request, HttpResponse.OK)

        val postResponse = HttpStub(gherkin, listOf(mock)).use { fake ->
            RestTemplate().postForEntity<String>(fake.endPoint + "/number", """<data>10</data>""")
        }

        assertThat(postResponse.statusCode.value()).isEqualTo(200)
    }

    @Test
    fun `it should be able to stub out xml containing an optional number value using a type`() {
        val gherkin = """Feature: Number
Scenario: Accept a number
When POST /number
And request-body <data>(number?)</data>
Then status 200
        """.trim()

        val request = HttpRequest("POST", "/number", emptyMap(), parsedValue("""<data>(number)</data>"""))
        val mock = ScenarioStub(request, HttpResponse.OK)

        val postResponse = HttpStub(gherkin, listOf(mock)).use { fake ->
            RestTemplate().postForEntity<String>(fake.endPoint + "/number", """<data>10</data>""")
        }

        assertThat(postResponse.statusCode.value()).isEqualTo(200)
    }

    @Test
    fun `if the xml request value does not match but structure does then it returns a fake response`() {
        val gherkin = """Feature: Number
Scenario: Accept a number
When POST /number
And request-body <data>(number?)</data>
Then status 200
And response-body (number)
        """.trim()

        val request = HttpRequest("POST", "/number", emptyMap(), parsedValue("""<data>10</data>"""))
        val expectedNumber = 100000
        val mock = ScenarioStub(request, HttpResponse.ok(NumberValue(expectedNumber)))

        HttpStub(gherkin, listOf(mock)).use { fake ->
            RestTemplate().postForEntity<String>(fake.endPoint + "/number", """<data>10</data>""")
        }.let { postResponse ->
            assertThat(postResponse.statusCode.value()).isEqualTo(200)
            assertThat(postResponse.body?.toString()?.toInt() == expectedNumber)
        }

        HttpStub(gherkin, listOf(mock)).use { fake ->
            RestTemplate().postForEntity<String>(fake.endPoint + "/number", """<data>20</data>""")
        }.let { postResponse ->
            assertThat(postResponse.statusCode.value()).isEqualTo(200)
            assertThat(postResponse.body?.toString()?.toInt() != expectedNumber)
        }
    }

    @Test
    fun `it should be able to stub out xml containing an optional number value with an empty string`() {
        val gherkin = """Feature: Number
Scenario: Accept a number
When POST /number
And request-body <data>(number?)</data>
Then status 200
        """.trim()

        val request = HttpRequest("POST", "/number", emptyMap(), parsedValue("""<data></data>"""))
        val mock = ScenarioStub(request, HttpResponse.OK)

        val postResponse = HttpStub(gherkin, listOf(mock)).use { fake ->
            RestTemplate().postForEntity<String>(fake.endPoint + "/number", """<data></data>""")
        }

        assertThat(postResponse.statusCode.value()).isEqualTo(200)
    }

    @Test
    fun `it should be able to stub out xml containing an optional number value with an empty node`() {
        val gherkin = """Feature: Number
Scenario: Accept a number
When POST /number
And request-body <data>(number?)</data>
Then status 200
        """.trim()

        val request = HttpRequest("POST", "/number", emptyMap(), parsedValue("""<data></data>"""))
        val mock = ScenarioStub(request, HttpResponse.OK)

        val postResponse = HttpStub(gherkin, listOf(mock)).use { fake ->
            RestTemplate().postForEntity<String>(fake.endPoint + "/number", """<data/>""")
        }

        assertThat(postResponse.statusCode.value()).isEqualTo(200)
    }

    @Test
    fun `it should be able to stub out xml with an attribute`() {
        val gherkin = """Feature: Number
Scenario: Accept a number
When POST /number
And request-body <data number="(number)"/>
Then status 200
        """.trim()

        val request = HttpRequest("POST", "/number", emptyMap(), parsedValue("""<data number="10"/>"""))
        val mock = ScenarioStub(request, HttpResponse.OK)

        val postResponse = HttpStub(gherkin, listOf(mock)).use { fake ->
            RestTemplate().postForEntity<String>(fake.endPoint + "/number", """<data number="10"/>""")
        }

        assertThat(postResponse.statusCode.value()).isEqualTo(200)
    }

    @Test
    fun `it should be able to stub out xml with an attribute using a type`() {
        val gherkin = """Feature: Number
Scenario: Accept a number
When POST /number
And request-body <data number="(number)"/>
Then status 200
        """.trim()

        val request = HttpRequest("POST", "/number", emptyMap(), parsedValue("""<data number="(number)"/>"""))
        val mock = ScenarioStub(request, HttpResponse.OK)

        val postResponse = HttpStub(gherkin, listOf(mock)).use { fake ->
            RestTemplate().postForEntity<String>(fake.endPoint + "/number", """<data number="10"/>""")
        }

        assertThat(postResponse.statusCode.value()).isEqualTo(200)
    }

    @Test
    fun `it should be able to stub out xml with an optional attribute when specifying an attribute value in the stub`() {
        val gherkin = """Feature: Number
Scenario: Accept a number
When POST /number
And request-body <data number$XML_ATTR_OPTIONAL_SUFFIX="(number)"/>
Then status 200
        """.trim()

        val request = HttpRequest("POST", "/number", emptyMap(), parsedValue("""<data number="10"/>"""))
        val mock = ScenarioStub(request, HttpResponse.OK)

        val postResponse = HttpStub(gherkin, listOf(mock)).use { fake ->
            RestTemplate().postForEntity<String>(fake.endPoint + "/number", """<data number="10"/>""")
        }

        assertThat(postResponse.statusCode.value()).isEqualTo(200)
    }

    @Test
    fun `it should be able to stub out xml with an optional attribute using no attribute in the stub`() {
        val gherkin = """Feature: Number
Scenario: Accept a number
When POST /number
And request-body <data number$XML_ATTR_OPTIONAL_SUFFIX="(number)"/>
Then status 200
        """.trim()

        val request = HttpRequest("POST", "/number", emptyMap(), parsedValue("""<data/>"""))
        val mock = ScenarioStub(request, HttpResponse.OK)

        val postResponse = HttpStub(gherkin, listOf(mock)).use { fake ->
            RestTemplate().postForEntity<String>(fake.endPoint + "/number", """<data/>""")
        }

        assertThat(postResponse.statusCode.value()).isEqualTo(200)
    }

    @Test
    fun `generate a bad request from an error message`() {
        val expectedResponse = HttpResponse(
            status = 400,
            headers = mapOf(SPECMATIC_RESULT_HEADER to "failure"),
            body = StringValue("error occurred")
        )
        assertThat(badRequest("error occurred")).isEqualTo(expectedResponse)
    }

    @Test
    fun `should be able to query stub logs`() {
        val feature = parseGherkinStringToFeature(
            """
Feature: Math API

Scenario: Square of a number
  When POST /number
  And request-body (number)
  Then status 200
  And response-body (number)
""".trim()
        )

        HttpStub(listOf(feature, feature)).use { stub ->
            val client = HttpClient(stub.endPoint)
            val request = HttpRequest(method = "POST", path = "/wrong_path", body = NumberValue(10))
            val squareResponse = client.execute(request)
            assertThat(squareResponse.status).isEqualTo(400)
            assertThat(squareResponse.body.toStringLiteral()).isEqualTo(request.requestNotRecognized())
        }
    }

    @Test
    fun `it should proxy all unstubbed requests to the specified end point`() {
        val feature = parseGherkinStringToFeature(
            """
Feature: Math API

Scenario: Square of a number
  When POST /
  And request-body (number)
  Then status 200
  And response-body (string)
""".trim()
        )

        val httpClient = mockk<HttpClient>()
        every { httpClient.execute(any()) } returns (HttpResponse.ok("it worked"))

        val httpClientFactory = mockk<HttpClientFactory>()
        every { httpClientFactory.client(any()) } returns (httpClient)

        HttpStub(
            listOf(feature),
            passThroughTargetBase = "http://example.com",
            httpClientFactory = httpClientFactory
        ).use { stub ->
            val client = HttpClient(stub.endPoint)
            val response = client.execute(HttpRequest(method = "POST", path = "/", body = NumberValue(10)))

            assertThat(response.status).isEqualTo(200)
            assertThat(response.body.toStringLiteral()).isEqualTo("it worked")
            assertThat(response.headers[SPECMATIC_SOURCE_HEADER]).isEqualTo("proxy")
        }
    }

    @Test
    fun `a proxied response should contain the header X-Specmatic-Source`() {
        val feature = parseGherkinStringToFeature(
            """
Feature: Math API

Scenario: Square of a number
  When POST /
  And request-body (number)
  Then status 200
  And response-body (string)
""".trim()
        )

        val httpClient = mockk<HttpClient>()
        every { httpClient.execute(any()) } returns (HttpResponse.ok("it worked"))

        val httpClientFactory = mockk<HttpClientFactory>()
        every { httpClientFactory.client(any()) } returns (httpClient)

        HttpStub(
            listOf(feature),
            passThroughTargetBase = "http://example.com",
            httpClientFactory = httpClientFactory
        ).use { stub ->
            val client = HttpClient(stub.endPoint)
            val response = client.execute(HttpRequest(method = "POST", path = "/", body = NumberValue(10)))

            assertThat(response.headers[SPECMATIC_SOURCE_HEADER]).isEqualTo("proxy")
        }
    }

    @Test
    fun `it should not proxy stubbed requests`() {
        val feature = parseGherkinStringToFeature(
            """
Feature: Math API

Scenario: Square of a number
  When POST /
  And request-body (number)
  Then status 200
  And response-body (string)
""".trim()
        )

        val httpClient = mockk<HttpClient>()
        every { httpClient.execute(any()) } returns (HttpResponse.ok("should not get here"))

        val httpClientFactory = mockk<HttpClientFactory>()
        every { httpClientFactory.client(any()) } returns (httpClient)

        HttpStub(
            listOf(feature),
            passThroughTargetBase = "http://example.com",
            httpClientFactory = httpClientFactory
        ).use { stub ->
            stub.setExpectation(
                ScenarioStub(
                    HttpRequest("POST", "/", body = NumberValue(10)),
                    HttpResponse.ok("success")
                )
            )
            val client = HttpClient(stub.endPoint)
            val response = client.execute(HttpRequest(method = "POST", path = "/", body = NumberValue(10)))

            assertThat(response.status).isEqualTo(200)
            assertThat(response.body.toStringLiteral()).isEqualTo("success")
        }
    }

    @Test
    fun `should stub out a request with body string matching a regex`() {
        val contract = OpenApiSpecification.fromYAML(
            """
openapi: 3.0.1
info:
  title: Data API
  version: "1"
paths:
  /:
    post:
      summary: Data
      parameters: []
      requestBody:
        content:
          text/plain:
            schema:
              type: string
      responses:
        "200":
          description: Data
          content:
            text/plain:
              schema:
                type: string
""".trim(), ""
        ).toFeature()

        HttpStub(contract).use { stub ->
            val stubData = """
                {
                    "http-request": {
                        "method": "POST",
                        "path": "/",
                        "body": "(string)",
                        "bodyRegex": "^hello (.*)$"
                    },
                    "http-response": {
                        "status": 200,
                        "body": "Hi!"
                    }
                }
            """.trimIndent()

            val stubRequest = HttpRequest("POST", "/_specmatic/expectations", emptyMap(), StringValue(stubData))
            val stubResponse = stub.client.execute(stubRequest)

            assertThat(stubResponse.status).isEqualTo(200)

            HttpRequest("POST", "/", emptyMap(), StringValue("hello world")).let { actualRequest ->
                val actualResponse = stub.client.execute(actualRequest)
                assertThat(actualResponse.body.toStringLiteral()).isEqualTo("Hi!")
            }

            HttpRequest("POST", "/", emptyMap(), StringValue("hi world")).let { actualRequest ->
                val actualResponse = stub.client.execute(actualRequest)
                assertThat(actualResponse.headers).containsEntry("X-Specmatic-Type", "random")
            }
        }
    }

    @Test
    fun `persistent stubs should not populate the transient stub queue`() {
        val contract = OpenApiSpecification.fromYAML(
            """
openapi: 3.0.1
info:
  title: Data API
  version: "1"
paths:
  /:
    post:
      summary: Data
      parameters: []
      requestBody:
        content:
          text/plain:
            schema:
              type: string
      responses:
        "200":
          description: Data
          content:
            text/plain:
              schema:
                type: string
""".trim(), ""
        ).toFeature()

        HttpStub(
            contract, listOf(
                ScenarioStub(
                    HttpRequest(
                        method = "POST",
                        path = "/",
                        body = StringValue("(string)")
                    ),
                    HttpResponse(
                        status = 200,
                        body = "Hi!"
                    )
                )
            )
        ).use { stub ->
            assertThat(stub.stubCount).isEqualTo(1)
            assertThat(stub.transientStubCount).isEqualTo(0)
        }
    }

    @Nested
    inner class ExpectationPriorities {
        private val featureWithBodyExamples = OpenApiSpecification.fromYAML(
            """
openapi: 3.0.1
info:
  title: Data API
  version: "1"
paths:
  /:
    post:
      summary: Data
      parameters: []
      requestBody:
        content:
          application/json:
            schema:
              type: object
              properties:
                id:
                  type: integer
              required:
                - id
            examples:
              200_OK:
                value:
                  id: 10
      responses:
        "200":
          description: Data
          content:
            application/json:
              schema:
                type: object
                properties:
                  message:
                    type: string
                required:
                  - message
              examples:
                200_OK:
                  value:
                    message: example_expectation
""".trim(), ""
        ).toFeature()

        @Test
        fun `expectations for payload from examples`() {
            HttpStub(featureWithBodyExamples).use { stub ->
                stub.client.execute(HttpRequest("POST", "/", emptyMap(), parsedJSONObject("""{"id": 10}""")))
                    .let { response ->
                        assertThat(response.status).isEqualTo(200)
                        assertThat(response.body).isEqualTo(parsedJSONObject("""{"message":"example_expectation"}"""))
                    }
            }
        }

        @Test
        fun `expectations from examples should have less priority than file expectations`() {
            HttpStub(
                featureWithBodyExamples, listOf(
                    ScenarioStub(
                        HttpRequest(
                            method = "POST",
                            path = "/",
                            body = parsedJSONObject("""{"id": 10}""")
                        ),
                        HttpResponse(
                            status = 200,
                            body = parsedJSONObject("""{"message":"file_overrides_example_expectation"}""")
                        )
                    )
                )
            ).use { stub ->
                stub.client.execute(HttpRequest("POST", "/", emptyMap(), parsedJSONObject("""{"id": 10}""")))
                    .let { response ->
                        assertThat(response.status).isEqualTo(200)
                        assertThat(response.body).isEqualTo(parsedJSONObject("""{"message":"file_overrides_example_expectation"}"""))
                    }
            }
        }

        @Test
        fun `expectations from examples should have less priority than dynamic expectations`() {
            HttpStub(featureWithBodyExamples).use { stub ->
                stub.setExpectation(
                    ScenarioStub(
                        HttpRequest(
                            method = "POST",
                            path = "/",
                            body = parsedJSONObject("""{"id": 10}""")
                        ),
                        HttpResponse(
                            status = 200,
                            body = parsedJSONObject("""{"message":"dynamic_overrides_example_expectation"}""")
                        )
                    )
                )
                stub.client.execute(HttpRequest("POST", "/", emptyMap(), parsedJSONObject("""{"id": 10}""")))
                    .let { response ->
                        assertThat(response.status).isEqualTo(200)
                        assertThat(response.body).isEqualTo(parsedJSONObject("""{"message":"dynamic_overrides_example_expectation"}"""))
                    }
            }
        }

        @Test
        fun `should generate response as a json object with strings keys with values of any type when additional properties is set as true`() {
            val openAPI =
                """
---
openapi: 3.0.1
info:
  title: API
  version: 1
paths:
  /data:
    get:
      summary: Retrieve data
      responses:
        '200':
          description: Successful response
          content:
            application/json:
              schema:
                type: object
                additionalProperties: true
""".trimIndent()
            val feature = OpenApiSpecification.fromYAML(openAPI, "").toFeature()
            HttpStub(feature).use { stub ->
                stub.client.execute(HttpRequest("GET", "/data")).let { response ->
                    assertThat(response.status).isEqualTo(200)
                    val responseValue = parsedJSON(response.body.toStringLiteral())
                    responseValue shouldMatch DictionaryPattern(StringPattern(), AnythingPattern)
                }
            }

        }

        @Test
        fun `should return stubbed response based on expectations set when additional properties is set as true`() {
            val openAPI =
                """
---
openapi: 3.0.1
info:
  title: API
  version: 1
paths:
  /data:
    post:
      summary: API
      parameters: []
      requestBody:
        content:
          application/json:
            schema:
              type: object
              additionalProperties: true
      responses:
        '200':
          description: Successful response
          content:
            text/plain:
              schema:
                type: string
""".trimIndent()
            val feature = OpenApiSpecification.fromYAML(openAPI, "").toFeature()
            HttpStub(feature).use { stub ->
                stub.setExpectation(
                    ScenarioStub(
                        HttpRequest(
                            method = "POST",
                            path = "/data",
                            body = parsedJSONObject("""{"id": 10}""")
                        ),
                        HttpResponse(
                            status = 200,
                            body = StringValue("response data")
                        )
                    )
                )
                stub.client.execute(HttpRequest("POST", "/data", emptyMap(), parsedJSONObject("""{"id": 10}""")))
                    .let { response ->
                        assertThat(response.status).isEqualTo(200)
                        assertThat(response.body).isEqualTo(StringValue("response data"))
                    }
            }
        }

        @Test
        fun `should return descriptive error message when there are no valid specifications loaded`() {
            val httpStub = HttpStub(emptyList())
            httpStub.use { stub ->
                val response =
                    stub.client.execute(HttpRequest("POST", "/data", emptyMap(), parsedJSONObject("""{"id": 10}""")))
                assertThat(response.status).isEqualTo(400)
                assertThat(response.body).isEqualTo(StringValue("No valid API specifications loaded"))
            }
        }
    }

    @Test
    fun `should stub out a path having a space and return a randomised response`() {
        val pathWithSpace = "/da ta"

        val specification =
            OpenApiSpecification.fromFile("src/test/resources/openapi/spec_with_space_in_path.yaml").toFeature()

        HttpStub(specification).use { stub ->
            val request = HttpRequest("GET", pathWithSpace)

            val response = stub.client.execute(request)

            assertThat(response.status).isEqualTo(200)
            response.body.let {
                assertThat(it).isInstanceOf(JSONObjectValue::class.java)
                it as JSONObjectValue

                assertThat(it.jsonObject).containsKey("id")
                assertThat(it.jsonObject["id"]).isInstanceOf(NumberValue::class.java)
            }
        }
    }

    @Test
    fun `should return health status as UP if the actuator health endpoint is hit`() {
        val specification =
            OpenApiSpecification.fromFile("src/test/resources/openapi/spec_with_space_in_path.yaml").toFeature()

        HttpStub(specification).use { stub ->
            val request = HttpRequest("GET", "/actuator/health")

            val response = stub.client.execute(request)

            assertThat(response.status).isEqualTo(200)
            response.body.let {
                assertThat(it).isInstanceOf(JSONObjectValue::class.java)
                it as JSONObjectValue

                assertThat(it.jsonObject["status"]?.toStringLiteral()).isEqualTo("UP")
            }
        }
    }

    @Test
    fun `should load a stub with a space in the path and return the stubbed response`() {
        val pathWithSpace = "/da ta"

        createStubFromContracts(listOf("src/test/resources/openapi/spec_with_space_in_path.yaml"), timeoutMillis = 0).use { stub ->
            val request = HttpRequest("GET", pathWithSpace)

            val response = stub.client.execute(request)

            assertThat(response.status).isEqualTo(200)
            response.body.let {
                assertThat(it).isInstanceOf(JSONObjectValue::class.java)
                it as JSONObjectValue

                assertThat(it.jsonObject).containsEntry("id", NumberValue(10))
            }
        }
    }

    @Test
    fun `should load a stub with query params and a space in the path and return the stubbed response`() {
        val pathWithSpace = "/da ta"

        createStubFromContracts(listOf("src/test/resources/openapi/spec_with_query_and_space_in_path.yaml"), timeoutMillis = 0).use { stub ->
            val request = HttpRequest("GET", pathWithSpace, queryParametersMap = mapOf("id" to "5"))

            val response = stub.client.execute(request)

            assertThat(response.status).isEqualTo(200)
            response.body.let {
                assertThat(it).isInstanceOf(JSONObjectValue::class.java)
                it as JSONObjectValue

                assertThat(it.jsonObject).containsEntry("id", NumberValue(10))
            }
        }
    }

    @Test
    fun `should load a stub with a space in query params and return the stubbed response`() {
        val queryParamWithSpace = "id entifier"

        val specification = OpenApiSpecification.fromYAML("""
            openapi: 3.0.1
            info:
              title: Random
              version: "1"
            paths:
              /data:
                get:
                  summary: Random
                  parameters:
                    - name: $queryParamWithSpace
                      in: query
                      schema:
                        type: integer
                  responses:
                    "200":
                      description: Random
                      content:
                        application/json:
                          schema:
                            type: object
                            properties:
                              id:
                                type: integer
        """.trimIndent(), ""
        ).toFeature()

        HttpStub(specification).use { stub ->
            val request = HttpRequest("GET", "/data", queryParametersMap = mapOf(queryParamWithSpace to "5"))

            val response = stub.client.execute(request)

            assertThat(response.status).isEqualTo(200)
            response.body.let {
                assertThat(it).isInstanceOf(JSONObjectValue::class.java)
                it as JSONObjectValue

                assertThat(it.jsonObject["id"]).isInstanceOf(NumberValue::class.java)
            }
        }
    }

    @Test
    fun `should stub out a request for boolean query param with capital T or F in the incoming request`() {
        val specification = createStubFromContracts(listOf("src/test/resources/openapi/spec_with_boolean_query.yaml"), timeoutMillis = 0)

        specification.use { stub ->
            val request = HttpRequest("GET", "/data", queryParametersMap = mapOf("enabled" to "True"))

            val response = stub.client.execute(request)

            assertThat(response.status).isEqualTo(200)
            response.body.let {
                assertThat(it).isInstanceOf(JSONObjectValue::class.java)
                it as JSONObjectValue

                assertThat(it.jsonObject["id"]).isInstanceOf(NumberValue::class.java)
            }
        }
    }

    @Test
    fun `should recognize a request for boolean query param with capital T or F in the incoming request`() {
        val specification = OpenApiSpecification.fromYAML(
            """
            openapi: 3.0.1
            info:
              title: Random
              version: "1"
            paths:
              /data:
                get:
                  summary: Random
                  parameters:
                    - name: enabled
                      in: query
                      schema:
                        type: boolean
                  responses:
                    "200":
                      description: Random
                      content:
                        application/json:
                          schema:
                            type: object
                            properties:
                              id:
                                type: integer
        """.trimIndent(), ""
        ).toFeature()

        HttpStub(specification).use { stub ->
            val request = HttpRequest("GET", "/data", queryParametersMap = mapOf("enabled" to "True"))

            val response = stub.client.execute(request)

            assertThat(response.status).isEqualTo(200)
            response.body.let {
                assertThat(it).isInstanceOf(JSONObjectValue::class.java)
                it as JSONObjectValue

                assertThat(it.jsonObject["id"]).isInstanceOf(NumberValue::class.java)
            }
        }
    }

    @Test
    fun `stub out a spec with no request body and respond to a request which has no body`() {
        val specification = OpenApiSpecification.fromYAML("""
            openapi: 3.0.1
            info:
              title: Random
              version: "1"
            paths:
              /data:
                get:
                  summary: Random
                  responses:
                    "200":
                      description: Random
                      content:
                        application/json:
                          schema:
                            type: object
                            properties:
                              id:
                                type: integer
        """.trimIndent(), "").toFeature()

        HttpStub(specification).use { stub ->
            val request = HttpRequest("GET", "/data", body = NoBodyValue)

            val response = stub.client.execute(request)

            assertThat(response.status).isEqualTo(200)
            response.body.let {
                assertThat(it).isInstanceOf(JSONObjectValue::class.java)
                it as JSONObjectValue

                assertThat(it.jsonObject["id"]).isInstanceOf(NumberValue::class.java)
            }
        }
    }

    @Test
    fun `stub should load an expectation for a spec with no request body and respond to a request in the expectation`() {
        val specification = OpenApiSpecification.fromYAML("""
            openapi: 3.0.1
            info:
              title: Random
              version: "1"
            paths:
              /data:
                get:
                  summary: Random
                  responses:
                    "200":
                      description: Random
                      content:
                        application/json:
                          schema:
                            type: object
                            properties:
                              id:
                                type: integer
        """.trimIndent(), "").toFeature()

        HttpStub(specification).use { stub ->
            val request = HttpRequest("GET", "/data", body = NoBodyValue)

            val response = stub.client.execute(request)

            assertThat(response.status).isEqualTo(200)
            response.body.let {
                assertThat(it).isInstanceOf(JSONObjectValue::class.java)
                it as JSONObjectValue

                assertThat(it.jsonObject["id"]).isInstanceOf(NumberValue::class.java)
            }
        }
    }


    @Test
    fun `should return randomized response with Content-Type as per the specification`() {
        val specification = OpenApiSpecification.fromYAML(
            """
            openapi: 3.0.1
            info:
              title: Random
              version: "1"
            paths:
              /data:
                get:
                  summary: Random
                  responses:
                    "200":
                      description: Random
                      content:
                        text/html:
                          schema:
                            type: string
        """.trimIndent(), ""
        ).toFeature()

        HttpStub(specification).use { stub ->
            val request = HttpRequest("GET", "/data", body = NoBodyValue)

            val response = stub.client.execute(request)

            assertThat(response.headers["Content-Type"]).isEqualTo("text/html")
        }
    }

    @Test
    fun `should return stubbed response with Content-Type as per the specification`() {
        val specification = OpenApiSpecification.fromYAML(
            """
            openapi: 3.0.1
            info:
              title: Random
              version: "1"
            paths:
              /data:
                get:
                  summary: Random
                  responses:
                    "200":
                      description: Random
                      content:
                        text/html:
                          schema:
                            type: string
        """.trimIndent(), ""
        ).toFeature()

        HttpStub(specification).use { stub ->
            val request = HttpRequest("GET", "/data", body = NoBodyValue)

            val htmlContent = "<html><body>hi</body></html>"
            val expectation = ScenarioStub(request, HttpResponse(200, headers = mapOf("Content-Type" to "text/html"), body = htmlContent))

            val expectationResponse = stub.client.execute(HttpRequest("POST", "/_specmatic/expectations", body = expectation.toJSON()))

            assertThat(expectationResponse.status).isEqualTo(200)

            val response = stub.client.execute(request)

            assertThat(response.headers["Content-Type"]).isEqualTo("text/html")
            assertThat(response.body.toStringLiteral()).isEqualTo(htmlContent)
        }
    }

    @Test
    fun `should reject expectation with Content-Type which is not as per the specification`() {
        val specification = OpenApiSpecification.fromYAML(
            """
            openapi: 3.0.1
            info:
              title: Random
              version: "1"
            paths:
              /data:
                get:
                  summary: Random
                  responses:
                    "200":
                      description: Random
                      content:
                        text/html:
                          schema:
                            type: string
        """.trimIndent(), ""
        ).toFeature()

        HttpStub(specification).use { stub ->
            val request = HttpRequest("GET", "/data", body = NoBodyValue)

            val htmlContent = "<html><body>hi</body></html>"

            val incorrectContentType = "text/plain"
            val expectationWithIncorrectContentType =
                ScenarioStub(request, HttpResponse(200, headers = mapOf("Content-Type" to incorrectContentType), body = htmlContent))

            stub.client.execute(HttpRequest("POST", "/_specmatic/expectations", body = expectationWithIncorrectContentType.toJSON())).let { response ->
                assertThat(response.status).isEqualTo(400)
            }

            val correctContentType = "text/html"
            val expectationWithValidContentType =
                ScenarioStub(request, HttpResponse(200, headers = mapOf("Content-Type" to correctContentType), body = htmlContent))

            stub.client.execute(HttpRequest("POST", "/_specmatic/expectations", body = expectationWithValidContentType.toJSON())).let { response ->
                assertThat(response.status).isEqualTo(200)
            }
        }
    }

    @Test
    fun `should fail request with incorrect response Content-Type`() {
        val feature = OpenApiSpecification.fromYAML(
            """
            openapi: 3.0.1
            info:
              title: Random
              version: "1"
            paths:
              /data:
                get:
                  summary: Random
                  responses:
                    "200":
                      description: Random
                      content:
                        text/html:
                          schema:
                            type: string
        """.trimIndent(), ""
        ).toFeature()

        val results = feature.executeTests(object : TestExecutor {
            override fun execute(request: HttpRequest): HttpResponse {
                return HttpResponse(200, headers = mapOf("Content-Type" to "text/plain"), body = "hi")
            }
        })

        assertThat(results.success()).isFalse()
        assertThat(results.report()).contains("Content-Type")
    }

    @Test
    fun `should be able to set expectations for an API with a security scheme`() {
        val feature = OpenApiSpecification.fromYAML(
            """
openapi: 3.0.0
info:
  title: Sample API
  description: Optional multiline or single-line description in [CommonMark](http://commonmark.org/help/) or HTML.
  version: 0.1.9
servers:
  - url: http://api.example.com/v1
    description: Optional server description, e.g. Main (production) server
  - url: http://staging-api.example.com
    description: Optional server description, e.g. Internal staging server for testing
paths:
  /hello:
    post:
      security:
        - BearerAuth: []
      summary: hello world
      description: Optional extended description in CommonMark or HTML.
      requestBody:
        content:
          application/json:
            schema:
              type: object
              required:
                - message
              properties:
                message:
                  type: string
            examples:
              SUCCESS:
                value:
                  message: Hello World!
      responses:
        '200':
          description: Says hello
          content:
            text/plain:
              schema:
                type: string
              examples:
                SUCCESS:
                  value:
                    Hello to you!
components:
  securitySchemes:
    BearerAuth:
      type: http
      scheme: bearer
         """.trimIndent(), ""
        ).toFeature()

        val credentials = "Basic " + Base64.getEncoder().encodeToString("user:password".toByteArray())

        HttpStub(feature).use { stub ->
            val request = HttpRequest(
                "POST",
                "/hello",
                mapOf("Authorization" to "Bearer $credentials", "Content-Type" to "application/json"),
                parsedJSONObject("""{"message": "Hello there!"}""")
            )

            val expectedResponse = HttpResponse.ok("success")

            stub.setExpectation(ScenarioStub(request, expectedResponse))

            val response = stub.client.execute(request)

            assertThat(response.body).isEqualTo(StringValue("success"))
        }
    }

    @Test
    fun `should be able to load an externalized stub with an auth key`() {
        val feature = OpenApiSpecification.fromFile(osAgnosticPath("src/test/resources/openapi/apiKeyAuthStub.yaml")).toFeature()

        val examples = File(osAgnosticPath("src/test/resources/openapi/apiKeyAuthStub_examples")).listFiles().orEmpty().map { file ->
            ScenarioStub.parse(file.readText())
        }

        HttpStub(feature, examples).use { stub ->
            val request = HttpRequest(
                "GET",
                "/hello/10",
                mapOf("X-API-KEY" to "abc123")
            )

            val response = stub.client.execute(request)

            assertThat(response.body.toStringLiteral()).isEqualTo("Hello, World!")
        }
    }

    @Test
    fun `a generative stub should respond to an invalid request with a 400 per the spec with the error in the message key`() {
        val spec = """
            openapi: 3.0.0
            info:
              title: Sample API
              description: Optional multiline or single-line description in [CommonMark](http://commonmark.org/help/) or HTML.
              version: 0.1.9
            servers:
              - url: http://api.example.com/v1
                description: Optional server description, e.g. Main (production) server
              - url: http://staging-api.example.com
                description: Optional server description, e.g. Internal staging server for testing
            paths:
              /hello:
                post:
                  summary: hello world
                  description: Optional extended description in CommonMark or HTML.
                  requestBody:
                    content:
                      application/json:
                        schema:
                          type: object
                          required:
                            - data
                          properties:
                            data:
                              type: string
                  responses:
                    '200':
                      description: Says hello
                      content:
                        text/plain:
                          schema:
                            type: string
                    '400':
                      description: Bad request
                      content:
                        application/json:
                          schema:
                            type: object
                            required:
                              - message
                            properties:
                              message:
                                type: string
        """.trimIndent()

        val feature = OpenApiSpecification.fromYAML(spec, "").toFeature()

        HttpStub(listOf(feature), specmaticConfigPath = "src/test/resources/specmatic_config_wtih_generate_stub.yaml").use { stub ->
            val request = HttpRequest("POST", path = "/hello", body = parsedJSONObject("""{"data": 10}"""))
            val response = stub.client.execute(request)

            assertThat(response.status).isEqualTo(400)
            assertThat(response.body).isInstanceOf(JSONObjectValue::class.java)

            val responseBody = response.body as JSONObjectValue
            assertThat(responseBody.jsonObject["message"]?.toStringLiteral()).contains("REQUEST.BODY.data")
        }
    }

    @Test
    fun `a generative stub should respond to an invalid request with a 422 with the error in the message key`() {
        val spec = """
            openapi: 3.0.0
            info:
              title: Sample API
              description: Optional multiline or single-line description in [CommonMark](http://commonmark.org/help/) or HTML.
              version: 0.1.9
            servers:
              - url: http://api.example.com/v1
                description: Optional server description, e.g. Main (production) server
              - url: http://staging-api.example.com
                description: Optional server description, e.g. Internal staging server for testing
            paths:
              /hello:
                post:
                  summary: hello world
                  description: Optional extended description in CommonMark or HTML.
                  requestBody:
                    content:
                      application/json:
                        schema:
                          type: object
                          required:
                            - data
                          properties:
                            data:
                              type: string
                  responses:
                    '200':
                      description: Says hello
                      content:
                        text/plain:
                          schema:
                            type: string
                    '422':
                      description: Bad request
                      content:
                        application/json:
                          schema:
                            type: object
                            required:
                              - message
                            properties:
                              message:
                                type: string
        """.trimIndent()

        val feature = OpenApiSpecification.fromYAML(spec, "").toFeature()

        HttpStub(listOf(feature), specmaticConfigPath = "src/test/resources/specmatic_config_wtih_generate_stub.yaml").use { stub ->
            val request = HttpRequest("POST", path = "/hello", body = parsedJSONObject("""{"data": 10}"""))
            val response = stub.client.execute(request)

            assertThat(response.status).isEqualTo(422)
            assertThat(response.body).isInstanceOf(JSONObjectValue::class.java)

            val responseBody = response.body as JSONObjectValue
            assertThat(responseBody.jsonObject["message"]?.toStringLiteral()).contains("REQUEST.BODY.data")
        }
    }

    @Test
    fun `a generative stub should respond to an invalid request with a 422 with the error in the message key 2 levels deep`() {
        val spec = """
            openapi: 3.0.0
            info:
              title: Sample API
              description: Optional multiline or single-line description in [CommonMark](http://commonmark.org/help/) or HTML.
              version: 0.1.9
            servers:
              - url: http://api.example.com/v1
                description: Optional server description, e.g. Main (production) server
              - url: http://staging-api.example.com
                description: Optional server description, e.g. Internal staging server for testing
            paths:
              /hello:
                post:
                  summary: hello world
                  description: Optional extended description in CommonMark or HTML.
                  requestBody:
                    content:
                      application/json:
                        schema:
                          type: object
                          required:
                            - data
                          properties:
                            data:
                              type: string
                  responses:
                    '200':
                      description: Says hello
                      content:
                        text/plain:
                          schema:
                            type: string
                    '422':
                      description: Bad request
                      content:
                        application/json:
                          schema:
                            type: object
                            required:
                              - error_info
                            properties:
                              error_info:
                                type: object
                                required:
                                  - message
                                properties:
                                  message:
                                    type: string
        """.trimIndent()

        val feature = OpenApiSpecification.fromYAML(spec, "").toFeature()

        HttpStub(listOf(feature), specmaticConfigPath = "src/test/resources/specmatic_config_wtih_generate_stub.yaml").use { stub ->
            val request = HttpRequest("POST", path = "/hello", body = parsedJSONObject("""{"data": 10}"""))
            val response = stub.client.execute(request)

            assertThat(response.status).isEqualTo(422)
            assertThat(response.body).isInstanceOf(JSONObjectValue::class.java)

            val responseBody = response.body as JSONObjectValue
            assertThat(responseBody.findFirstChildByPath("error_info.message")?.toStringLiteral()).contains("REQUEST.BODY.data")
        }
    }

    @Test
    fun `a generative stub should return the error in any available string key in the 4xx response if message is not found`() {
        val spec = """
            openapi: 3.0.0
            info:
              title: Sample API
              description: Optional multiline or single-line description in [CommonMark](http://commonmark.org/help/) or HTML.
              version: 0.1.9
            servers:
              - url: http://api.example.com/v1
                description: Optional server description, e.g. Main (production) server
              - url: http://staging-api.example.com
                description: Optional server description, e.g. Internal staging server for testing
            paths:
              /hello:
                post:
                  summary: hello world
                  description: Optional extended description in CommonMark or HTML.
                  requestBody:
                    content:
                      application/json:
                        schema:
                          type: object
                          required:
                            - data
                          properties:
                            data:
                              type: string
                  responses:
                    '200':
                      description: Says hello
                      content:
                        text/plain:
                          schema:
                            type: string
                    '422':
                      description: Bad request
                      content:
                        application/json:
                          schema:
                            type: object
                            required:
                              - error_info
                            properties:
                              error_info:
                                type: string
        """.trimIndent()

        val feature = OpenApiSpecification.fromYAML(spec, "").toFeature()

        HttpStub(listOf(feature), specmaticConfigPath = "src/test/resources/specmatic_config_wtih_generate_stub.yaml").use { stub ->
            val request = HttpRequest("POST", path = "/hello", body = parsedJSONObject("""{"data": 10}"""))
            val response = stub.client.execute(request)

            assertThat(response.status).isEqualTo(422)
            assertThat(response.body).isInstanceOf(JSONObjectValue::class.java)

            val responseBody = response.body as JSONObjectValue
            assertThat(responseBody.jsonObject["error_info"]?.toStringLiteral()).contains("REQUEST.BODY.data")
        }
    }

    @Test
    fun `a generative stub should return a randomized 4xx response when it cannot find a string key`() {
        val spec = """
            openapi: 3.0.0
            info:
              title: Sample API
              description: Optional multiline or single-line description in [CommonMark](http://commonmark.org/help/) or HTML.
              version: 0.1.9
            servers:
              - url: http://api.example.com/v1
                description: Optional server description, e.g. Main (production) server
              - url: http://staging-api.example.com
                description: Optional server description, e.g. Internal staging server for testing
            paths:
              /hello:
                post:
                  summary: hello world
                  description: Optional extended description in CommonMark or HTML.
                  requestBody:
                    content:
                      application/json:
                        schema:
                          type: object
                          required:
                            - data
                          properties:
                            data:
                              type: string
                  responses:
                    '200':
                      description: Says hello
                      content:
                        text/plain:
                          schema:
                            type: string
                    '422':
                      description: Bad request
                      content:
                        application/json:
                          schema:
                            type: object
                            required:
                              - message
                            properties:
                              message:
                                type: integer
        """.trimIndent()

        val feature = OpenApiSpecification.fromYAML(spec, "").toFeature()

        HttpStub(listOf(feature), specmaticConfigPath = "src/test/resources/specmatic_config_wtih_generate_stub.yaml").use { stub ->
            val request = HttpRequest("POST", path = "/hello", body = parsedJSONObject("""{"data": 10}"""))
            val response = stub.client.execute(request)

            assertThat(response.status).isEqualTo(422)
            assertThat(response.body).isInstanceOf(JSONObjectValue::class.java)

            val responseBody = response.body as JSONObjectValue
            assertThat(responseBody.jsonObject["message"]).isInstanceOf(NumberValue::class.java)
        }
    }

    @Test
    fun `stub example with substitution in response body`() {
        val specWithSubstitution = osAgnosticPath("src/test/resources/openapi/substitutions/spec_with_substitution_in_response_body.yaml")

        createStubFromContracts(listOf(specWithSubstitution), timeoutMillis = 0).use { stub ->
            val request = HttpRequest("POST", "/person", body = parsedJSONObject("""{"name": "Jane"}"""))
            val response = stub.client.execute(request)

            assertThat(response.status).isEqualTo(200)
            val jsonResponse = response.body as JSONObjectValue
            assertThat(jsonResponse.findFirstChildByPath("name")?.toStringLiteral()).isEqualTo("Jane")
        }
    }

    @Test
    fun `stub example with substitution in response header`() {
        val specWithSubstitution = osAgnosticPath("src/test/resources/openapi/substitutions/spec_with_substitution_in_response_header.yaml")

        createStubFromContracts(listOf(specWithSubstitution), timeoutMillis = 0).use { stub ->
            val request = HttpRequest("POST", "/person", body = parsedJSONObject("""{"name": "Jane"}"""))
            val response = stub.client.execute(request)

            assertThat(response.status).isEqualTo(200)
            val responseHeaders = response.headers
            assertThat(responseHeaders["X-Name"]).isEqualTo("Jane")
        }
    }

    @Test
    fun `stub example with substitution in response using request headers`() {
        val spec = """
            openapi: 3.0.0
            info:
              title: Sample API
              version: 0.1.9
            paths:
              /data:
                get:
                  summary: Get data
                  parameters:
                    - in: header
                      name: X-Trace
                      schema:
                        type: string
                      required: true
                  responses:
                    '200':
                      description: OK
                      headers:
                        X-Trace:
                          description: Trace id
                          schema:
                            type: string
                      content:
                        text/plain:
                          schema:
                            type: string
        """.trimIndent()

        val feature = OpenApiSpecification.fromYAML(spec, "").toFeature()
        val exampleRequest = HttpRequest("GET", "/data", headers = mapOf("X-Trace" to "abc123"))
        val exampleResponse = HttpResponse(200, mapOf("X-Trace" to "{{REQUEST.HEADERS.X-Trace}}"))

        HttpStub(feature, listOf(ScenarioStub(exampleRequest, exampleResponse))).use { stub ->
            val request = HttpRequest("GET", "/data", headers = mapOf("X-Trace" to "abc123"))
            val response = stub.client.execute(request)

            assertThat(response.status).isEqualTo(200)
            val responseHeaders = response.headers
            assertThat(responseHeaders["X-Trace"]).isEqualTo("abc123")
        }
    }

    @Test
    fun `stub example with substitution in response using request query params`() {
        val spec = """
            openapi: 3.0.0
            info:
              title: Sample API
              version: 0.1.9
            paths:
              /data:
                get:
                  summary: Get data
                  parameters:
                    - in: query
                      name: traceId
                      schema:
                        type: string
                      required: true
                  responses:
                    '200':
                      description: OK
                      headers:
                        X-Trace:
                          description: Trace id
                          schema:
                            type: string
                      content:
                        text/plain:
                          schema:
                            type: string
        """.trimIndent()

        val feature = OpenApiSpecification.fromYAML(spec, "").toFeature()
        val exampleRequest = HttpRequest("GET", "/data", queryParametersMap = mapOf("traceId" to "abc123"))
        val exampleResponse = HttpResponse(200, mapOf("X-Trace" to "{{REQUEST.QUERY-PARAMS.traceId}}"))

        HttpStub(feature, listOf(ScenarioStub(exampleRequest, exampleResponse))).use { stub ->
            val request = HttpRequest("GET", "/data", queryParametersMap = mapOf("traceId" to "abc123"))
            val response = stub.client.execute(request)

            assertThat(response.status).isEqualTo(200)
            val responseHeaders = response.headers
            assertThat(responseHeaders["X-Trace"]).isEqualTo("abc123")
        }
    }

    @Test
    fun `stub example with substitution in response using request path param`() {
        val spec = """
            openapi: 3.0.0
            info:
              title: Sample API
              version: 0.1.9
            paths:
              /data/{id}:
                get:
                  summary: Get data
                  parameters:
                    - in: path
                      name: id
                      schema:
                        type: string
                      required: true
                  responses:
                    '200':
                      description: OK
                      content:
                        application/json:
                          schema:
                            type: object
                            required:
                              - id
                              - name
                            properties:
                              id:
                                type: string
        """.trimIndent()

        val feature = OpenApiSpecification.fromYAML(spec, "").toFeature()
        val exampleRequest = HttpRequest("GET", "/data/abc123")
        val exampleResponse = HttpResponse(200, headers = mapOf("Content-Type" to "application/json"), body = parsedJSONObject("""{"id": "{{REQUEST.PATH.id}}"}"""))

        HttpStub(feature, listOf(ScenarioStub(exampleRequest, exampleResponse))).use { stub ->
            val request = HttpRequest("GET", "/data/abc123")
            val response = stub.client.execute(request)

            assertThat(response.status).isEqualTo(200)
            val jsonResponseBody = response.body as JSONObjectValue
            assertThat(jsonResponseBody.findFirstChildByPath("id")).isEqualTo(StringValue("abc123"))
        }
    }

    @Test
    fun `type coersion when a stringly request param and the response value are different`() {
        val spec = """
            openapi: 3.0.0
            info:
              title: Sample API
              version: 0.1.9
            paths:
              /data/{id}:
                get:
                  summary: Get data
                  parameters:
                    - in: path
                      name: id
                      schema:
                        type: string
                      required: true
                  responses:
                    '200':
                      description: OK
                      content:
                        application/json:
                          schema:
                            type: object
                            required:
                              - id
                              - name
                            properties:
                              id:
                                type: integer
        """.trimIndent()

        val feature = OpenApiSpecification.fromYAML(spec, "").toFeature()
        val exampleRequest = HttpRequest("GET", "/data/123")
        val exampleResponse = HttpResponse(200, headers = mapOf("Content-Type" to "application/json"), body = parsedJSONObject("""{"id": "{{REQUEST.PATH.id}}"}"""))

        HttpStub(feature, listOf(ScenarioStub(exampleRequest, exampleResponse))).use { stub ->
            val request = HttpRequest("GET", "/data/123")
            val response = stub.client.execute(request)

            assertThat(response.status).isEqualTo(200)
            val jsonResponseBody = response.body as JSONObjectValue
            assertThat(jsonResponseBody.findFirstChildByPath("id")).isEqualTo(NumberValue(123))
        }
    }

    @Test
    fun `type coersion when a request object field value and the response object field value are different`() {
        val spec = """
            openapi: 3.0.0
            info:
              title: Sample API
              version: 0.1.9
            paths:
              /data:
                post:
                  summary: Get data
                  requestBody:
                    required: true
                    content:
                      application/json:
                        schema:
                          type: object
                          required:
                            - id
                          properties:
                            id:
                              type: string
                  responses:
                    '200':
                      description: OK
                      content:
                        application/json:
                          schema:
                            type: object
                            required:
                              - id
                              - name
                            properties:
                              id:
                                type: integer
        """.trimIndent()

        val feature = OpenApiSpecification.fromYAML(spec, "").toFeature()
        val exampleRequest = HttpRequest("POST", "/data", body = parsedJSONObject("""{"id": "123"}"""))
        val exampleResponse = HttpResponse(200, headers = mapOf("Content-Type" to "application/json"), body = parsedJSONObject("""{"id": "{{REQUEST.BODY.id}}"}"""))

        HttpStub(feature, listOf(ScenarioStub(exampleRequest, exampleResponse))).use { stub ->
            val response = stub.client.execute(exampleRequest)

            assertThat(response.status).isEqualTo(200)
            val jsonResponseBody = response.body as JSONObjectValue
            assertThat(jsonResponseBody.findFirstChildByPath("id")).isEqualTo(NumberValue(123))
        }
    }

    @Test
    fun `throw an error when the value in the request body cannot be used in the body due to schema mismatch`() {
        val spec = """
            openapi: 3.0.0
            info:
              title: Sample API
              version: 0.1.9
            paths:
              /data:
                post:
                  summary: Get data
                  requestBody:
                    required: true
                    content:
                      application/json:
                        schema:
                          type: object
                          required:
                            - id
                          properties:
                            id:
                              type: string
                  responses:
                    '200':
                      description: OK
                      content:
                        application/json:
                          schema:
                            type: object
                            required:
                              - id
                              - name
                            properties:
                              id:
                                type: integer
        """.trimIndent()

        val feature = OpenApiSpecification.fromYAML(spec, "").toFeature()
        val exampleRequest = HttpRequest("POST", "/data", body = parsedJSONObject("""{"id": "abc"}"""))
        val exampleResponse = HttpResponse(200, headers = mapOf("Content-Type" to "application/json"), body = parsedJSONObject("""{"id": "{{REQUEST.BODY.id}}"}"""))

        HttpStub(feature, listOf(ScenarioStub(exampleRequest, exampleResponse))).use { stub ->
            val response = stub.client.execute(exampleRequest)

            assertThat(response.status).isEqualTo(400)
            assertThat(response.body.toStringLiteral()).contains("RESPONSE.BODY.id")
        }
    }

    @Test
    fun `throw an error when the value in the request header cannot be used in the body due to schema mismatch`() {
        val spec = """
            openapi: 3.0.0
            info:
              title: Sample API
              version: 0.1.9
            paths:
              /data:
                post:
                  summary: Get data
                  requestBody:
                    required: true
                    content:
                      application/json:
                        schema:
                          type: object
                          required:
                            - id
                          properties:
                            id:
                              type: string
                  responses:
                    '200':
                      description: OK
                      headers:
                        X-Id:
                          description: id from the body
                          schema:
                            type: integer
                      content:
                        text/plain:
                          schema:
                            type: string
        """.trimIndent()

        val feature = OpenApiSpecification.fromYAML(spec, "").toFeature()
        val exampleRequest = HttpRequest("POST", "/data", body = parsedJSONObject("""{"id": "abc"}"""))
        val exampleResponse = HttpResponse(200, headers = mapOf("Content-Type" to "text/plain", "X-Id" to "{{REQUEST.BODY.id}}"), body = StringValue("success"))

        HttpStub(feature, listOf(ScenarioStub(exampleRequest, exampleResponse))).use { stub ->
            val response = stub.client.execute(exampleRequest)

            assertThat(response.status).isEqualTo(400)
            assertThat(response.body.toStringLiteral()).contains("RESPONSE.HEADERS.X-Id")
        }
    }

    @ParameterizedTest
    @CsvSource("engineering,Bangalore", "sales,Mumbai")
    fun `stub example with data substitution`(department: String, location: String) {
        val specWithSubstitution = osAgnosticPath("src/test/resources/openapi/substitutions/spec_with_map_substitution_in_response_body.yaml")

        createStubFromContracts(listOf(specWithSubstitution), timeoutMillis = 0).use { stub ->
            val request = HttpRequest("POST", "/person", body = parsedJSONObject("""{"department": "$department"}"""))
            val response = stub.client.execute(request)

            assertThat(response.status).isEqualTo(200)
            val jsonResponse = response.body as JSONObjectValue
            assertThat(jsonResponse.findFirstChildByPath("location")?.toStringLiteral()).isEqualTo("$location")
        }
    }

    @ParameterizedTest
    @CsvSource("1,Bangalore", "2,Mumbai")
    fun `stub example with data substitution having integer in request`(id: String, location: String) {
        val specWithSubstitution = osAgnosticPath("src/test/resources/openapi/substitutions/spec_with_map_substitution_with_int_in_request.yaml")

        createStubFromContracts(listOf(specWithSubstitution), timeoutMillis = 0).use { stub ->
            val request = HttpRequest("POST", "/person", body = parsedJSONObject("""{"id": $id}"""))
            val response = stub.client.execute(request)

            assertThat(response.status).isEqualTo(200)
            val jsonResponse = response.body as JSONObjectValue
            assertThat(jsonResponse.findFirstChildByPath("location")?.toStringLiteral()).isEqualTo("$location")
        }
    }

    @Test
    fun `data substitution involving all GET request parts and response parts`() {
        val specWithSubstitution = osAgnosticPath("src/test/resources/openapi/substitutions/spec_with_map_substitution_in_all_get_sections.yaml")

        createStubFromContracts(listOf(specWithSubstitution), timeoutMillis = 0).use { stub ->
            val request = HttpRequest("GET", "/data/abc", headers = mapOf("X-Routing-Token" to "AB"), queryParametersMap = mapOf("location" to "IN"))
            val response = stub.client.execute(request)

            assertThat(response.status).isEqualTo(200)

            assertThat(response.headers["X-Region"]).isEqualTo("IN")

            val jsonResponse = response.body as JSONObjectValue
            assertThat(jsonResponse.findFirstChildByPath("city")?.toStringLiteral()).isEqualTo("Mumbai")
            assertThat(jsonResponse.findFirstChildByPath("currency")?.toStringLiteral()).isEqualTo("INR")

        }
    }

    @Test
    fun `data substitution with explicitly referenced data key in response body`() {
        val specWithSubstitution = osAgnosticPath("src/test/resources/openapi/substitutions/spec_with_map_substitution_with_different_lookup_key_in_response_body.yaml")

        createStubFromContracts(listOf(specWithSubstitution), timeoutMillis = 0).use { stub ->
            val request = HttpRequest("POST", "/person", body = parsedJSONObject("""{"department": "engineering"}"""))
            val response = stub.client.execute(request)

            assertThat(response.status).isEqualTo(200)

            val jsonResponse = response.body as JSONObjectValue
            assertThat(jsonResponse.findFirstChildByPath("location")?.toStringLiteral()).isEqualTo("Mumbai")

        }
    }

    @Test
    fun `data substitution with explicitly referenced data key in response header`() {
        val specWithSubstitution = osAgnosticPath("src/test/resources/openapi/substitutions/spec_with_map_substitution_with_different_lookup_key_in_response_header.yaml")

        createStubFromContracts(listOf(specWithSubstitution), timeoutMillis = 0).use { stub ->
            val request = HttpRequest("POST", "/person", body = parsedJSONObject("""{"department": "engineering"}"""))
            val response = stub.client.execute(request)

            assertThat(response.status).isEqualTo(200)

            assertThat(response.headers["X-Location"]).isEqualTo("Mumbai")

        }
    }

    @Test
    fun `should log the file in which a substitution error has occurred`() {
        val (output, _) = captureStandardOutput {
            try {
                val stub = createStubFromContracts(listOf(osAgnosticPath("src/test/resources/openapi/substitutions/spec_with_non_existent_data_key.yaml")), timeoutMillis = 0)
                stub.close()
            } catch(e: Throwable) {

            }
        }

        println(output)

        assertThat(output)
            .contains("Error resolving template data for example")
            .contains(osAgnosticPath("spec_with_non_existent_data_key_examples/substitution.json"))
            .contains("@id")
    }

    @Test
    fun `should flag an error when data substitution keys are not found in @data`() {
        val (output, _) = captureStandardOutput {
            try {
                val stub = createStubFromContracts(listOf(("src/test/resources/openapi/substitutions/spec_with_example_missing_the_data_section.yaml")), timeoutMillis = 0)
                stub.close()
            } catch(e: Throwable) {

            }
        }

        assertThat(output)
            .contains("@department")
    }

    @Test
<<<<<<< HEAD
    fun `should stub out a template`() {
        createStubFromContracts(listOf(("src/test/resources/openapi/substitutions/spec_with_template_in_response_body.yaml")), timeoutMillis = 0).use { stub ->
            val request = HttpRequest(
                "POST",
                "/person",
                body = parsedJSONObject("""{"name": "Jodie", "department": "engineering"}""")
            )

            val response = stub.client.execute(request)

            assertThat(response.status).isEqualTo(200)
            val responseBody = response.body as JSONObjectValue
            assertThat(responseBody.findFirstChildByPath("location")?.toStringLiteral()).isEqualTo("Mumbai")
=======
    fun `stub should load an example for a spec with pattern as a path param`() {
        createStubFromContracts(listOf(("src/test/resources/openapi/spec_with_path_param.yaml")), timeoutMillis = 0).use { stub ->
            val request = HttpRequest("GET", "/users/abc123", queryParametersMap = mapOf("item" to "10"))
            val response = stub.client.execute(request)

            assertThat(response.status).isEqualTo(200)
            val responseBody = response.body as JSONObjectValue
            assertThat(responseBody.findFirstChildByPath("id")).isEqualTo(NumberValue(10))
        }
    }

    @Test
    fun `stub should flag an error when a path param in an external example has an invalid type`() {
        val (output, _) = captureStandardOutput {
            val stub = createStubFromContracts(listOf(("src/test/resources/openapi/spec_with_invalid_path_param_example.yaml")), timeoutMillis = 0)
            stub.close()
        }

        assertThat(output).contains(">> REQUEST.PATH.userId")
    }

    @Test
    fun `stub should load an example for a spec with constrained path param`() {
        createStubFromContracts(listOf(("src/test/resources/openapi/spec_with_path_param_with_constraint.yaml")), timeoutMillis = 0).use { stub ->
            val request = HttpRequest("GET", "/users/100")
            val response = stub.client.execute(request)

            assertThat(response.status).isEqualTo(200)
            val responseBody = response.body as JSONObjectValue
            assertThat(responseBody.findFirstChildByPath("id")).isEqualTo(NumberValue(10))
        }
    }

    @Test
    fun `dynamic stub example with substitution in response body`() {
        val spec = """
            openapi: 3.0.0
            info:
              title: Sample API
              version: 0.1.9
            paths:
              /person:
                post:
                  summary: Add person
                  requestBody:
                    required: true
                    content:
                      application/json:
                        schema:
                          type: object
                          required:
                            - department
                          properties:
                            department:
                              type: string
                  responses:
                    '200':
                      description: OK
                      content:
                        application/json:
                          schema:
                            type: object
                            required:
                              - department
                            properties:
                              department:
                                type: string
        """.trimIndent()

        val feature = OpenApiSpecification.fromYAML(spec, "").toFeature()

        HttpStub(feature).use { stub ->
            val example = """
                {
                  "http-request": {
                    "method": "POST",
                    "path": "/person",
                    "body": {
                      "department": "(string)"
                    }
                  },
                  "http-response": {
                    "status": 200,
                    "body": {
                      "department": "{{REQUEST.BODY.department}}"
                    }
                  }
                }
            """.trimIndent()

            val exampleRequest = HttpRequest("POST", "/_specmatic/expectations", body = parsedJSONObject(example))
            stub.client.execute(exampleRequest).also { response ->
                assertThat(response.status).isEqualTo(200)
            }

            val request = HttpRequest("POST", "/person", body = parsedJSONObject("""{"department": "engineering"}"""))
            val response = stub.client.execute(request)

            assertThat(response.status).isEqualTo(200)

            val responseBody = response.body as JSONObjectValue
            assertThat(responseBody.findFirstChildByPath("department")?.toStringLiteral()).isEqualTo("engineering")

        }
    }

    @Test
    fun `dynamic stub example with data substitution`() {
        val spec = """
            openapi: 3.0.0
            info:
              title: Sample API
              version: 0.1.9
            paths:
              /person:
                post:
                  summary: Add person
                  requestBody:
                    required: true
                    content:
                      application/json:
                        schema:
                          type: object
                          required:
                            - department
                          properties:
                            department:
                              type: string
                  responses:
                    '200':
                      description: OK
                      content:
                        application/json:
                          schema:
                            type: object
                            required:
                              - location
                            properties:
                              location:
                                type: string
        """.trimIndent()

        val feature = OpenApiSpecification.fromYAML(spec, "").toFeature()

        HttpStub(feature).use { stub ->
            val example = """
                {
                  "data": {
                    "@dept": {
                      "engineering": {
                        "city": "Mumbai"
                      }
                    }
                  },
                  "http-request": {
                    "method": "POST",
                    "path": "/person",
                    "body": {
                      "department": "{{@dept}}"
                    }
                  },
                  "http-response": {
                    "status": 200,
                    "body": {
                      "location": "{{@dept.city}}"
                    }
                  }
                }
            """.trimIndent()

            val exampleRequest = HttpRequest("POST", "/_specmatic/expectations", body = parsedJSONObject(example))
            stub.client.execute(exampleRequest).also { response ->
                assertThat(response.status).isEqualTo(200)
            }

            val request = HttpRequest("POST", "/person", body = parsedJSONObject("""{"department": "engineering"}"""))
            val response = stub.client.execute(request)

            assertThat(response.status).isEqualTo(200)

            val responseBody = response.body as JSONObjectValue
            assertThat(responseBody.findFirstChildByPath("location")?.toStringLiteral()).isEqualTo("Mumbai")

>>>>>>> 51d16880
        }
    }
}<|MERGE_RESOLUTION|>--- conflicted
+++ resolved
@@ -2306,21 +2306,6 @@
     }
 
     @Test
-<<<<<<< HEAD
-    fun `should stub out a template`() {
-        createStubFromContracts(listOf(("src/test/resources/openapi/substitutions/spec_with_template_in_response_body.yaml")), timeoutMillis = 0).use { stub ->
-            val request = HttpRequest(
-                "POST",
-                "/person",
-                body = parsedJSONObject("""{"name": "Jodie", "department": "engineering"}""")
-            )
-
-            val response = stub.client.execute(request)
-
-            assertThat(response.status).isEqualTo(200)
-            val responseBody = response.body as JSONObjectValue
-            assertThat(responseBody.findFirstChildByPath("location")?.toStringLiteral()).isEqualTo("Mumbai")
-=======
     fun `stub should load an example for a spec with pattern as a path param`() {
         createStubFromContracts(listOf(("src/test/resources/openapi/spec_with_path_param.yaml")), timeoutMillis = 0).use { stub ->
             val request = HttpRequest("GET", "/users/abc123", queryParametersMap = mapOf("item" to "10"))
@@ -2504,7 +2489,23 @@
             val responseBody = response.body as JSONObjectValue
             assertThat(responseBody.findFirstChildByPath("location")?.toStringLiteral()).isEqualTo("Mumbai")
 
->>>>>>> 51d16880
+        }
+    }
+
+    @Test
+    fun `should stub out a template`() {
+        createStubFromContracts(listOf(("src/test/resources/openapi/substitutions/spec_with_template_in_response_body.yaml")), timeoutMillis = 0).use { stub ->
+            val request = HttpRequest(
+                "POST",
+                "/person",
+                body = parsedJSONObject("""{"name": "Jodie", "department": "engineering"}""")
+            )
+
+            val response = stub.client.execute(request)
+
+            assertThat(response.status).isEqualTo(200)
+            val responseBody = response.body as JSONObjectValue
+            assertThat(responseBody.findFirstChildByPath("location")?.toStringLiteral()).isEqualTo("Mumbai")
         }
     }
 }