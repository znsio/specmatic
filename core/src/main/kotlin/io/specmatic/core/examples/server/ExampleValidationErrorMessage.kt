--- conflicted
+++ resolved
@@ -1,26 +1,17 @@
 package io.specmatic.core.examples.server
 
 private const val JSON_PATH = "jsonPath"
-private const val JSONPATH_DELIMITER = "/"
 private const val DESCRIPTION = "description"
-
 private const val BREADCRUMB_PREFIX = ">>"
-private const val BREADCRUMB_REQUEST = "REQUEST"
-private const val BREADCRUMB_RESPONSE = "RESPONSE"
-private const val BREADCRUMB_BODY = "BODY"
 private const val BREADCRUMB_PREFIX_WITH_TRAILING_SPACE = "$BREADCRUMB_PREFIX "
 private const val BREADCRUMB_DELIMITER = "."
-
+private const val JSONPATH_DELIMITER = "/"
 private const val HTTP_RESPONSE = "http-response"
 private const val HTTP_REQUEST = "http-request"
-<<<<<<< HEAD
-private const val HTTP_BODY = "body"
-=======
 private const val BREAD_CRUMB_HEADERS = "HEADERS"
 private const val HTTP_HEADERS = "headers"
 const val BREADCRUMB_QUERY_PARAMS = "QUERY-PARAMS"
 private const val HTTP_QUERY_PARAMS = "query"
->>>>>>> 049d59a0
 
 data class ExampleValidationErrorMessage(val fullErrorMessageString: String) {
     fun jsonPathToErrorDescriptionMapping(): List<Map<String, String>> {
@@ -40,17 +31,11 @@
         }
         return breadcrumbs.map { breadcrumb ->
             breadcrumb
-<<<<<<< HEAD
-                .replace(BREADCRUMB_RESPONSE, HTTP_RESPONSE)
-                .replace(BREADCRUMB_REQUEST, HTTP_REQUEST)
-                .replace(BREADCRUMB_BODY, HTTP_BODY)
-=======
                 .replace("RESPONSE", HTTP_RESPONSE)
                 .replace("REQUEST", HTTP_REQUEST)
                 .replace("BODY", "body")
                 .replace(BREAD_CRUMB_HEADERS, HTTP_HEADERS)
                 .replace(BREADCRUMB_QUERY_PARAMS, HTTP_QUERY_PARAMS)
->>>>>>> 049d59a0
                 .replace(BREADCRUMB_DELIMITER, JSONPATH_DELIMITER)
                 .replace(Regex("\\[(\\d+)]")) { matchResult -> "/${matchResult.groupValues[1]}" }
                 .let { "/${it.trimStart('/')}" }
