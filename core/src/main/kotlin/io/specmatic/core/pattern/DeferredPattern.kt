package io.specmatic.core.pattern

import io.specmatic.core.Resolver
import io.specmatic.core.Result
import io.specmatic.core.Substitution
import io.specmatic.core.pattern.config.NegativePatternConfiguration
import io.specmatic.core.value.EmptyString
import io.specmatic.core.value.Value

<<<<<<< HEAD
data class DeferredPattern(
    override val pattern: String,
    val key: String? = null
) : Pattern, PossibleJsonObjectPatternContainer {
=======
data class DeferredPattern(override val pattern: String, val key: String? = null) : Pattern {
    override fun eliminateOptionalKey(value: Value, resolver: Resolver): Value {
        return resolvePattern(resolver).eliminateOptionalKey(value, resolver)
    }

>>>>>>> 91497658
    override fun addTypeAliasesToConcretePattern(concretePattern: Pattern, resolver: Resolver, typeAlias: String?): Pattern {
        return resolvePattern(resolver).addTypeAliasesToConcretePattern(concretePattern, resolver, null)
    }

    override fun fillInTheBlanks(value: Value, resolver: Resolver): ReturnValue<Value> {
        return resolvePattern(resolver).fillInTheBlanks(value, resolver)
    }

    override fun removeKeysNotPresentIn(keys: Set<String>, resolver: Resolver): Pattern {
        if(keys.isEmpty()) return this
        val resolvedPattern = resolver.withCyclePrevention(this) { updatedResolver ->
            resolvedHop(this, updatedResolver)
        }
        if(resolvedPattern is PossibleJsonObjectPatternContainer) {
            return resolvedPattern.removeKeysNotPresentIn(keys, resolver)
        }
        return this
    }

    override fun equals(other: Any?): Boolean = when(other) {
        is DeferredPattern -> other.pattern == pattern
        else -> false
    }
    override fun hashCode(): Int = pattern.hashCode()

    override fun matches(sampleData: Value?, resolver: Resolver) =
            resolver.matchesPattern(key, resolver.getPattern(pattern), sampleData ?: EmptyString)

    override fun generate(resolver: Resolver): Value {
        val resolvedPattern = resolvePattern(resolver)
        return resolver.withCyclePrevention(resolvedPattern) { cyclePreventedResolver ->
            when (key) {
                null -> resolvedPattern.generate(cyclePreventedResolver)
                else -> cyclePreventedResolver.generate(key, resolvedPattern)
            }
        }
    }

    override fun newBasedOn(resolver: Resolver): Sequence<Pattern> {
        val resolvedPattern = resolvePattern(resolver)
        return resolver.withCyclePrevention(resolvedPattern) { cyclePreventedResolver ->
            resolvedPattern.newBasedOn(cyclePreventedResolver)
        }
    }

    override fun newBasedOn(row: Row, resolver: Resolver): Sequence<ReturnValue<Pattern>> {
        val resolvedPattern = resolvePattern(resolver)
        return resolver.withCyclePrevention(resolvedPattern) { cyclePreventedResolver ->
            resolvedPattern.newBasedOn(row, cyclePreventedResolver)
        }
    }

    override fun negativeBasedOn(row: Row, resolver: Resolver, config: NegativePatternConfiguration): Sequence<ReturnValue<Pattern>> {
        return resolver.getPattern(pattern).negativeBasedOn(row, resolver)
    }

    override fun encompasses(otherPattern: Pattern, thisResolver: Resolver, otherResolver: Resolver, typeStack: TypeStack): Result {
        return thisResolver.getPattern(pattern).encompasses(resolvedHop(otherPattern, otherResolver), thisResolver, otherResolver, typeStack)
    }

    override fun listOf(valueList: List<Value>, resolver: Resolver): Value {
        return resolver.getPattern(pattern).listOf(valueList, resolver)
    }

    override fun resolveSubstitutions(
        substitution: Substitution,
        value: Value,
        resolver: Resolver,
        key: String?
    ): ReturnValue<Value> {
        return resolvePattern(resolver).resolveSubstitutions(substitution, value, resolver, key)
    }

    override fun getTemplateTypes(key: String, value: Value, resolver: Resolver): ReturnValue<Map<String, Pattern>> {
        return resolvePattern(resolver).getTemplateTypes(key, value, resolver)
    }

    override val typeAlias: String = pattern

    override fun parse(value: String, resolver: Resolver): Value =
        resolver.getPattern(pattern).parse(value, resolver)

    override val typeName: String = withoutPatternDelimiters(pattern)

    fun resolvePattern(resolver: Resolver): Pattern = when(val definedPattern = resolver.getPattern(pattern.trim())) {
        is DeferredPattern -> definedPattern.resolvePattern(resolver)
        else -> definedPattern
    }

    override fun patternSet(resolver: Resolver): List<Pattern> = resolvePattern(resolver).patternSet(resolver)

    override fun toString() = pattern
}

fun resolvedHop(pattern: Pattern, resolver: Resolver): Pattern {
    return when(pattern) {
        is DeferredPattern -> resolvedHop(pattern.resolvePattern(resolver), resolver)
        is LookupRowPattern -> resolvedHop(pattern.pattern, resolver)
        else -> pattern
    }
}<|MERGE_RESOLUTION|>--- conflicted
+++ resolved
@@ -7,18 +7,14 @@
 import io.specmatic.core.value.EmptyString
 import io.specmatic.core.value.Value
 
-<<<<<<< HEAD
 data class DeferredPattern(
     override val pattern: String,
     val key: String? = null
 ) : Pattern, PossibleJsonObjectPatternContainer {
-=======
-data class DeferredPattern(override val pattern: String, val key: String? = null) : Pattern {
     override fun eliminateOptionalKey(value: Value, resolver: Resolver): Value {
         return resolvePattern(resolver).eliminateOptionalKey(value, resolver)
     }
 
->>>>>>> 91497658
     override fun addTypeAliasesToConcretePattern(concretePattern: Pattern, resolver: Resolver, typeAlias: String?): Pattern {
         return resolvePattern(resolver).addTypeAliasesToConcretePattern(concretePattern, resolver, null)
     }
