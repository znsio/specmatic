package io.specmatic.core.pattern

import io.specmatic.GENERATION
import io.specmatic.conversions.OpenApiSpecification
import io.specmatic.core.EXAMPLES_DIR_SUFFIX
import io.specmatic.core.HttpRequest
import io.specmatic.core.Resolver
import io.specmatic.core.Result
<<<<<<< HEAD
import io.specmatic.core.value.JSONObjectValue
import io.specmatic.core.value.StringValue
import io.specmatic.mock.ScenarioStub
import io.specmatic.stub.HttpStub
=======
import io.specmatic.core.value.*
>>>>>>> 5c79d67b
import org.assertj.core.api.Assertions.assertThat
import org.junit.jupiter.api.Tag
import org.junit.jupiter.api.Test
import java.io.File

class EmailPatternTest {
    @Test
    @Tag(GENERATION)
    fun `negative values should be generated`() {
        val result = EmailPattern().negativeBasedOn(Row(), Resolver()).toList().map { it.value }
        assertThat(result.map { it.typeName }).containsExactlyInAnyOrder(
            "null",
            "number",
            "boolean",
            "string"
        )
    }

    @Test
    fun `email should not encompass string`() {
        assertThat(
            EmailPattern().encompasses(StringPattern(), Resolver(), Resolver(), emptySet())
        ).isInstanceOf(Result.Failure::class.java)
    }

    @Test
    fun `fillInTheBlanks should handle any-value pattern token correctly`() {
        val pattern = EmailPattern()
        val resolver = Resolver()
        val value = StringValue("(anyvalue)")

        val filledInValue = pattern.fillInTheBlanks(value, resolver).value
        val matchResult = pattern.matches(filledInValue, resolver)

        assertThat(matchResult.isSuccess()).withFailMessage(matchResult.reportString()).isTrue()
    }

<<<<<<< HEAD
    private fun File.getExternalExamplesFromContract(): List<ScenarioStub> {
        val attributeExamples = this.parentFile.resolve("${this.nameWithoutExtension}$EXAMPLES_DIR_SUFFIX")
        val normalExamples = this.parentFile.resolve("${this.nameWithoutExtension}${EXAMPLES_DIR_SUFFIX}_no_attr")

        return attributeExamples.listFiles()?.map { ScenarioStub.readFromFile(it) }?.plus(
            normalExamples.listFiles()?.map { ScenarioStub.readFromFile(it) } ?: emptyList()
        ) ?: emptyList()
    }

    @Test
    fun `should handle email format`() {
        val specFilepath = File("src/test/resources/openapi/spec_with_format_email_with_external_example/spec.yaml")

        val feature = OpenApiSpecification.fromFile(specFilepath.absolutePath).toFeature()
        val stubScenarios = specFilepath.getExternalExamplesFromContract()

        HttpStub(feature, stubScenarios).use {
            val response = it.client.execute(
                HttpRequest(
                "GET",
                "/pets/1"
                )
            )

            assertThat(response.status).isEqualTo(200)

            val body = (response.body as JSONObjectValue).jsonObject
            assertThat(body.keys).containsExactlyInAnyOrder("id", "name", "type", "status", "email")
=======
    @Test
    fun `should be able to fix invalid values`() {
        val pattern = JSONObjectPattern(mapOf("email" to EmailPattern()), typeAlias = "(Test)")
        val resolver = Resolver(dictionary = mapOf("Test.email" to StringValue("SomeDude@example.com")))
        val invalidValues = listOf(
            StringValue("Unknown"),
            NumberValue(999),
            NullValue
        )

        assertThat(invalidValues).allSatisfy {
            val fixedValue = pattern.fixValue(JSONObjectValue(mapOf("email" to it)), resolver)
            fixedValue as JSONObjectValue
            assertThat(fixedValue.jsonObject["email"]).isEqualTo(StringValue("SomeDude@example.com"))
>>>>>>> 5c79d67b
        }
    }
}<|MERGE_RESOLUTION|>--- conflicted
+++ resolved
@@ -6,14 +6,9 @@
 import io.specmatic.core.HttpRequest
 import io.specmatic.core.Resolver
 import io.specmatic.core.Result
-<<<<<<< HEAD
-import io.specmatic.core.value.JSONObjectValue
-import io.specmatic.core.value.StringValue
 import io.specmatic.mock.ScenarioStub
 import io.specmatic.stub.HttpStub
-=======
 import io.specmatic.core.value.*
->>>>>>> 5c79d67b
 import org.assertj.core.api.Assertions.assertThat
 import org.junit.jupiter.api.Tag
 import org.junit.jupiter.api.Test
@@ -51,7 +46,6 @@
         assertThat(matchResult.isSuccess()).withFailMessage(matchResult.reportString()).isTrue()
     }
 
-<<<<<<< HEAD
     private fun File.getExternalExamplesFromContract(): List<ScenarioStub> {
         val attributeExamples = this.parentFile.resolve("${this.nameWithoutExtension}$EXAMPLES_DIR_SUFFIX")
         val normalExamples = this.parentFile.resolve("${this.nameWithoutExtension}${EXAMPLES_DIR_SUFFIX}_no_attr")
@@ -62,7 +56,7 @@
     }
 
     @Test
-    fun `should handle email format`() {
+    fun `should be able to handle email format in example`() {
         val specFilepath = File("src/test/resources/openapi/spec_with_format_email_with_external_example/spec.yaml")
 
         val feature = OpenApiSpecification.fromFile(specFilepath.absolutePath).toFeature()
@@ -80,7 +74,10 @@
 
             val body = (response.body as JSONObjectValue).jsonObject
             assertThat(body.keys).containsExactlyInAnyOrder("id", "name", "type", "status", "email")
-=======
+        }
+    }
+
+
     @Test
     fun `should be able to fix invalid values`() {
         val pattern = JSONObjectPattern(mapOf("email" to EmailPattern()), typeAlias = "(Test)")
@@ -95,7 +92,6 @@
             val fixedValue = pattern.fixValue(JSONObjectValue(mapOf("email" to it)), resolver)
             fixedValue as JSONObjectValue
             assertThat(fixedValue.jsonObject["email"]).isEqualTo(StringValue("SomeDude@example.com"))
->>>>>>> 5c79d67b
         }
     }
 }