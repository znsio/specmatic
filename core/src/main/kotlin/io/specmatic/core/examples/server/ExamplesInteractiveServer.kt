--- conflicted
+++ resolved
@@ -507,31 +507,7 @@
             return discriminatorValues.contains(requestDiscriminator.discriminatorValue to responseDiscriminator.discriminatorValue)
         }
 
-<<<<<<< HEAD
         fun validateInlineExamples(
-=======
-        fun validateSingleExample(contractFile: File, exampleFile: File): Result {
-            val feature = parseContractFileToFeature(contractFile)
-            return validateSingleExample(feature, exampleFile)
-        }
-
-        fun validateSingleExample(feature: Feature, exampleFile: File): Result {
-            return kotlin.runCatching {
-                val scenarioStub = ScenarioStub.readFromFile(exampleFile)
-                validateExample(feature, scenarioStub).toResultIfAny()
-            }.getOrElse {
-                val schemaExample = SchemaExample(exampleFile)
-                feature.matchResultSchemaFlagBased(schemaExample.discriminatorBasedOn, schemaExample.schemaBasedOn, schemaExample.value)
-            }
-        }
-
-        fun validateExamples(contractFile: File, examples: Map<String, List<ScenarioStub>> = emptyMap(), scenarioFilter: ScenarioFilter = ScenarioFilter()): Map<String, Result> {
-            val feature = parseContractFileToFeature(contractFile)
-            return validateExamples(feature, examples, false, scenarioFilter)
-        }
-
-        fun validateExamples(
->>>>>>> a14f07df
             feature: Feature,
             examples: Map<String, List<ScenarioStub>> = emptyMap(),
             scenarioFilter: ScenarioFilter = ScenarioFilter()
@@ -559,30 +535,10 @@
         ): Map<String, Result> {
             val updatedFeature = scenarioFilter.filter(feature)
 
-<<<<<<< HEAD
             val results = examples.associate { exampleFile ->
                 logger.debug("Validating ${exampleFile.name}")
                 exampleFile.name to validateExample(updatedFeature, exampleFile)
             }
-=======
-            val results = examples.mapNotNull { example ->
-                if (enableLogging) logger.log("Validating ${example.name}")
-
-                val result = kotlin.runCatching {
-                    val scenarioStub = ScenarioStub.readFromFile(example)
-                    validateExample(updatedFeature, scenarioStub).toResultIfAny()
-                }.getOrElse {
-                    val schemaExample = SchemaExample(example)
-                    if (schemaExample.value !is NullValue) {
-                        updatedFeature.matchResultSchemaFlagBased(schemaExample.discriminatorBasedOn, schemaExample.schemaBasedOn, schemaExample.value)
-                    } else {
-                        if (enableLogging) logger.log("Skipping empty schema example ${example.name}"); null
-                    }
-                } ?: return@mapNotNull null
-
-                example.name to result
-            }.toMap()
->>>>>>> a14f07df
 
             return results
         }
@@ -601,7 +557,7 @@
         }
 
         private fun validateExample(feature: Feature, schemaExample: SchemaExample): Result {
-            return feature.matchResultSchemaFlagBased(schemaExample.getSchemaBasedOn, schemaExample.value)
+            return feature.matchResultSchemaFlagBased(schemaExample.discriminatorBasedOn, schemaExample.schemaBasedOn, schemaExample.value)
         }
 
         private fun validateExample(feature: Feature, exampleFile: File): Result {
@@ -659,13 +615,8 @@
 
         fun File.getSchemaExamplesWithValidation(feature: Feature): List<Pair<SchemaExample, String?>> {
             return getSchemaExamples().map {
-<<<<<<< HEAD
-                it.getSchemaBasedOn to if(it.value !is NullValue) {
-                    it to validateExample(feature, it).reportString()
-=======
-                it to if(it.value !is NullValue) {
-                    feature.matchResultSchemaFlagBased(it.discriminatorBasedOn, it.schemaBasedOn, it.value).reportString()
->>>>>>> a14f07df
+                it to if(it.json !is NullValue) {
+                    validateExample(feature, it).reportString()
                 } else null
             }
         }
