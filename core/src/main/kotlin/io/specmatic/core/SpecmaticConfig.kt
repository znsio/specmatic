package io.specmatic.core

import com.fasterxml.jackson.annotation.JsonAlias
import com.fasterxml.jackson.annotation.JsonIgnore
import com.fasterxml.jackson.annotation.JsonProperty
import com.fasterxml.jackson.annotation.JsonSubTypes
import com.fasterxml.jackson.annotation.JsonTypeInfo
import com.fasterxml.jackson.annotation.JsonTypeName
import com.fasterxml.jackson.databind.ObjectMapper
import com.fasterxml.jackson.databind.annotation.JsonDeserialize
import io.specmatic.core.Configuration.Companion.configFilePath
import io.specmatic.core.SourceProvider.filesystem
import io.specmatic.core.SourceProvider.git
import io.specmatic.core.SourceProvider.web
import io.specmatic.core.azure.AzureAPI
import io.specmatic.core.config.SpecmaticConfigVersion
import io.specmatic.core.config.SpecmaticConfigVersion.VERSION_1
import io.specmatic.core.config.toSpecmaticConfig
import io.specmatic.core.config.v3.Consumes
import io.specmatic.core.config.v3.ConsumesDeserializer
import io.specmatic.core.log.logger
import io.specmatic.core.pattern.ContractException
import io.specmatic.core.pattern.parsedJSONObject
import io.specmatic.core.utilities.ContractSource
import io.specmatic.core.utilities.Flags
import io.specmatic.core.utilities.Flags.Companion.EXAMPLE_DIRECTORIES
import io.specmatic.core.utilities.Flags.Companion.EXTENSIBLE_SCHEMA
import io.specmatic.core.utilities.Flags.Companion.ONLY_POSITIVE
import io.specmatic.core.utilities.Flags.Companion.SPECMATIC_GENERATIVE_TESTS
import io.specmatic.core.utilities.Flags.Companion.SPECMATIC_STUB_DELAY
import io.specmatic.core.utilities.Flags.Companion.SPECMATIC_TEST_TIMEOUT
import io.specmatic.core.utilities.Flags.Companion.VALIDATE_RESPONSE_VALUE
import io.specmatic.core.utilities.Flags.Companion.getBooleanValue
import io.specmatic.core.utilities.Flags.Companion.getLongValue
import io.specmatic.core.utilities.Flags.Companion.getStringValue
import io.specmatic.core.utilities.GitMonoRepo
import io.specmatic.core.utilities.GitRepo
import io.specmatic.core.utilities.LocalFileSystemSource
import io.specmatic.core.utilities.WebSource
import io.specmatic.core.utilities.exceptionCauseMessage
import io.specmatic.core.utilities.readEnvVarOrProperty
import io.specmatic.core.value.JSONObjectValue
import io.specmatic.core.value.Value
import java.io.File

const val APPLICATION_NAME = "Specmatic"
const val APPLICATION_NAME_LOWER_CASE = "specmatic"
const val CONFIG_FILE_NAME_WITHOUT_EXT = "specmatic"
const val DEFAULT_TIMEOUT_IN_MILLISECONDS: Long = 6000L
const val CONTRACT_EXTENSION = "spec"
const val YAML = "yaml"
const val WSDL = "wsdl"
const val YML = "yml"
const val JSON = "json"
val CONFIG_EXTENSIONS = listOf(YAML, YML, JSON)
val OPENAPI_FILE_EXTENSIONS = listOf(YAML, YML, JSON)
val CONTRACT_EXTENSIONS = listOf(CONTRACT_EXTENSION, WSDL) + OPENAPI_FILE_EXTENSIONS
const val DATA_DIR_SUFFIX = "_data"
const val TEST_DIR_SUFFIX = "_tests"
const val EXAMPLES_DIR_SUFFIX = "_examples"
const val SPECMATIC_GITHUB_ISSUES = "https://github.com/znsio/specmatic/issues"
const val DEFAULT_WORKING_DIRECTORY = ".$APPLICATION_NAME_LOWER_CASE"

const val SPECMATIC_STUB_DICTIONARY = "SPECMATIC_STUB_DICTIONARY"

const val MISSING_CONFIG_FILE_MESSAGE = "Config file does not exist. (Could not find file ./specmatic.json OR ./specmatic.yaml OR ./specmatic.yml)"

class WorkingDirectory(private val filePath: File) {
    constructor(path: String = DEFAULT_WORKING_DIRECTORY): this(File(path))

    val path: String
        get() {
            return filePath.path
        }
}

fun invalidContractExtensionMessage(filename: String): String {
    return "The file $filename does not seem like a contract file. Valid extensions for contract files are ${CONTRACT_EXTENSIONS.joinToString(", ")}"
}

fun String.isContractFile(): Boolean {
    return File(this).extension in CONTRACT_EXTENSIONS
}

fun String.loadContract(): Feature {
    if(!this.isContractFile())
        throw ContractException(invalidContractExtensionMessage(this))

    return parseContractFileToFeature(File(this))
}

data class StubConfiguration(
    private val generative: Boolean? = null,
    private val delayInMilliseconds: Long? = null,
    private val dictionary: String? = null,
    private val includeMandatoryAndRequestedKeysInResponse: Boolean? = null
) {
    fun getGenerative(): Boolean? {
        return generative
    }

    fun getDelayInMilliseconds(): Long? {
        return delayInMilliseconds ?: getLongValue(SPECMATIC_STUB_DELAY)
    }

    fun getDictionary(): String? {
        return dictionary ?: getStringValue(SPECMATIC_STUB_DICTIONARY)
    }

    fun getIncludeMandatoryAndRequestedKeysInResponse(): Boolean? {
        return includeMandatoryAndRequestedKeysInResponse
    }
}

data class VirtualServiceConfiguration(
    private val nonPatchableKeys: Set<String> = emptySet()
) {
    fun getNonPatchableKeys(): Set<String> {
        return nonPatchableKeys
    }
}

data class WorkflowIDOperation(
    val extract: String? = null,
    val use: String? = null
)

interface WorkflowDetails {
    fun getExtractForAPI(apiDescription: String): String?
    fun getUseForAPI(apiDescription: String): String?

    companion object {
        val default: WorkflowDetails = WorkflowConfiguration()
    }
}

data class WorkflowConfiguration(
    private val ids: Map<String, WorkflowIDOperation> = emptyMap()
) : WorkflowDetails {
    private fun getOperation(operationId: String): WorkflowIDOperation? {
        return ids[operationId]
    }

    override fun getExtractForAPI(apiDescription: String): String? {
        return getOperation(apiDescription)?.extract
    }

    override fun getUseForAPI(apiDescription: String): String? {
        val operation = getOperation(apiDescription) ?: getOperation("*")
        return operation?.use
    }
}

interface AttributeSelectionPatternDetails {
    fun getDefaultFields(): List<String>
    fun getQueryParamKey(): String

    companion object {
        val default: AttributeSelectionPatternDetails = AttributeSelectionPattern()
    }
}

data class AttributeSelectionPattern(
    @field:JsonAlias("default_fields")
    private val defaultFields: List<String>? = null,
    @field:JsonAlias("query_param_key")
    private val queryParamKey: String? = null
) : AttributeSelectionPatternDetails {
    override fun getDefaultFields(): List<String> {
        return defaultFields ?: readEnvVarOrProperty(
            ATTRIBUTE_SELECTION_DEFAULT_FIELDS,
            ATTRIBUTE_SELECTION_DEFAULT_FIELDS
        ).orEmpty().split(",").filter { it.isNotBlank() }
    }

    override fun getQueryParamKey(): String {
        return queryParamKey ?: readEnvVarOrProperty(
            ATTRIBUTE_SELECTION_QUERY_PARAM_KEY,
            ATTRIBUTE_SELECTION_QUERY_PARAM_KEY
        ).orEmpty()
    }
}

data class SpecmaticConfig(
    private val sources: List<Source> = emptyList(),
    private val auth: Auth? = null,
    private val pipeline: Pipeline? = null,
    private val environments: Map<String, Environment>? = null,
    private val hooks: Map<String, String> = emptyMap(),
    private val repository: RepositoryInfo? = null,
    private val report: ReportConfigurationDetails? = null,
    private val security: SecurityConfiguration? = null,
    private val test: TestConfiguration? = TestConfiguration(),
    private val stub: StubConfiguration = StubConfiguration(),
    private val virtualService: VirtualServiceConfiguration = VirtualServiceConfiguration(),
    private val examples: List<String>? = null,
    private val workflow: WorkflowConfiguration? = null,
    private val ignoreInlineExamples: Boolean? = null,
    private val additionalExampleParamsFilePath: String? = null,
    private val attributeSelectionPattern: AttributeSelectionPattern = AttributeSelectionPattern(),
    private val allPatternsMandatory: Boolean? = null,
    private val defaultPatternValues: Map<String, Any> = emptyMap(),
    private val version: SpecmaticConfigVersion? = null
) {
    companion object {
        fun getReport(specmaticConfig: SpecmaticConfig): ReportConfigurationDetails? {
            return specmaticConfig.report
        }

        @JsonIgnore
        fun getSources(specmaticConfig: SpecmaticConfig): List<Source> {
            return specmaticConfig.sources
        }

        @JsonIgnore
        fun getRepository(specmaticConfig: SpecmaticConfig): RepositoryInfo? {
            return specmaticConfig.repository
        }

        @JsonIgnore
        fun getPipeline(specmaticConfig: SpecmaticConfig): Pipeline? {
            return specmaticConfig.pipeline
        }

        @JsonIgnore
        fun getSecurityConfiguration(specmaticConfig: SpecmaticConfig?): SecurityConfiguration? {
            return specmaticConfig?.security
        }

        @JsonIgnore
        fun getWorkflowConfiguration(specmaticConfig: SpecmaticConfig): WorkflowConfiguration? {
            return specmaticConfig.workflow
        }

        @JsonIgnore
        fun getTestConfiguration(specmaticConfig: SpecmaticConfig): TestConfiguration? {
            return specmaticConfig.test
        }

        @JsonIgnore
        fun getVirtualServiceConfiguration(specmaticConfig: SpecmaticConfig): VirtualServiceConfiguration {
            return specmaticConfig.virtualService
        }

        @JsonIgnore
        fun getAllPatternsMandatory(specmaticConfig: SpecmaticConfig): Boolean? {
            return specmaticConfig.allPatternsMandatory
        }

        @JsonIgnore
        fun getIgnoreInlineExamples(specmaticConfig: SpecmaticConfig): Boolean? {
            return specmaticConfig.ignoreInlineExamples
        }

        @JsonIgnore
        fun getAttributeSelectionPattern(specmaticConfig: SpecmaticConfig): AttributeSelectionPattern {
            return specmaticConfig.attributeSelectionPattern
        }

        @JsonIgnore
        fun getStubConfiguration(specmaticConfig: SpecmaticConfig): StubConfiguration {
            return specmaticConfig.stub
        }

        fun getEnvironments(specmaticConfig: SpecmaticConfig): Map<String, Environment>? {
            return specmaticConfig.environments
        }
    }

    @JsonIgnore
    fun getReport(): ReportConfiguration? {
        return report
    }

    @JsonIgnore
    fun getWorkflowDetails(): WorkflowDetails? {
        return workflow
    }

    @JsonIgnore
    fun getAttributeSelectionPattern(): AttributeSelectionPatternDetails {
        return attributeSelectionPattern
    }

    @JsonIgnore
    fun specToStubPortMap(defaultPort: Int, relativeTo: File = File(".")): Map<String, Int> {
        return sources.flatMap { it.specToStubPortMap(defaultPort, relativeTo).entries }.associate { it.key to it.value }
    }

    @JsonIgnore
    fun stubPorts(defaultPort: Int): List<Int> {
        return sources.flatMap {
            it.stub.orEmpty().map { consumes ->
                when(consumes) {
                    is Consumes.StringValue -> defaultPort
                    is Consumes.ObjectValue -> consumes.port
                }
            }
        }.plus(defaultPort).distinct()
    }

    fun logDependencyProjects(azure: AzureAPI) {
        logger.log("Dependency projects")
        logger.log("-------------------")

        sources.forEach { source ->
            logger.log("In central repo ${source.repository}")

            source.test?.forEach { relativeContractPath ->
                logger.log("  Consumers of $relativeContractPath")
                val consumers = azure.referencesToContract(relativeContractPath)

                if (consumers.isEmpty()) {
                    logger.log("    ** no consumers found **")
                } else {
                    consumers.forEach {
                        logger.log("  - ${it.description}")
                    }
                }

                logger.newLine()
            }
        }
    }


    @JsonIgnore
    fun loadSources(): List<ContractSource> {
        return sources.map { source ->
            when (source.provider) {
                git -> {
                    val stubPaths = source.specsUsedAsStub()
                    val testPaths = source.test ?: emptyList()

                    when (source.repository) {
                        null -> GitMonoRepo(testPaths, stubPaths, source.provider.toString())
                        else -> GitRepo(source.repository, source.branch, testPaths, stubPaths, source.provider.toString())
                    }
                }

                filesystem -> {
                    val stubPaths = source.specsUsedAsStub()
                    val testPaths = source.test ?: emptyList()

                    LocalFileSystemSource(source.directory ?: ".", testPaths, stubPaths)
                }

                web -> {
                    val stubPaths = source.specsUsedAsStub()
                    val testPaths = source.test ?: emptyList()

                    WebSource(testPaths, stubPaths)
                }
            }
        }
    }

    @JsonIgnore
    fun attributeSelectionQueryParamKey(): String {
        return attributeSelectionPattern.getQueryParamKey()
    }

    @JsonIgnore
    fun isExtensibleSchemaEnabled(): Boolean {
        return test?.getAllowExtensibleSchema() ?: getBooleanValue(EXTENSIBLE_SCHEMA)
    }

    @JsonIgnore
    fun isResiliencyTestingEnabled(): Boolean {
        return (getResiliencyTestsEnabled() != ResiliencyTestSuite.none)
    }

    @JsonIgnore
    fun isOnlyPositiveTestingEnabled(): Boolean {
        return (getResiliencyTestsEnabled() == ResiliencyTestSuite.positiveOnly)
    }

    @JsonIgnore
    fun isResponseValueValidationEnabled(): Boolean {
        return test?.getValidateResponseValues() ?: getBooleanValue(VALIDATE_RESPONSE_VALUE)
    }

    @JsonIgnore
    fun parsedDefaultPatternValues(): Map<String, Value> {
        return parsedJSONObject(ObjectMapper().writeValueAsString(defaultPatternValues)).jsonObject
    }

    @JsonIgnore
    fun getResiliencyTestsEnabled(): ResiliencyTestSuite {
        return test?.getResiliencyTests()?.getEnableTestSuite() ?: ResiliencyTestSuite.none
    }

    @JsonIgnore
    fun getTestTimeoutInMilliseconds(): Long? {
        return test?.getTimeoutInMilliseconds()
    }

    @JsonIgnore
    fun copyResiliencyTestsConfig(onlyPositive: Boolean): SpecmaticConfig {
        return this.copy(
            test = test?.copy(
                resiliencyTests = test.getResiliencyTests().copy(
                    enable = if (onlyPositive) ResiliencyTestSuite.positiveOnly else ResiliencyTestSuite.all
                )
            )
        )
    }

    @JsonIgnore
    fun getStubIncludeMandatoryAndRequestedKeysInResponse(): Boolean {
        return stub.getIncludeMandatoryAndRequestedKeysInResponse() ?: true
    }

    @JsonIgnore
    fun getStubGenerative(): Boolean {
        return stub.getGenerative() ?: false
    }

    @JsonIgnore
    fun getStubDelayInMilliseconds(): Long? {
        return stub.getDelayInMilliseconds()
    }

    @JsonIgnore
    fun getStubDictionary(): String? {
        return stub.getDictionary()
    }

    @JsonIgnore
    fun getIgnoreInlineExamples(): Boolean {
        return ignoreInlineExamples ?: getBooleanValue(Flags.IGNORE_INLINE_EXAMPLES)
    }

    @JsonIgnore
    fun getAllPatternsMandatory(): Boolean {
        return allPatternsMandatory ?: getBooleanValue(Flags.ALL_PATTERNS_MANDATORY)
    }

    @JsonIgnore
    fun getAdditionalExampleParamsFilePath(): String? {
        return additionalExampleParamsFilePath ?: getStringValue(Flags.ADDITIONAL_EXAMPLE_PARAMS_FILE)
    }

    @JsonIgnore
    fun getHooks(): Map<String, String> {
        return hooks
    }

    @JsonIgnore
    fun getDefaultPatternValues(): Map<String, Any> {
        return defaultPatternValues
    }

    fun getVersion(): SpecmaticConfigVersion {
        return this.version ?: VERSION_1
    }

    @JsonIgnore
    fun getAuth(): Auth? {
        return auth
    }

    @JsonIgnore
    fun getAuthBearerFile(): String? {
        return auth?.getBearerFile()
    }

    @JsonIgnore
    fun getAuthBearerEnvironmentVariable(): String? {
        return auth?.getBearerEnvironmentVariable()
    }

    @JsonIgnore
    fun getExamples(): List<String> {
        return examples ?: getStringValue(EXAMPLE_DIRECTORIES)?.split(",") ?: emptyList()
    }

    @JsonIgnore
    fun getRepositoryProvider(): String? {
        return repository?.getProvider()
    }

    @JsonIgnore
    fun getRepositoryCollectionName(): String? {
        return repository?.getCollectionName()
    }

    @JsonIgnore
    fun getPipelineProvider(): PipelineProvider? {
        return pipeline?.getProvider()
    }

    @JsonIgnore
    fun getPipelineDefinitionId(): Int? {
        return pipeline?.getDefinitionId()
    }

    @JsonIgnore
    fun getPipelineOrganization(): String? {
        return pipeline?.getOrganization()
    }

    @JsonIgnore
    fun getPipelineProject(): String? {
        return pipeline?.getProject()
    }

    @JsonIgnore
    fun getOpenAPISecurityConfigurationScheme(scheme: String): SecuritySchemeConfiguration? {
        return security?.getOpenAPISecurityScheme(scheme)
    }

    @JsonIgnore
    fun getVirtualServiceNonPatchableKeys(): Set<String> {
        return virtualService.getNonPatchableKeys()
    }

    @JsonIgnore
    fun stubContracts(relativeTo: File = File(".")): List<String> {
        return sources.flatMap { source ->
            source.stub.orEmpty().flatMap { stub ->
                when (stub) {
                    is Consumes.StringValue -> listOf(stub.value)
                    is Consumes.ObjectValue -> stub.specs
                }
            }.map { spec ->
                if (source.provider == web) spec
                else spec.canonicalPath(relativeTo)
            }
        }
    }

    @JsonIgnore
    private fun String.canonicalPath(relativeTo: File): String {
        return relativeTo.parentFile?.resolve(this)?.canonicalPath ?: File(this).canonicalPath
    }

    fun updateReportConfiguration(reportConfiguration: ReportConfiguration): SpecmaticConfig {
        val reportConfigurationDetails = reportConfiguration as? ReportConfigurationDetails ?: return this
        return this.copy(report = reportConfigurationDetails)
    }

    fun getEnvironment(envName: String): JSONObjectValue {
        val envConfigFromFile = environments?.get(envName) ?: return JSONObjectValue()

        try {
            return parsedJSONObject(content = ObjectMapper().writeValueAsString(envConfigFromFile))
        } catch(e: Throwable) {
            throw ContractException("Error loading Specmatic configuration: ${e.message}")
        }
    }
}

data class TestConfiguration(
    private val resiliencyTests: ResiliencyTestsConfig? = null,
    private val validateResponseValues: Boolean? = null,
    private val allowExtensibleSchema: Boolean? = null,
    private val timeoutInMilliseconds: Long? = null
) {
    fun getResiliencyTests(): ResiliencyTestsConfig {
        return resiliencyTests ?: ResiliencyTestsConfig(
            isResiliencyTestFlagEnabled = getBooleanValue(SPECMATIC_GENERATIVE_TESTS),
            isOnlyPositiveFlagEnabled = getBooleanValue(ONLY_POSITIVE)
        )
    }

    fun getValidateResponseValues(): Boolean? {
        return validateResponseValues
    }

    fun getAllowExtensibleSchema(): Boolean? {
        return allowExtensibleSchema
    }

    fun getTimeoutInMilliseconds(): Long? {
        return timeoutInMilliseconds ?: getLongValue(SPECMATIC_TEST_TIMEOUT)
    }
}

enum class ResiliencyTestSuite {
    all, positiveOnly, none
}

data class ResiliencyTestsConfig(
    private val enable: ResiliencyTestSuite? = null
) {
    constructor(isResiliencyTestFlagEnabled: Boolean, isOnlyPositiveFlagEnabled: Boolean) : this(
        enable = getEnableFrom(isResiliencyTestFlagEnabled, isOnlyPositiveFlagEnabled)
    )

    fun getEnableTestSuite(): ResiliencyTestSuite? {
        return enable
    }

    companion object {
        private fun getEnableFrom(
            isResiliencyTestFlagEnabled: Boolean,
            isOnlyPositiveFlagEnabled: Boolean
        ): ResiliencyTestSuite? {
            return when {
                isResiliencyTestFlagEnabled -> ResiliencyTestSuite.all
                isOnlyPositiveFlagEnabled -> ResiliencyTestSuite.positiveOnly
                else -> null
            }
        }
    }
}

data class Auth(
    @JsonProperty("bearer-file") private val bearerFile: String = "bearer.txt",
    @JsonProperty("bearer-environment-variable") private val bearerEnvironmentVariable: String? = null
) {
    fun getBearerFile(): String {
        return bearerFile
    }

    fun getBearerEnvironmentVariable(): String? {
        return bearerEnvironmentVariable
    }
}

enum class PipelineProvider { azure }

data class Pipeline(
    private val provider: PipelineProvider = PipelineProvider.azure,
    private val organization: String = "",
    private val project: String = "",
    private val definitionId: Int = 0
) {
    fun getProvider(): PipelineProvider {
        return provider
    }

    fun getOrganization(): String {
        return organization
    }

    fun getProject(): String {
        return project
    }

    fun getDefinitionId(): Int {
        return definitionId
    }
}

data class Environment(
    val baseurls: Map<String, String>? = null,
    val variables: Map<String, String>? = null
)

enum class SourceProvider { git, filesystem, web }

data class Source(
    @field:JsonAlias("type")
    val provider: SourceProvider = filesystem,
    val repository: String? = null,
    val branch: String? = null,
    @field:JsonAlias("provides")
    val test: List<String>? = null,
    @field:JsonAlias("consumes")
    @JsonDeserialize(using = ConsumesDeserializer::class)
    val stub: List<Consumes>? = null,
    val directory: String? = null,
) {
    constructor(test: List<String>? = null, stub: List<String>? = null) : this(
        test = test,
        stub = stub?.map { Consumes.StringValue(it) }
    )

    fun specsUsedAsStub(): List<String> {
        return stub.orEmpty().flatMap {
            when (it) {
                is Consumes.StringValue -> listOf(it.value)
                is Consumes.ObjectValue -> it.specs
            }
        }
    }

    fun specToStubPortMap(defaultPort: Int, relativeTo: File = File(".")): Map<String, Int> {
        return stub.orEmpty().flatMap {
            when (it) {
                is Consumes.StringValue -> listOf(it.value.canonicalPath(relativeTo) to defaultPort)
                is Consumes.ObjectValue -> it.specs.map { specPath ->
                    specPath.canonicalPath(relativeTo) to it.port
                }
            }
        }.toMap()
    }

    private fun String.canonicalPath(relativeTo: File): String {
        if (provider == web) return this
        return relativeTo.parentFile?.resolve(this)?.canonicalPath ?: File(this).canonicalPath
    }
}

data class RepositoryInfo(
    private val provider: String,
    private val collectionName: String
) {
    fun getProvider(): String {
        return provider
    }

    fun getCollectionName(): String {
        return collectionName
    }
}


interface ReportConfiguration {
    fun withDefaultFormattersIfMissing(): ReportConfiguration
    fun getHTMLFormatter(): ReportFormatterDetails?
    fun getSuccessCriteria(): SuccessCriteria
    fun <T> mapRenderers(fn: (ReportFormatterType) -> T): List<T>
    fun excludedOpenAPIEndpoints(): List<String>
}

data class ReportConfigurationDetails(
    val formatters: List<ReportFormatterDetails>? = null,
    val types: ReportTypes = ReportTypes()
) : ReportConfiguration {
    companion object {
        val default = ReportConfigurationDetails(
            formatters = listOf(
                ReportFormatterDetails(ReportFormatterType.TEXT, ReportFormatterLayout.TABLE),
                ReportFormatterDetails(ReportFormatterType.HTML)
            ), types = ReportTypes()
        )

        fun getFormatters(report: ReportConfigurationDetails?): List<ReportFormatterDetails>? {
            return report?.formatters
        }

        fun getTypes(report: ReportConfigurationDetails?): ReportTypes? {
            return report?.types
        }
    }

    override fun withDefaultFormattersIfMissing(): ReportConfigurationDetails {
        val htmlReportFormatter = formatters?.firstOrNull {
            it.type == ReportFormatterType.HTML
        } ?: ReportFormatterDetails(ReportFormatterType.HTML)
        val textReportFormatter = formatters?.firstOrNull {
            it.type == ReportFormatterType.TEXT
        } ?: ReportFormatterDetails(ReportFormatterType.TEXT)

        return this.copy(formatters = listOf(htmlReportFormatter, textReportFormatter))
    }

    override fun getHTMLFormatter(): ReportFormatterDetails? {
        return formatters?.firstOrNull { it.type == ReportFormatterType.HTML }
    }

    override fun getSuccessCriteria(): SuccessCriteria {
        return types.apiCoverage.openAPI.successCriteria ?: SuccessCriteria()
    }

    override fun <T> mapRenderers(fn: (ReportFormatterType) -> T): List<T> {
        return formatters!!.map {
            fn(it.type)
        }
    }

    override fun excludedOpenAPIEndpoints(): List<String> {
        return types.apiCoverage.openAPI.excludedEndpoints
    }
}

interface ReportFormatter {
    var type: ReportFormatterType
    val layout: ReportFormatterLayout
    val lite: Boolean
    val title: String
    val logo: String
    val logoAltText: String
    val heading: String
    val outputDirectory: String
}

data class ReportFormatterDetails (
    override var type: ReportFormatterType = ReportFormatterType.TEXT,
    override val layout: ReportFormatterLayout = ReportFormatterLayout.TABLE,
    override val lite: Boolean = false,
    override val title: String = "Specmatic Report",
    override val logo: String = "assets/specmatic-logo.svg",
    override val logoAltText: String = "Specmatic",
    override val heading: String = "Contract Test Results",
    override val outputDirectory: String = "./build/reports/specmatic/html"
) : ReportFormatter

enum class ReportFormatterType {
    @JsonProperty("text")
    TEXT,

    @JsonProperty("html")
    HTML
}

enum class ReportFormatterLayout {
    @JsonProperty("table")
    TABLE
}

data class ReportTypes (
    @JsonProperty("APICoverage")
    val apiCoverage: APICoverage = APICoverage()
)

data class APICoverage (
    @JsonProperty("OpenAPI")
    val openAPI: APICoverageConfiguration = APICoverageConfiguration()
)

data class APICoverageConfiguration(
<<<<<<< HEAD
    val excludedEndpoints: List<String> = emptyList(),
    val successCriteria: SuccessCriteria = SuccessCriteria()
=======
    val successCriteria: SuccessCriteria? = null,
    val excludedEndpoints: List<String> = emptyList()
>>>>>>> 23107b61
)

data class SuccessCriteria(
    val minThresholdPercentage: Int = 0,
    val maxMissedEndpointsInSpec: Int = 0,
    val enforce: Boolean = false
)

data class SecurityConfiguration(
    @JsonProperty("OpenAPI")
    private val OpenAPI: OpenAPISecurityConfiguration?
) {
    fun getOpenAPISecurityScheme(scheme: String): SecuritySchemeConfiguration? {
        return OpenAPI?.securitySchemes?.get(scheme)
    }
}

data class OpenAPISecurityConfiguration(
    val securitySchemes: Map<String, SecuritySchemeConfiguration> = emptyMap()
)

@JsonTypeInfo(use = JsonTypeInfo.Id.NAME, include = JsonTypeInfo.As.PROPERTY, property = "type")
@JsonSubTypes(
    JsonSubTypes.Type(value = OAuth2SecuritySchemeConfiguration::class, name = "oauth2"),
    JsonSubTypes.Type(value = BasicAuthSecuritySchemeConfiguration::class, name = "basicAuth"),
    JsonSubTypes.Type(value = BearerSecuritySchemeConfiguration::class, name = "bearer"),
    JsonSubTypes.Type(value = APIKeySecuritySchemeConfiguration::class, name = "apiKey")
)
sealed class SecuritySchemeConfiguration {
    abstract val type: String
}

interface SecuritySchemeWithOAuthToken {
    val token: String
}

@JsonTypeName("oauth2")
data class OAuth2SecuritySchemeConfiguration(
    override val type: String = "oauth2",
    override val token: String = ""
) : SecuritySchemeConfiguration(), SecuritySchemeWithOAuthToken

@JsonTypeName("basicAuth")
data class BasicAuthSecuritySchemeConfiguration(
    override val type: String = "basicAuth",
    val token: String = ""
) : SecuritySchemeConfiguration()

@JsonTypeName("bearer")
data class BearerSecuritySchemeConfiguration(
    override val type: String = "bearer",
    override val token: String = ""
) : SecuritySchemeConfiguration(), SecuritySchemeWithOAuthToken

@JsonTypeName("apiKey")
data class APIKeySecuritySchemeConfiguration(
    override val type: String = "apiKey",
    val value: String = ""
) : SecuritySchemeConfiguration()

fun loadSpecmaticConfigOrDefault(configFileName: String? = null): SpecmaticConfig {
    return if(configFileName == null)
        SpecmaticConfig()
    else try {
        loadSpecmaticConfig(configFileName)
    }
    catch (e: ContractException) {
        logger.log(exceptionCauseMessage(e))
        SpecmaticConfig()
    }
}

fun loadSpecmaticConfig(configFileName: String? = null): SpecmaticConfig {
    val configFile = File(configFileName ?: configFilePath)
    if (!configFile.exists()) {
        throw ContractException("Could not find the Specmatic configuration at path ${configFile.canonicalPath}")
    }
    try {
        return configFile.toSpecmaticConfig()
    } catch(e: LinkageError) {
        logger.log(e, "A dependency version conflict has been detected. If you are using Spring in a maven project, a common resolution is to set the property <kotlin.version></kotlin.version> to your pom project.")
        throw e
    } catch (e: Throwable) {
        logger.log(e, "Your configuration file may have some missing configuration sections. Please ensure that the ${configFile.path} file adheres to the schema described at: https://specmatic.io/documentation/specmatic_json.html")
        throw Exception("Your configuration file may have some missing configuration sections. Please ensure that the ${configFile.path} file adheres to the schema described at: https://specmatic.io/documentation/specmatic_json.html", e)
    }
}<|MERGE_RESOLUTION|>--- conflicted
+++ resolved
@@ -813,13 +813,8 @@
 )
 
 data class APICoverageConfiguration(
-<<<<<<< HEAD
-    val excludedEndpoints: List<String> = emptyList(),
-    val successCriteria: SuccessCriteria = SuccessCriteria()
-=======
     val successCriteria: SuccessCriteria? = null,
     val excludedEndpoints: List<String> = emptyList()
->>>>>>> 23107b61
 )
 
 data class SuccessCriteria(
