package io.specmatic.core

import com.fasterxml.jackson.databind.ObjectMapper
import com.fasterxml.jackson.dataformat.yaml.YAMLFactory
import io.specmatic.core.utilities.Flags.Companion.EXAMPLE_DIRECTORIES
import io.specmatic.core.utilities.Flags.Companion.EXTENSIBLE_SCHEMA
import io.specmatic.core.utilities.Flags.Companion.MAX_TEST_REQUEST_COMBINATIONS
import io.specmatic.core.utilities.Flags.Companion.ONLY_POSITIVE
import io.specmatic.core.utilities.Flags.Companion.SCHEMA_EXAMPLE_DEFAULT
import io.specmatic.core.utilities.Flags.Companion.SPECMATIC_GENERATIVE_TESTS
import io.specmatic.core.utilities.Flags.Companion.SPECMATIC_STUB_DELAY
import io.specmatic.core.utilities.Flags.Companion.VALIDATE_RESPONSE_VALUE
import org.assertj.core.api.Assertions.assertThat
import org.junit.jupiter.api.Test
import org.junit.jupiter.params.ParameterizedTest
import org.junit.jupiter.params.provider.CsvSource

internal class SpecmaticConfigKtTest {

    @CsvSource(
        "./src/test/resources/specmaticConfigFiles/specmatic.yaml",
        "./src/test/resources/specmaticConfigFiles/specmatic.yml",
        "./src/test/resources/specmaticConfigFiles/specmatic.json",
    )
    @ParameterizedTest
    fun `parse specmatic config file with all values`(configFile: String) {
        val config: SpecmaticConfig = loadSpecmaticConfig(configFile)

        assertThat(config.sources).isNotEmpty

        val sources = config.sources

        assertThat(sources.first().provider).isEqualTo(SourceProvider.git)
        assertThat(sources.first().repository).isEqualTo("https://contracts")
        assertThat(sources.first().test).isEqualTo(listOf("com/petstore/1.spec"))
        assertThat(sources.first().stub).isEqualTo(listOf("com/petstore/payment.spec"))

        assertThat(config.auth?.bearerFile).isEqualTo("bearer.txt")

        assertThat(config.pipeline?.provider).isEqualTo(PipelineProvider.azure)
        assertThat(config.pipeline?.organization).isEqualTo("xnsio")
        assertThat(config.pipeline?.project).isEqualTo("XNSIO")
        assertThat(config.pipeline?.definitionId).isEqualTo(1)

        assertThat(config.environments?.get("staging")?.baseurls?.get("auth.spec")).isEqualTo("http://localhost:8080")
        assertThat(config.environments?.get("staging")?.variables?.get("username")).isEqualTo("jackie")
        assertThat(config.environments?.get("staging")?.variables?.get("password")).isEqualTo("PaSsWoRd")

        assertThat(config.report?.formatters?.get(0)?.type).isEqualTo(ReportFormatterType.TEXT)
        assertThat(config.report?.formatters?.get(0)?.layout).isEqualTo(ReportFormatterLayout.TABLE)
        assertThat(config.report?.types?.apiCoverage?.openAPI?.successCriteria?.minThresholdPercentage).isEqualTo(70)
        assertThat(config.report?.types?.apiCoverage?.openAPI?.successCriteria?.maxMissedEndpointsInSpec).isEqualTo(3)
        assertThat(config.report?.types?.apiCoverage?.openAPI?.successCriteria?.enforce).isTrue()
        assertThat(config.report?.types?.apiCoverage?.openAPI?.excludedEndpoints?.get(0)).isEqualTo("/heartbeat")
        assertThat(config.report?.types?.apiCoverage?.openAPI?.excludedEndpoints?.get(1)).isEqualTo("/health")

        assertThat((config.security?.OpenAPI?.securitySchemes?.get("oAuth2AuthCode") as OAuth2SecuritySchemeConfiguration).token).isEqualTo("OAUTH1234")
        assertThat((config.security?.OpenAPI?.securitySchemes?.get("BearerAuth") as BearerSecuritySchemeConfiguration).token).isEqualTo("BEARER1234")
        assertThat((config.security?.OpenAPI?.securitySchemes?.get("ApiKeyAuthHeader") as APIKeySecuritySchemeConfiguration).value).isEqualTo("API-HEADER-USER")
        assertThat((config.security?.OpenAPI?.securitySchemes?.get("ApiKeyAuthQuery") as APIKeySecuritySchemeConfiguration).value).isEqualTo("API-QUERY-PARAM-USER")

        assertThat((config.security?.OpenAPI?.securitySchemes?.get("BasicAuth") as BasicAuthSecuritySchemeConfiguration).token).isEqualTo("Abc123")

        assertThat(config.examples).isEqualTo(listOf("folder1/examples", "folder2/examples"))

        assertThat(config.isResiliencyTestingEnabled()).isEqualTo(true)
        assertThat(config.isExtensibleSchemaEnabled()).isTrue()
        assertThat(config.isResponseValueValidationEnabled()).isTrue()

<<<<<<< HEAD
        assertThat(config.stub.delayInMilliseconds).isEqualTo(1000L)
        assertThat(config.stub.generative).isEqualTo(false)
=======
        val htmlConfig = config.report?.formatters?.first { it.type == ReportFormatterType.HTML }
        assertThat(htmlConfig?.title).isEqualTo("Test Report")
        assertThat(htmlConfig?.heading).isEqualTo("Test Results")
        assertThat(htmlConfig?.outputDirectory).isEqualTo("output")
>>>>>>> 10994cab
    }

    @Test
    fun `parse specmatic config file with only required values`() {
        val config = ObjectMapper(YAMLFactory()).readValue("""
            {
                "sources": [
                    {
                        "provider": "git",
                        "test": [
                            "path/to/contract.spec"
                        ]
                    }
                ]
            }
        """.trimIndent(), SpecmaticConfig::class.java)

        assertThat(config.sources).isNotEmpty

        val sources = config.sources

        assertThat(sources.first().provider).isEqualTo(SourceProvider.git)
        assertThat(sources.first().test).isEqualTo(listOf("path/to/contract.spec"))
    }

    @CsvSource(
        "./src/test/resources/specmaticConfigFiles/specmatic_alias.yaml",
        "./src/test/resources/specmaticConfigFiles/specmatic_alias.yml",
        "./src/test/resources/specmaticConfigFiles/specmatic_alias.json",
    )
    @ParameterizedTest
    fun `parse specmatic config file with aliases provides and consumes`(configFile: String) {
        val config: SpecmaticConfig = loadSpecmaticConfig(configFile)

        assertThat(config.sources).isNotEmpty

        val sources = config.sources

        assertThat(sources.first().provider).isEqualTo(SourceProvider.git)
        assertThat(sources.first().repository).isEqualTo("https://contracts")
        assertThat(sources.first().test).isEqualTo(listOf("com/petstore/1.yaml"))
        assertThat(sources.first().stub).isEqualTo(listOf("com/petstore/payment.yaml"))

        assertThat(config.auth?.bearerFile).isEqualTo("bearer.txt")

        assertThat(config.pipeline?.provider).isEqualTo(PipelineProvider.azure)
        assertThat(config.pipeline?.organization).isEqualTo("xnsio")
        assertThat(config.pipeline?.project).isEqualTo("XNSIO")
        assertThat(config.pipeline?.definitionId).isEqualTo(1)

        assertThat(config.environments?.get("staging")?.baseurls?.get("auth.spec")).isEqualTo("http://localhost:8080")
        assertThat(config.environments?.get("staging")?.variables?.get("username")).isEqualTo("jackie")
        assertThat(config.environments?.get("staging")?.variables?.get("password")).isEqualTo("PaSsWoRd")

        assertThat(config.report?.formatters?.get(0)?.type).isEqualTo(ReportFormatterType.TEXT)
        assertThat(config.report?.formatters?.get(0)?.layout).isEqualTo(ReportFormatterLayout.TABLE)
        assertThat(config.report?.types?.apiCoverage?.openAPI?.successCriteria?.minThresholdPercentage).isEqualTo(70)
        assertThat(config.report?.types?.apiCoverage?.openAPI?.successCriteria?.maxMissedEndpointsInSpec).isEqualTo(3)
        assertThat(config.report?.types?.apiCoverage?.openAPI?.successCriteria?.enforce).isTrue()
        assertThat(config.report?.types?.apiCoverage?.openAPI?.excludedEndpoints?.get(0)).isEqualTo("/heartbeat")
        assertThat(config.report?.types?.apiCoverage?.openAPI?.excludedEndpoints?.get(1)).isEqualTo("/health")

        assertThat((config.security?.OpenAPI?.securitySchemes?.get("oAuth2AuthCode") as OAuth2SecuritySchemeConfiguration).token).isEqualTo("OAUTH1234")
        assertThat((config.security?.OpenAPI?.securitySchemes?.get("BearerAuth") as BearerSecuritySchemeConfiguration).token).isEqualTo("BEARER1234")
        assertThat((config.security?.OpenAPI?.securitySchemes?.get("ApiKeyAuthHeader") as APIKeySecuritySchemeConfiguration).value).isEqualTo("API-HEADER-USER")
        assertThat((config.security?.OpenAPI?.securitySchemes?.get("ApiKeyAuthQuery") as APIKeySecuritySchemeConfiguration).value).isEqualTo("API-QUERY-PARAM-USER")

        assertThat((config.security?.OpenAPI?.securitySchemes?.get("BasicAuth") as BasicAuthSecuritySchemeConfiguration).token).isEqualTo("Abc123")
    }

    @Test
    fun `should create SpecmaticConfig with flag values read from system properties`() {
        val properties = mapOf(
            SPECMATIC_GENERATIVE_TESTS to "true",
            ONLY_POSITIVE to "false",
            VALIDATE_RESPONSE_VALUE to "true",
            EXTENSIBLE_SCHEMA to "false",
            SCHEMA_EXAMPLE_DEFAULT to "true",
            MAX_TEST_REQUEST_COMBINATIONS to "50",
            EXAMPLE_DIRECTORIES to "folder1/examples,folder2/examples",
<<<<<<< HEAD
            SPECMATIC_STUB_DELAY to "1000"
=======
>>>>>>> 10994cab
        )
        try {
            properties.forEach { System.setProperty(it.key, it.value) }
            val config = SpecmaticConfig()
            assertThat(config.isResiliencyTestingEnabled()).isTrue()
            assertThat(config.isOnlyPositiveTestingEnabled()).isFalse()
            assertThat(config.isResponseValueValidationEnabled()).isTrue()
            assertThat(config.isExtensibleSchemaEnabled()).isFalse()
            assertThat(config.examples).isEqualTo(listOf("folder1/examples", "folder2/examples"))
            assertThat(config.stub.delayInMilliseconds).isEqualTo(1000L)
        } finally {
            properties.forEach { System.clearProperty(it.key) }
        }
    }

    @Test
    fun `isResiliencyTestingEnabled should return true if either of SPECMATIC_GENERATIVE_TESTS and ONLY_POSITIVE is true`() {
        try {
            System.setProperty(SPECMATIC_GENERATIVE_TESTS, "true")

            assertThat(SpecmaticConfig().isResiliencyTestingEnabled()).isTrue()
        } finally {
            System.clearProperty(SPECMATIC_GENERATIVE_TESTS)
        }

        try {
            System.setProperty(ONLY_POSITIVE, "true")

            assertThat(SpecmaticConfig().isResiliencyTestingEnabled()).isTrue()
        } finally {
            System.clearProperty(ONLY_POSITIVE)
        }
    }

    @CsvSource(
        "./src/test/resources/specmaticConfigFiles/specmatic.yaml",
        "./src/test/resources/specmaticConfigFiles/specmatic.yml",
        "./src/test/resources/specmaticConfigFiles/specmatic.json",
    )
    @ParameterizedTest
    fun `should give preferences to values coming from config file over the env vars or system properties`(configFile: String) {
        val props = mapOf(
            SPECMATIC_GENERATIVE_TESTS to "false",
            VALIDATE_RESPONSE_VALUE to "false",
            EXTENSIBLE_SCHEMA to "false",
            EXAMPLE_DIRECTORIES to "folder1/examples,folder2/examples",
            SPECMATIC_STUB_DELAY to "5000"
        )
        try {
            props.forEach { System.setProperty(it.key, it.value) }
            val config: SpecmaticConfig = loadSpecmaticConfig(configFile)
            assertThat(config.isResiliencyTestingEnabled()).isTrue()
            assertThat(config.isResponseValueValidationEnabled()).isTrue()
            assertThat(config.isExtensibleSchemaEnabled()).isTrue()
            assertThat(config.examples).isEqualTo(listOf("folder1/examples", "folder2/examples"))
            assertThat(config.stub.delayInMilliseconds).isEqualTo(1000L)
        } finally {
            props.forEach { System.clearProperty(it.key) }
        }
    }
}<|MERGE_RESOLUTION|>--- conflicted
+++ resolved
@@ -66,16 +66,14 @@
         assertThat(config.isResiliencyTestingEnabled()).isEqualTo(true)
         assertThat(config.isExtensibleSchemaEnabled()).isTrue()
         assertThat(config.isResponseValueValidationEnabled()).isTrue()
-
-<<<<<<< HEAD
+        
         assertThat(config.stub.delayInMilliseconds).isEqualTo(1000L)
         assertThat(config.stub.generative).isEqualTo(false)
-=======
+        
         val htmlConfig = config.report?.formatters?.first { it.type == ReportFormatterType.HTML }
         assertThat(htmlConfig?.title).isEqualTo("Test Report")
         assertThat(htmlConfig?.heading).isEqualTo("Test Results")
         assertThat(htmlConfig?.outputDirectory).isEqualTo("output")
->>>>>>> 10994cab
     }
 
     @Test
@@ -156,10 +154,7 @@
             SCHEMA_EXAMPLE_DEFAULT to "true",
             MAX_TEST_REQUEST_COMBINATIONS to "50",
             EXAMPLE_DIRECTORIES to "folder1/examples,folder2/examples",
-<<<<<<< HEAD
             SPECMATIC_STUB_DELAY to "1000"
-=======
->>>>>>> 10994cab
         )
         try {
             properties.forEach { System.setProperty(it.key, it.value) }
