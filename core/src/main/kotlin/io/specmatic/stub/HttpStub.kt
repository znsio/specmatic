--- conflicted
+++ resolved
@@ -13,35 +13,9 @@
 import io.ktor.server.request.*
 import io.ktor.server.response.*
 import io.ktor.util.*
-<<<<<<< HEAD
+import io.ktor.util.pipeline.*
 import io.specmatic.core.*
-=======
-import io.ktor.util.pipeline.*
-import io.specmatic.core.APPLICATION_NAME
-import io.specmatic.core.APPLICATION_NAME_LOWER_CASE
-import io.specmatic.core.ContractAndStubMismatchMessages
-import io.specmatic.core.Feature
-import io.specmatic.core.HttpRequest
-import io.specmatic.core.HttpResponse
-import io.specmatic.core.KeyData
-import io.specmatic.core.MismatchMessages
-import io.specmatic.core.MissingDataException
-import io.specmatic.core.MultiPartContent
-import io.specmatic.core.MultiPartContentValue
-import io.specmatic.core.MultiPartFileValue
-import io.specmatic.core.MultiPartFormDataValue
-import io.specmatic.core.NoBodyValue
-import io.specmatic.core.QueryParameters
-import io.specmatic.core.ResponseBuilder
-import io.specmatic.core.Result
-import io.specmatic.core.Results
-import io.specmatic.core.SPECMATIC_RESULT_HEADER
-import io.specmatic.core.Scenario
-import io.specmatic.core.SpecmaticConfig
-import io.specmatic.core.WorkingDirectory
-import io.specmatic.core.listOfExcludedHeaders
 import io.specmatic.core.loadSpecmaticConfig
->>>>>>> 583a9466
 import io.specmatic.core.log.HttpLogMessage
 import io.specmatic.core.log.LogMessage
 import io.specmatic.core.log.LogTail
@@ -172,7 +146,7 @@
     }
 
     private fun specmaticConfigFile(): File {
-        return if(specmaticConfigPath == null) File(".") else File(specmaticConfigPath)
+        return if (specmaticConfigPath == null) File(".") else File(specmaticConfigPath)
     }
 
     private fun staticHttpStubData(rawHttpStubs: List<HttpStubData>): MutableList<HttpStubData> {
@@ -276,7 +250,7 @@
                 try {
                     val rawHttpRequest = ktorHttpRequestToHttpRequest(call).also {
                         httpLogMessage.addRequest(it)
-                        if(it.isHealthCheckRequest()) return@intercept
+                        if (it.isHealthCheckRequest()) return@intercept
                     }
 
                     val httpRequest = requestInterceptors.fold(rawHttpRequest) { request, requestInterceptor ->
@@ -429,13 +403,14 @@
             httpRequest = httpRequest,
             features = features,
             threadSafeStubs = threadSafeHttpStubs.stubAssociatedTo(defaultPort, port) ?: threadSafeHttpStubs,
-            threadSafeStubQueue = threadSafeHttpStubQueue.stubAssociatedTo(defaultPort, port) ?: threadSafeHttpStubQueue,
+            threadSafeStubQueue = threadSafeHttpStubQueue.stubAssociatedTo(defaultPort, port)
+                ?: threadSafeHttpStubQueue,
             strictMode = strictMode,
             passThroughTargetBase = passThroughTargetBase,
             httpClientFactory = httpClientFactory,
             specmaticConfig = specmaticConfig,
         ).also {
-            if(it is FoundStubbedResponse) {
+            if (it is FoundStubbedResponse) {
                 it.response.mock?.let { mock -> threadSafeHttpStubQueue.remove(mock) }
             }
             it.log(_logs, httpRequest)
