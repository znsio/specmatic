--- conflicted
+++ resolved
@@ -32,13 +32,8 @@
 }
 
 def ktor_version = "1.3.1"
-<<<<<<< HEAD
-def jgit_version = "5.7.0.202003110725-r"
 def junit_version = "5.6.2"
-=======
 def jgit_version = "5.8.0.202006091008-r"
-def junit_version = "5.4.2"
->>>>>>> 75a4c289
 
 dependencies {
     implementation 'info.picocli:picocli:4.4.0'
