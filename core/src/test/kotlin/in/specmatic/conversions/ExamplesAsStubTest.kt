--- conflicted
+++ resolved
@@ -605,15 +605,10 @@
 
         val contract = OpenApiSpecification.fromYAML(spec, "").toFeature()
         val (output, _) = captureStandardOutput {
-<<<<<<< HEAD
-            val stub = HttpStub(contract)
-            stub.close()
-=======
             try {
                 HttpStub(contract).close()
             } catch(_: Throwable) {
             }
->>>>>>> af2cb1b2
         }
 
         assertThat(output).withFailMessage(output).contains("EXAMPLE_OF_SUCCESS")
