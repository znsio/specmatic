package io.specmatic.core

import com.fasterxml.jackson.databind.ObjectMapper
import com.fasterxml.jackson.dataformat.yaml.YAMLFactory
import io.specmatic.core.config.v3.Consumes
import io.specmatic.core.utilities.Flags.Companion.EXAMPLE_DIRECTORIES
import io.specmatic.core.utilities.Flags.Companion.EXTENSIBLE_SCHEMA
import io.specmatic.core.utilities.Flags.Companion.MAX_TEST_REQUEST_COMBINATIONS
import io.specmatic.core.utilities.Flags.Companion.ONLY_POSITIVE
import io.specmatic.core.utilities.Flags.Companion.SCHEMA_EXAMPLE_DEFAULT
import io.specmatic.core.utilities.Flags.Companion.SPECMATIC_GENERATIVE_TESTS
import io.specmatic.core.utilities.Flags.Companion.SPECMATIC_STUB_DELAY
import io.specmatic.core.utilities.Flags.Companion.SPECMATIC_TEST_TIMEOUT
import io.specmatic.core.utilities.Flags.Companion.VALIDATE_RESPONSE_VALUE
import org.assertj.core.api.Assertions.assertThat
import org.junit.jupiter.api.Nested
import org.junit.jupiter.api.Test
import org.junit.jupiter.params.ParameterizedTest
import org.junit.jupiter.params.provider.CsvSource
import java.io.File

internal class SpecmaticConfigKtTest {

    @CsvSource(
        "./src/test/resources/specmaticConfigFiles/specmatic.yaml",
        "./src/test/resources/specmaticConfigFiles/specmatic.yml",
        "./src/test/resources/specmaticConfigFiles/specmatic.json",
    )
    @ParameterizedTest
    fun `parse specmatic config file with all values`(configFile: String) {
        val config: SpecmaticConfig = loadSpecmaticConfig(configFile)

        assertThat(config.sources).isNotEmpty

        val sources = config.sources

        assertThat(sources.first().provider).isEqualTo(SourceProvider.git)
        assertThat(sources.first().repository).isEqualTo("https://contracts")
        assertThat(sources.first().test).isEqualTo(listOf("com/petstore/1.spec"))
        assertThat(sources.first().specsUsedAsStub()).isEqualTo(listOf("com/petstore/payment.spec"))

        assertThat(config.getAuthBearerFile()).isEqualTo("bearer.txt")
        assertThat(config.getAuthBearerEnvironmentVariable()).isNull()

        assertThat(config.getPipelineProvider()).isEqualTo(PipelineProvider.azure)
        assertThat(config.getPipelineOrganization()).isEqualTo("xnsio")
        assertThat(config.getPipelineProject()).isEqualTo("XNSIO")
        assertThat(config.getPipelineDefinitionId()).isEqualTo(1)

        assertThat(config.environments?.get("staging")?.baseurls?.get("auth.spec")).isEqualTo("http://localhost:8080")
        assertThat(config.environments?.get("staging")?.variables?.get("username")).isEqualTo("jackie")
        assertThat(config.environments?.get("staging")?.variables?.get("password")).isEqualTo("PaSsWoRd")

        assertThat(config.report?.formatters?.get(0)?.type).isEqualTo(ReportFormatterType.TEXT)
        assertThat(config.report?.formatters?.get(0)?.layout).isEqualTo(ReportFormatterLayout.TABLE)
        assertThat(config.report?.types?.apiCoverage?.openAPI?.successCriteria?.minThresholdPercentage).isEqualTo(70)
        assertThat(config.report?.types?.apiCoverage?.openAPI?.successCriteria?.maxMissedEndpointsInSpec).isEqualTo(3)
        assertThat(config.report?.types?.apiCoverage?.openAPI?.successCriteria?.enforce).isTrue()
        assertThat(config.report?.types?.apiCoverage?.openAPI?.excludedEndpoints?.get(0)).isEqualTo("/heartbeat")
        assertThat(config.report?.types?.apiCoverage?.openAPI?.excludedEndpoints?.get(1)).isEqualTo("/health")

        assertThat(
            (config.getOpenAPISecurityConfigurationScheme("oAuth2AuthCode") as OAuth2SecuritySchemeConfiguration).token
        ).isEqualTo("OAUTH1234")
        assertThat(
            (config.getOpenAPISecurityConfigurationScheme("BearerAuth") as BearerSecuritySchemeConfiguration).token
        ).isEqualTo("BEARER1234")
        assertThat(
            (config.getOpenAPISecurityConfigurationScheme("ApiKeyAuthHeader") as APIKeySecuritySchemeConfiguration).value
        ).isEqualTo("API-HEADER-USER")
        assertThat(
            (config.getOpenAPISecurityConfigurationScheme("ApiKeyAuthQuery") as APIKeySecuritySchemeConfiguration).value
        ).isEqualTo("API-QUERY-PARAM-USER")

        assertThat(
            (config.getOpenAPISecurityConfigurationScheme("BasicAuth") as BasicAuthSecuritySchemeConfiguration).token
        ).isEqualTo("Abc123")

        assertThat(config.getExamples()).isEqualTo(listOf("folder1/examples", "folder2/examples"))

        assertThat(config.isResiliencyTestingEnabled()).isEqualTo(true)
        assertThat(config.isExtensibleSchemaEnabled()).isTrue()
        assertThat(config.isResponseValueValidationEnabled()).isTrue()

        assertThat(config.getStubDelayInMilliseconds()).isEqualTo(1000L)
        assertThat(config.getStubGenerative()).isEqualTo(false)

        val htmlConfig = config.report?.formatters?.first { it.type == ReportFormatterType.HTML }
        assertThat(htmlConfig?.title).isEqualTo("Test Report")
        assertThat(htmlConfig?.heading).isEqualTo("Test Results")
        assertThat(htmlConfig?.outputDirectory).isEqualTo("output")

        assertThat(config.getTestTimeoutInMilliseconds()).isEqualTo(3000)
    }

    @Test
    fun `parse specmatic config file with only required values`() {
        val config = ObjectMapper(YAMLFactory()).readValue("""
            {
                "sources": [
                    {
                        "provider": "git",
                        "test": [
                            "path/to/contract.spec"
                        ]
                    }
                ]
            }
        """.trimIndent(), SpecmaticConfig::class.java)

        assertThat(config.sources).isNotEmpty

        val sources = config.sources

        assertThat(sources.first().provider).isEqualTo(SourceProvider.git)
        assertThat(sources.first().test).isEqualTo(listOf("path/to/contract.spec"))
    }

    @CsvSource(
        "./src/test/resources/specmaticConfigFiles/specmatic_alias.yaml",
        "./src/test/resources/specmaticConfigFiles/specmatic_alias.yml",
        "./src/test/resources/specmaticConfigFiles/specmatic_alias.json",
    )
    @ParameterizedTest
    fun `parse specmatic config file with aliases`(configFile: String) {
        val config: SpecmaticConfig = loadSpecmaticConfig(configFile)

        assertThat(config.sources).isNotEmpty

        val sources = config.sources

        assertThat(sources.first().provider).isEqualTo(SourceProvider.git)
        assertThat(sources.first().repository).isEqualTo("https://contracts")
        assertThat(sources.first().test).isEqualTo(listOf("com/petstore/1.yaml"))
        assertThat(sources.first().specsUsedAsStub()).isEqualTo(listOf("com/petstore/payment.yaml"))

        assertThat(config.getAuthBearerFile()).isEqualTo("bearer.txt")
        assertThat(config.getAuthBearerEnvironmentVariable()).isNull()

        assertThat(config.getPipelineProvider()).isEqualTo(PipelineProvider.azure)
        assertThat(config.getPipelineOrganization()).isEqualTo("xnsio")
        assertThat(config.getPipelineProject()).isEqualTo("XNSIO")
        assertThat(config.getPipelineDefinitionId()).isEqualTo(1)

        assertThat(config.environments?.get("staging")?.baseurls?.get("auth.spec")).isEqualTo("http://localhost:8080")
        assertThat(config.environments?.get("staging")?.variables?.get("username")).isEqualTo("jackie")
        assertThat(config.environments?.get("staging")?.variables?.get("password")).isEqualTo("PaSsWoRd")

        assertThat(config.report?.formatters?.get(0)?.type).isEqualTo(ReportFormatterType.TEXT)
        assertThat(config.report?.formatters?.get(0)?.layout).isEqualTo(ReportFormatterLayout.TABLE)
        assertThat(config.report?.types?.apiCoverage?.openAPI?.successCriteria?.minThresholdPercentage).isEqualTo(70)
        assertThat(config.report?.types?.apiCoverage?.openAPI?.successCriteria?.maxMissedEndpointsInSpec).isEqualTo(3)
        assertThat(config.report?.types?.apiCoverage?.openAPI?.successCriteria?.enforce).isTrue()
        assertThat(config.report?.types?.apiCoverage?.openAPI?.excludedEndpoints?.get(0)).isEqualTo("/heartbeat")
        assertThat(config.report?.types?.apiCoverage?.openAPI?.excludedEndpoints?.get(1)).isEqualTo("/health")

        assertThat(
            (config.getOpenAPISecurityConfigurationScheme("oAuth2AuthCode") as OAuth2SecuritySchemeConfiguration).token
        ).isEqualTo("OAUTH1234")
        assertThat(
            (config.getOpenAPISecurityConfigurationScheme("BearerAuth") as BearerSecuritySchemeConfiguration).token
        ).isEqualTo("BEARER1234")
        assertThat(
            (config.getOpenAPISecurityConfigurationScheme("ApiKeyAuthHeader") as APIKeySecuritySchemeConfiguration).value
        ).isEqualTo("API-HEADER-USER")
        assertThat(
            (config.getOpenAPISecurityConfigurationScheme("ApiKeyAuthQuery") as APIKeySecuritySchemeConfiguration).value
        ).isEqualTo("API-QUERY-PARAM-USER")

        assertThat(
            (config.getOpenAPISecurityConfigurationScheme("BasicAuth") as BasicAuthSecuritySchemeConfiguration).token
        ).isEqualTo("Abc123")
    }

    @Test
    fun `should create SpecmaticConfig with flag values read from system properties`() {
        val properties = mapOf(
            SPECMATIC_GENERATIVE_TESTS to "true",
            ONLY_POSITIVE to "false",
            VALIDATE_RESPONSE_VALUE to "true",
            EXTENSIBLE_SCHEMA to "false",
            SCHEMA_EXAMPLE_DEFAULT to "true",
            MAX_TEST_REQUEST_COMBINATIONS to "50",
            EXAMPLE_DIRECTORIES to "folder1/examples,folder2/examples",
            SPECMATIC_STUB_DELAY to "1000",
            SPECMATIC_TEST_TIMEOUT to "5000"
        )
        try {
            properties.forEach { System.setProperty(it.key, it.value) }
            val config = SpecmaticConfig()
            assertThat(config.isResiliencyTestingEnabled()).isTrue()
            assertThat(config.isOnlyPositiveTestingEnabled()).isFalse()
            assertThat(config.isResponseValueValidationEnabled()).isTrue()
            assertThat(config.isExtensibleSchemaEnabled()).isFalse()
            assertThat(config.getExamples()).isEqualTo(listOf("folder1/examples", "folder2/examples"))
<<<<<<< HEAD
            assertThat(config.getStubDelayInMilliseconds()).isEqualTo(1000L)
            assertThat(config.test?.timeoutInMilliseconds).isEqualTo(5000)
=======
            assertThat(config.stub.delayInMilliseconds).isEqualTo(1000L)
            assertThat(config.getTestTimeoutInMilliseconds()).isEqualTo(5000)
>>>>>>> 583a9466
        } finally {
            properties.forEach { System.clearProperty(it.key) }
        }
    }

    @Test
    fun `isResiliencyTestingEnabled should return true if either of SPECMATIC_GENERATIVE_TESTS and ONLY_POSITIVE is true`() {
        try {
            System.setProperty(SPECMATIC_GENERATIVE_TESTS, "true")

            assertThat(SpecmaticConfig().isResiliencyTestingEnabled()).isTrue()
        } finally {
            System.clearProperty(SPECMATIC_GENERATIVE_TESTS)
        }

        try {
            System.setProperty(ONLY_POSITIVE, "true")

            assertThat(SpecmaticConfig().isResiliencyTestingEnabled()).isTrue()
        } finally {
            System.clearProperty(ONLY_POSITIVE)
        }
    }

    @CsvSource(
        "./src/test/resources/specmaticConfigFiles/specmatic.yaml",
        "./src/test/resources/specmaticConfigFiles/specmatic.yml",
        "./src/test/resources/specmaticConfigFiles/specmatic.json",
    )
    @ParameterizedTest
    fun `should give preferences to values coming from config file over the env vars or system properties`(configFile: String) {
        val props = mapOf(
            SPECMATIC_GENERATIVE_TESTS to "false",
            VALIDATE_RESPONSE_VALUE to "false",
            EXTENSIBLE_SCHEMA to "false",
            EXAMPLE_DIRECTORIES to "folder1/examples,folder2/examples",
            SPECMATIC_STUB_DELAY to "5000",
            EXAMPLE_DIRECTORIES to "folder1/examples,folder2/examples",
            SPECMATIC_TEST_TIMEOUT to "5000"
        )
        try {
            props.forEach { System.setProperty(it.key, it.value) }
            val config: SpecmaticConfig = loadSpecmaticConfig(configFile)
            assertThat(config.isResiliencyTestingEnabled()).isTrue()
            assertThat(config.isResponseValueValidationEnabled()).isTrue()
            assertThat(config.isExtensibleSchemaEnabled()).isTrue()
            assertThat(config.getExamples()).isEqualTo(listOf("folder1/examples", "folder2/examples"))
<<<<<<< HEAD
            assertThat(config.getStubDelayInMilliseconds()).isEqualTo(1000L)
            assertThat(config.test?.timeoutInMilliseconds).isEqualTo(3000)
=======
            assertThat(config.stub.delayInMilliseconds).isEqualTo(1000L)
            assertThat(config.getTestTimeoutInMilliseconds()).isEqualTo(3000)
>>>>>>> 583a9466
        } finally {
            props.forEach { System.clearProperty(it.key) }
        }
    }

    @Nested
    inner class StubPortConfigTests {
        @Test
        fun `should return the spec to stub port map from sources`() {
            val source1 = Source(
                stub = listOf(
                    Consumes.StringValue("9000_first.yaml"),
                    Consumes.StringValue("9000_second.yaml"),
                    Consumes.ObjectValue(
                        specs = listOf("9001_first.yaml", "9001_second.yaml"),
                        port = 9001
                    ),
                    Consumes.ObjectValue(
                        specs = listOf("9002_first.yaml"),
                        port = 9002
                    ),
                )
            )

            val source2 = Source(
                stub = listOf(
                    Consumes.StringValue("9000_third.yaml"),
                    Consumes.ObjectValue(
                        specs = listOf("9001_third.yaml", "9001_fourth.yaml"),
                        port = 9001
                    ),
                    Consumes.ObjectValue(
                        specs = listOf("9002_second.yaml"),
                        port = 9002
                    ),
                )
            )

            val specmaticConfig = SpecmaticConfig(
                sources = listOf(source1, source2)
            )

            val expectedMap = mapOf(
                "9000_first.yaml" to 9000,
                "9000_second.yaml" to 9000,
                "9000_third.yaml" to 9000,
                "9001_first.yaml" to 9001,
                "9001_second.yaml" to 9001,
                "9001_third.yaml" to 9001,
                "9001_fourth.yaml" to 9001,
                "9002_first.yaml" to 9002,
                "9002_second.yaml" to 9002,
            )

            assertThat(
                specmaticConfig.specToStubPortMap(
                    9000
                ).mapKeys { it.key.substringAfterLast(File.separator) }
            ).isEqualTo(expectedMap)
        }

        @Test
        fun `should return all stub ports from sources`() {
            val source1 = Source(
                stub = listOf(
                    Consumes.StringValue("9000_first.yaml"),
                    Consumes.StringValue("9000_second.yaml"),
                    Consumes.ObjectValue(
                        specs = listOf("9001_first.yaml", "9001_second.yaml"),
                        port = 9001
                    ),
                    Consumes.ObjectValue(
                        specs = listOf("9002_first.yaml"),
                        port = 9002
                    ),
                )
            )

            val source2 = Source(
                stub = listOf(
                    Consumes.StringValue("9000_third.yaml"),
                    Consumes.ObjectValue(
                        specs = listOf("9001_third.yaml", "9001_fourth.yaml"),
                        port = 9001
                    ),
                    Consumes.ObjectValue(
                        specs = listOf("9002_second.yaml"),
                        port = 9002
                    ),
                )
            )

            val specmaticConfig = SpecmaticConfig(
                sources = listOf(source1, source2)
            )

            assertThat(specmaticConfig.stubPorts(9000)).isEqualTo(listOf(9000, 9001, 9002))
        }

        @Test
        fun `should return all stub contracts from sources`() {
            val source1 = Source(
                stub = listOf(
                    Consumes.StringValue("9000_first.yaml"),
                    Consumes.StringValue("9000_second.yaml"),
                    Consumes.ObjectValue(
                        specs = listOf("9001_first.yaml", "9001_second.yaml"),
                        port = 9001
                    ),
                    Consumes.ObjectValue(
                        specs = listOf("9002_first.yaml"),
                        port = 9002
                    ),
                )
            )

            val source2 = Source(
                stub = listOf(
                    Consumes.StringValue("9000_third.yaml"),
                    Consumes.ObjectValue(
                        specs = listOf("9001_third.yaml", "9001_fourth.yaml"),
                        port = 9001
                    ),
                    Consumes.ObjectValue(
                        specs = listOf("9002_second.yaml"),
                        port = 9002
                    ),
                )
            )

            val specmaticConfig = SpecmaticConfig(
                sources = listOf(source1, source2)
            )

            assertThat(
                specmaticConfig.stubContracts().map { it.substringAfterLast(File.separator) }
            ).isEqualTo(
                listOf(
                    "9000_first.yaml",
                    "9000_second.yaml",
                    "9001_first.yaml",
                    "9001_second.yaml",
                    "9002_first.yaml",
                    "9000_third.yaml",
                    "9001_third.yaml",
                    "9001_fourth.yaml",
                    "9002_second.yaml"
                )
            )
        }
    }
}<|MERGE_RESOLUTION|>--- conflicted
+++ resolved
@@ -2,7 +2,6 @@
 
 import com.fasterxml.jackson.databind.ObjectMapper
 import com.fasterxml.jackson.dataformat.yaml.YAMLFactory
-import io.specmatic.core.config.v3.Consumes
 import io.specmatic.core.utilities.Flags.Companion.EXAMPLE_DIRECTORIES
 import io.specmatic.core.utilities.Flags.Companion.EXTENSIBLE_SCHEMA
 import io.specmatic.core.utilities.Flags.Companion.MAX_TEST_REQUEST_COMBINATIONS
@@ -13,11 +12,9 @@
 import io.specmatic.core.utilities.Flags.Companion.SPECMATIC_TEST_TIMEOUT
 import io.specmatic.core.utilities.Flags.Companion.VALIDATE_RESPONSE_VALUE
 import org.assertj.core.api.Assertions.assertThat
-import org.junit.jupiter.api.Nested
 import org.junit.jupiter.api.Test
 import org.junit.jupiter.params.ParameterizedTest
 import org.junit.jupiter.params.provider.CsvSource
-import java.io.File
 
 internal class SpecmaticConfigKtTest {
 
@@ -193,13 +190,8 @@
             assertThat(config.isResponseValueValidationEnabled()).isTrue()
             assertThat(config.isExtensibleSchemaEnabled()).isFalse()
             assertThat(config.getExamples()).isEqualTo(listOf("folder1/examples", "folder2/examples"))
-<<<<<<< HEAD
+            assertThat(config.getTestTimeoutInMilliseconds()).isEqualTo(5000)
             assertThat(config.getStubDelayInMilliseconds()).isEqualTo(1000L)
-            assertThat(config.test?.timeoutInMilliseconds).isEqualTo(5000)
-=======
-            assertThat(config.stub.delayInMilliseconds).isEqualTo(1000L)
-            assertThat(config.getTestTimeoutInMilliseconds()).isEqualTo(5000)
->>>>>>> 583a9466
         } finally {
             properties.forEach { System.clearProperty(it.key) }
         }
@@ -247,13 +239,8 @@
             assertThat(config.isResponseValueValidationEnabled()).isTrue()
             assertThat(config.isExtensibleSchemaEnabled()).isTrue()
             assertThat(config.getExamples()).isEqualTo(listOf("folder1/examples", "folder2/examples"))
-<<<<<<< HEAD
             assertThat(config.getStubDelayInMilliseconds()).isEqualTo(1000L)
-            assertThat(config.test?.timeoutInMilliseconds).isEqualTo(3000)
-=======
-            assertThat(config.stub.delayInMilliseconds).isEqualTo(1000L)
             assertThat(config.getTestTimeoutInMilliseconds()).isEqualTo(3000)
->>>>>>> 583a9466
         } finally {
             props.forEach { System.clearProperty(it.key) }
         }
