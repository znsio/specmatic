--- conflicted
+++ resolved
@@ -22,7 +22,6 @@
 import io.specmatic.core.pattern.ContractException
 import io.specmatic.core.pattern.parsedJSONObject
 import io.specmatic.core.utilities.ContractSource
-import io.specmatic.core.utilities.ContractSourceEntry
 import io.specmatic.core.utilities.Flags
 import io.specmatic.core.utilities.Flags.Companion.EXAMPLE_DIRECTORIES
 import io.specmatic.core.utilities.Flags.Companion.EXTENSIBLE_SCHEMA
@@ -299,16 +298,6 @@
     }
 
     @JsonIgnore
-<<<<<<< HEAD
-    fun specToStubPortMap(defaultPort: Int, relativeTo: File = File(".")): Map<String, Int> {
-        return sources?.flatMap { it.specToStubPortMap(defaultPort, relativeTo).entries }
-            ?.associate { it.key to it.value }
-            ?: emptyMap()
-    }
-
-    @JsonIgnore
-=======
->>>>>>> bf2a8a6a
     fun stubPorts(defaultPort: Int): List<Int> {
         return sources?.flatMap {
             it.stub.orEmpty().map { consumes ->
@@ -347,23 +336,9 @@
 
     @JsonIgnore
     fun loadSources(): List<ContractSource> {
-<<<<<<< HEAD
         return sources?.map { source ->
-            when (source.provider) {
-                git -> {
-                    val stubPaths = source.specsUsedAsStub()
-                    val testPaths = source.test ?: emptyList()
-
-                    when (source.repository) {
-                        null -> GitMonoRepo(testPaths, stubPaths, source.provider.toString())
-                        else -> GitRepo(source.repository, source.branch, testPaths, stubPaths, source.provider.toString())
-                    }
-                }
-=======
-        return sources.map { source ->
             val stubPaths = source.specToStubPortMap().entries.map { ContractSourceEntry(it.key, it.value) }
             val testPaths = source.test.orEmpty().map { ContractSourceEntry(it) }
->>>>>>> bf2a8a6a
 
             when (source.provider) {
                 git -> when (source.repository) {
@@ -410,7 +385,8 @@
 
     @JsonIgnore
     fun getResiliencyTestsEnabled(): ResiliencyTestSuite {
-        return (test?.resiliencyTests ?: ResiliencyTestsConfig.fromSystemProperties()).enable ?: ResiliencyTestSuite.none
+        return (test?.resiliencyTests ?: ResiliencyTestsConfig.fromSystemProperties()).enable
+            ?: ResiliencyTestSuite.none
     }
 
     @JsonIgnore
@@ -728,7 +704,7 @@
 ) : ReportConfiguration {
 
     fun validatePresenceOfExcludedEndpoints(currentVersion: SpecmaticConfigVersion): ReportConfigurationDetails {
-        if(currentVersion.isLessThanOrEqualTo(VERSION_1))
+        if (currentVersion.isLessThanOrEqualTo(VERSION_1))
             return this
 
         if (types?.apiCoverage?.openAPI?.excludedEndpoints.orEmpty().isNotEmpty()) {
