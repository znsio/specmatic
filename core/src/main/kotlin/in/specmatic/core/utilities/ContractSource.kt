package `in`.specmatic.core.utilities

import `in`.specmatic.core.APPLICATION_NAME_LOWER_CASE
import `in`.specmatic.core.Configuration
import `in`.specmatic.core.DEFAULT_WORKING_DIRECTORY
import `in`.specmatic.core.git.*
import `in`.specmatic.core.log.logger
import java.io.File

sealed class ContractSource {
    abstract val type:String?
    abstract val testContracts: List<String>
    abstract val stubContracts: List<String>
    abstract fun pathDescriptor(path: String): String
    abstract fun install(workingDirectory: File)
    abstract fun directoryRelativeTo(workingDirectory: File): File
    abstract fun getLatest(sourceGit: SystemGit)
    abstract fun pushUpdates(sourceGit: SystemGit)
    abstract fun loadContracts(selector: ContractsSelectorPredicate, workingDirectory: String, configFilePath: String): List<ContractPathData>
}

data class GitRepo(
    val gitRepositoryURL: String,
    val branchName: String?,
    override val testContracts: List<String>,
    override val stubContracts: List<String>,
    override val type: String?
) : ContractSource() {
    val repoName = gitRepositoryURL.split("/").last().removeSuffix(".git")
    override fun pathDescriptor(path: String): String {
        return "${repoName}:${path}"
    }

    override fun directoryRelativeTo(workingDirectory: File) =
        workingDirectory.resolve(repoName)

    override fun getLatest(sourceGit: SystemGit) {
        sourceGit.pull()
    }

    override fun pushUpdates(sourceGit: SystemGit) {
        commitAndPush(sourceGit)
    }

    override fun loadContracts(
        selector: ContractsSelectorPredicate,
        workingDirectory: String,
        configFilePath: String
    ): List<ContractPathData> {
        val userHome = File(System.getProperty("user.home"))
        val defaultQontractWorkingDir = userHome.resolve(".$APPLICATION_NAME_LOWER_CASE/repos")
        val defaultRepoDir = directoryRelativeTo(defaultQontractWorkingDir)

        val bundleDir = File(Configuration.TEST_BUNDLE_RELATIVE_PATH).resolve(repoName)

        val repoDir = when {
            bundleDir.exists() -> {
                logger.log("Using contracts from ${bundleDir.path}")
                bundleDir
            }

            defaultRepoDir.exists() -> {
                logger.log("Using contracts in home dir")
                defaultRepoDir
            }

            else -> {
                val reposBaseDir = localRepoDir(workingDirectory)
                val contractsRepoDir =  this.directoryRelativeTo(reposBaseDir)
                logger.log("Looking for a contract repo checkout at: ${contractsRepoDir.canonicalPath}")
                when {
                    !contractsRepoDir.exists() -> {
                        logger.log("Contract repo does not exist.")
                        cloneRepoAndCheckoutBranch(reposBaseDir, this)
                    }
                    contractsRepoDir.exists() && isBehind(contractsRepoDir) -> {
                        logger.log("Contract repo exists but is behind the remote.")
                        cloneRepoAndCheckoutBranch(reposBaseDir, this)
                    }
                    contractsRepoDir.exists() && isClean(contractsRepoDir) -> {
<<<<<<< HEAD
                        logger.log("Couldn't find local contracts but ${contractsRepoDir.path} already exists and is clean and has contracts")
                        ensureThatSpecmaticFolderIsIgnored()
                        contractsRepoDir
                    }
                    else -> {
                        logger.log("Couldn't find local contracts. Although ${contractsRepoDir.path} exists, it is not clean.\nHence cloning $gitRepositoryURL into ${reposBaseDir.path}")
                        ensureThatSpecmaticFolderIsIgnored()
                        clone(reposBaseDir, this)
=======
                        logger.log("Contract repo exists, is clean, and is up to date with remote.")
                        contractsRepoDir
                    }
                    else -> {
                        logger.log("Contract repo exists, but it is not clean.")
                        cloneRepoAndCheckoutBranch(reposBaseDir, this)
>>>>>>> 2c15c81e
                    }
                }
            }
        }

        return selector.select(this).map {
            ContractPathData(repoDir.path, repoDir.resolve(it).path, type, gitRepositoryURL, branchName, it)
        }
    }

    private fun isClean(contractsRepoDir: File): Boolean {
        val sourceGit = getSystemGit(contractsRepoDir.path)
        return sourceGit.statusPorcelain().isEmpty()
    }

    private fun isBehind(contractsRepoDir: File): Boolean {
        val sourceGit = getSystemGitWithAuth(contractsRepoDir.path)
        sourceGit.fetch()
        return sourceGit.revisionsBehindCount() > 0
    }

    private fun isSpecmaticFolderIgnored(): Boolean {
        val currentWorkingDirectory = File(".").absolutePath
        val sourceGit = getSystemGit(currentWorkingDirectory)
        return sourceGit.checkIgnore(DEFAULT_WORKING_DIRECTORY).isNotEmpty()
    }

    private fun cloneRepoAndCheckoutBranch(reposBaseDir: File, gitRepo: GitRepo): File {
        logger.log("Cloning $gitRepositoryURL into ${reposBaseDir.path}")
        reposBaseDir.mkdirs()
        val repositoryDirectory = clone(reposBaseDir, gitRepo)
        when (branchName) {
            null -> logger.log("No branch specified, using default branch")
            else -> checkout(repositoryDirectory, branchName)
        }
        ensureThatSpecmaticFolderIsIgnored()
        return repositoryDirectory
    }

    private fun ensureThatSpecmaticFolderIsIgnored() {
        val gitIgnoreFile = File(".gitignore")
        when (gitIgnoreFile.exists()) {
            true -> {
                if(!isSpecmaticFolderIgnored()){
                    logger.log("A .gitignore file exists for this git repo, but it does not contain the $DEFAULT_WORKING_DIRECTORY folder.")
                    addSpecmaticFolderToGitIgnoreFile(gitIgnoreFile)
                }
            }
            else -> {
                createGitIgnoreFile(gitIgnoreFile)
                addSpecmaticFolderToGitIgnoreFile(gitIgnoreFile, false)
            }
        }
    }

    private fun addSpecmaticFolderToGitIgnoreFile(gitIgnoreFile: File, onNewLine:Boolean = true){
        logger.log("Adding $DEFAULT_WORKING_DIRECTORY folder to the existing .gitignore file.")
        gitIgnoreFile.appendText("${if (onNewLine) "\n" else ""}.specmatic")
    }

    private fun createGitIgnoreFile(gitIgnoreFile: File) {
        logger.log("Creating a gitignore file file as it is missing for the current project.")
        gitIgnoreFile.createNewFile()
    }

    private fun localRepoDir(workingDirectory: String): File = File(workingDirectory).resolve("repos")

    override fun install(workingDirectory: File) {
        val sourceDir = workingDirectory.resolve(repoName)
        val sourceGit = SystemGit(sourceDir.path)

        try {
            println("Checking ${sourceDir.path}")
            if (!sourceDir.exists())
                sourceDir.mkdirs()

            if (!sourceGit.workingDirectoryIsGitRepo() || isEmptyNestedGitDirectory(sourceGit, sourceDir)) {
                println("Found it, not a git dir, recreating...")
                sourceDir.deleteRecursively()
                sourceDir.mkdirs()
                println("Cloning ${this.gitRepositoryURL} into ${sourceDir.canonicalPath}")
                this.cloneRepoAndCheckoutBranch(sourceDir.canonicalFile.parentFile, this)
            } else {
                println("Git repo already exists at ${sourceDir.path}, so ignoring it and moving on")
            }
        } catch (e: Throwable) {
            println("Could not clone ${this.gitRepositoryURL}\n${e.javaClass.name}: ${exceptionCauseMessage(e)}")
        }
    }

    private fun isEmptyNestedGitDirectory(sourceGit: SystemGit, sourceDir: File) =
        (sourceGit.workingDirectoryIsGitRepo() && sourceGit.getRemoteUrl() != this.gitRepositoryURL && sourceDir.listFiles()?.isEmpty() == true)
}

data class GitMonoRepo(override val testContracts: List<String>, override val stubContracts: List<String>,
                       override val type: String?) : ContractSource() {
    override fun pathDescriptor(path: String): String = path
    override fun install(workingDirectory: File) {
        println("Checking list of mono repo paths...")

        val contracts = testContracts + stubContracts

        for (path in contracts) {
            val existenceMessage = when {
                File(path).exists() -> "$path exists"
                else -> "$path NOT FOUND!"
            }

            println(existenceMessage)
        }
    }

    override fun directoryRelativeTo(workingDirectory: File) = workingDirectory.resolve(gitRootDir())

    override fun getLatest(sourceGit: SystemGit) {
        // In mono repos, we can't pull latest arbitrarily
    }

    override fun pushUpdates(sourceGit: SystemGit) {
        // In mono repos, we can't push arbitrarily
    }

    override fun loadContracts(selector: ContractsSelectorPredicate, workingDirectory: String, configFilePath: String): List<ContractPathData> {
        val monoRepoBaseDir = File(SystemGit().gitRoot())
        val configFileLocation = File(configFilePath).absoluteFile.parentFile

        return selector.select(this).map {
            ContractPathData(monoRepoBaseDir.canonicalPath, configFileLocation.resolve(it).canonicalPath, provider = type, specificationPath = it)
        }
    }
}

fun commitAndPush(sourceGit: SystemGit) {
    val pushRequired = try {
        sourceGit.commit()
        true
    } catch (e: NonZeroExitError) {
        if (!exitErrorMessageContains(e, listOf("nothing to commit")))
            throw e

        exitErrorMessageContains(e, listOf("branch is ahead of"))
    }

    when {
        pushRequired -> {
            println("Pushing changes")
            sourceGit.push()
        }
        else -> println("No changes were made to the repo, so nothing was pushed.")
    }
}<|MERGE_RESOLUTION|>--- conflicted
+++ resolved
@@ -78,23 +78,14 @@
                         cloneRepoAndCheckoutBranch(reposBaseDir, this)
                     }
                     contractsRepoDir.exists() && isClean(contractsRepoDir) -> {
-<<<<<<< HEAD
-                        logger.log("Couldn't find local contracts but ${contractsRepoDir.path} already exists and is clean and has contracts")
+                        logger.log("Contract repo exists, is clean, and is up to date with remote.")
                         ensureThatSpecmaticFolderIsIgnored()
                         contractsRepoDir
                     }
                     else -> {
-                        logger.log("Couldn't find local contracts. Although ${contractsRepoDir.path} exists, it is not clean.\nHence cloning $gitRepositoryURL into ${reposBaseDir.path}")
+                        logger.log("Contract repo exists, but it is not clean.")
                         ensureThatSpecmaticFolderIsIgnored()
-                        clone(reposBaseDir, this)
-=======
-                        logger.log("Contract repo exists, is clean, and is up to date with remote.")
-                        contractsRepoDir
-                    }
-                    else -> {
-                        logger.log("Contract repo exists, but it is not clean.")
                         cloneRepoAndCheckoutBranch(reposBaseDir, this)
->>>>>>> 2c15c81e
                     }
                 }
             }
