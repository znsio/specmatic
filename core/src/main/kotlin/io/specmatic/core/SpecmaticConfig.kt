package io.specmatic.core

import com.fasterxml.jackson.annotation.JsonAlias
import com.fasterxml.jackson.annotation.JsonIgnore
import com.fasterxml.jackson.annotation.JsonProperty
import com.fasterxml.jackson.annotation.JsonSubTypes
import com.fasterxml.jackson.annotation.JsonTypeInfo
import com.fasterxml.jackson.annotation.JsonTypeName
import com.fasterxml.jackson.databind.ObjectMapper
import com.fasterxml.jackson.databind.annotation.JsonDeserialize
import io.specmatic.core.Configuration.Companion.configFilePath
import io.specmatic.core.SourceProvider.filesystem
import io.specmatic.core.SourceProvider.git
import io.specmatic.core.SourceProvider.web
import io.specmatic.core.azure.AzureAPI
import io.specmatic.core.config.SpecmaticConfigVersion
import io.specmatic.core.config.SpecmaticConfigVersion.VERSION_1
import io.specmatic.core.config.toSpecmaticConfig
import io.specmatic.core.config.v3.Consumes
import io.specmatic.core.config.v3.ConsumesDeserializer
import io.specmatic.core.log.logger
import io.specmatic.core.pattern.ContractException
import io.specmatic.core.pattern.parsedJSONObject
import io.specmatic.core.utilities.ContractSource
import io.specmatic.core.utilities.Flags
import io.specmatic.core.utilities.Flags.Companion.EXAMPLE_DIRECTORIES
import io.specmatic.core.utilities.Flags.Companion.EXTENSIBLE_SCHEMA
import io.specmatic.core.utilities.Flags.Companion.ONLY_POSITIVE
import io.specmatic.core.utilities.Flags.Companion.SPECMATIC_GENERATIVE_TESTS
import io.specmatic.core.utilities.Flags.Companion.SPECMATIC_STUB_DELAY
import io.specmatic.core.utilities.Flags.Companion.SPECMATIC_TEST_TIMEOUT
import io.specmatic.core.utilities.Flags.Companion.VALIDATE_RESPONSE_VALUE
import io.specmatic.core.utilities.Flags.Companion.getBooleanValue
import io.specmatic.core.utilities.Flags.Companion.getLongValue
import io.specmatic.core.utilities.Flags.Companion.getStringValue
import io.specmatic.core.utilities.GitMonoRepo
import io.specmatic.core.utilities.GitRepo
import io.specmatic.core.utilities.LocalFileSystemSource
import io.specmatic.core.utilities.WebSource
import io.specmatic.core.utilities.exceptionCauseMessage
import io.specmatic.core.utilities.readEnvVarOrProperty
import io.specmatic.core.value.JSONObjectValue
import io.specmatic.core.value.Value
import java.io.File

const val APPLICATION_NAME = "Specmatic"
const val APPLICATION_NAME_LOWER_CASE = "specmatic"
const val CONFIG_FILE_NAME_WITHOUT_EXT = "specmatic"
const val DEFAULT_TIMEOUT_IN_MILLISECONDS: Long = 6000L
const val CONTRACT_EXTENSION = "spec"
const val YAML = "yaml"
const val WSDL = "wsdl"
const val YML = "yml"
const val JSON = "json"
val CONFIG_EXTENSIONS = listOf(YAML, YML, JSON)
val OPENAPI_FILE_EXTENSIONS = listOf(YAML, YML, JSON)
val CONTRACT_EXTENSIONS = listOf(CONTRACT_EXTENSION, WSDL) + OPENAPI_FILE_EXTENSIONS
const val DATA_DIR_SUFFIX = "_data"
const val TEST_DIR_SUFFIX = "_tests"
const val EXAMPLES_DIR_SUFFIX = "_examples"
const val SPECMATIC_GITHUB_ISSUES = "https://github.com/znsio/specmatic/issues"
const val DEFAULT_WORKING_DIRECTORY = ".$APPLICATION_NAME_LOWER_CASE"

const val SPECMATIC_STUB_DICTIONARY = "SPECMATIC_STUB_DICTIONARY"

const val MISSING_CONFIG_FILE_MESSAGE = "Config file does not exist. (Could not find file ./specmatic.json OR ./specmatic.yaml OR ./specmatic.yml)"

class WorkingDirectory(private val filePath: File) {
    constructor(path: String = DEFAULT_WORKING_DIRECTORY): this(File(path))

    val path: String
        get() {
            return filePath.path
        }
}

fun invalidContractExtensionMessage(filename: String): String {
    return "The file $filename does not seem like a contract file. Valid extensions for contract files are ${CONTRACT_EXTENSIONS.joinToString(", ")}"
}

fun String.isContractFile(): Boolean {
    return File(this).extension in CONTRACT_EXTENSIONS
}

fun String.loadContract(): Feature {
    if(!this.isContractFile())
        throw ContractException(invalidContractExtensionMessage(this))

    return parseContractFileToFeature(File(this))
}

data class StubConfiguration(
    private val generative: Boolean? = null,
    private val delayInMilliseconds: Long? = null,
    private val dictionary: String? = null,
    private val includeMandatoryAndRequestedKeysInResponse: Boolean? = null
) {
    fun getGenerative(): Boolean? {
        return generative
    }

    fun getDelayInMilliseconds(): Long? {
        return delayInMilliseconds ?: getLongValue(SPECMATIC_STUB_DELAY)
    }

    fun getDictionary(): String? {
        return dictionary ?: getStringValue(SPECMATIC_STUB_DICTIONARY)
    }

    fun getIncludeMandatoryAndRequestedKeysInResponse(): Boolean? {
        return includeMandatoryAndRequestedKeysInResponse
    }
}

data class VirtualServiceConfiguration(
    private val nonPatchableKeys: Set<String> = emptySet()
) {
    fun getNonPatchableKeys(): Set<String> {
        return nonPatchableKeys
    }
}

data class WorkflowIDOperation(
    val extract: String? = null,
    val use: String? = null
)

interface WorkflowDetails {
    fun getExtractForAPI(apiDescription: String): String?
    fun getUseForAPI(apiDescription: String): String?

    companion object {
        val default: WorkflowDetails = WorkflowConfiguration()
    }
}

data class WorkflowConfiguration(
    private val ids: Map<String, WorkflowIDOperation> = emptyMap()
) : WorkflowDetails {
    private fun getOperation(operationId: String): WorkflowIDOperation? {
        return ids[operationId]
    }

    override fun getExtractForAPI(apiDescription: String): String? {
        return getOperation(apiDescription)?.extract
    }

    override fun getUseForAPI(apiDescription: String): String? {
        val operation = getOperation(apiDescription) ?: getOperation("*")
        return operation?.use
    }
}

interface AttributeSelectionPatternDetails {
    fun getDefaultFields(): List<String>
    fun getQueryParamKey(): String

    companion object {
        val default: AttributeSelectionPatternDetails = AttributeSelectionPattern()
    }
}

data class AttributeSelectionPattern(
    @field:JsonAlias("default_fields")
    private val defaultFields: List<String>? = null,
    @field:JsonAlias("query_param_key")
    private val queryParamKey: String? = null
) : AttributeSelectionPatternDetails {
    override fun getDefaultFields(): List<String> {
        return defaultFields ?: readEnvVarOrProperty(
            ATTRIBUTE_SELECTION_DEFAULT_FIELDS,
            ATTRIBUTE_SELECTION_DEFAULT_FIELDS
        ).orEmpty().split(",").filter { it.isNotBlank() }
    }

    override fun getQueryParamKey(): String {
        return queryParamKey ?: readEnvVarOrProperty(
            ATTRIBUTE_SELECTION_QUERY_PARAM_KEY,
            ATTRIBUTE_SELECTION_QUERY_PARAM_KEY
        ).orEmpty()
    }
}

data class SpecmaticConfig(
    private val sources: List<Source> = emptyList(),
    private val auth: Auth? = null,
    private val pipeline: Pipeline? = null,
    private val environments: Map<String, Environment>? = null,
    private val hooks: Map<String, String> = emptyMap(),
    private val repository: RepositoryInfo? = null,
    private val report: ReportConfigurationDetails? = null,
    private val security: SecurityConfiguration? = null,
    private val test: TestConfiguration? = TestConfiguration(),
    private val stub: StubConfiguration = StubConfiguration(),
    private val virtualService: VirtualServiceConfiguration = VirtualServiceConfiguration(),
    private val examples: List<String>? = null,
    private val workflow: WorkflowConfiguration? = null,
    private val ignoreInlineExamples: Boolean? = null,
    private val additionalExampleParamsFilePath: String? = null,
    private val attributeSelectionPattern: AttributeSelectionPattern = AttributeSelectionPattern(),
    private val allPatternsMandatory: Boolean? = null,
    private val defaultPatternValues: Map<String, Any> = emptyMap(),
    private val version: SpecmaticConfigVersion? = null
) {
    companion object {
        fun getReport(specmaticConfig: SpecmaticConfig): ReportConfigurationDetails? {
            return specmaticConfig.report
        }

        @JsonIgnore
        fun getSources(specmaticConfig: SpecmaticConfig): List<Source> {
            return specmaticConfig.sources
        }

        @JsonIgnore
        fun getRepository(specmaticConfig: SpecmaticConfig): RepositoryInfo? {
            return specmaticConfig.repository
        }

        @JsonIgnore
        fun getPipeline(specmaticConfig: SpecmaticConfig): Pipeline? {
            return specmaticConfig.pipeline
        }

        @JsonIgnore
        fun getSecurityConfiguration(specmaticConfig: SpecmaticConfig?): SecurityConfiguration? {
            return specmaticConfig?.security
        }

        @JsonIgnore
        fun getWorkflowConfiguration(specmaticConfig: SpecmaticConfig): WorkflowConfiguration? {
            return specmaticConfig.workflow
        }

        @JsonIgnore
        fun getTestConfiguration(specmaticConfig: SpecmaticConfig): TestConfiguration? {
            return specmaticConfig.test
        }

        @JsonIgnore
        fun getVirtualServiceConfiguration(specmaticConfig: SpecmaticConfig): VirtualServiceConfiguration {
            return specmaticConfig.virtualService
        }

        @JsonIgnore
        fun getAllPatternsMandatory(specmaticConfig: SpecmaticConfig): Boolean? {
            return specmaticConfig.allPatternsMandatory
        }

        @JsonIgnore
        fun getIgnoreInlineExamples(specmaticConfig: SpecmaticConfig): Boolean? {
            return specmaticConfig.ignoreInlineExamples
        }

        @JsonIgnore
        fun getAttributeSelectionPattern(specmaticConfig: SpecmaticConfig): AttributeSelectionPattern {
            return specmaticConfig.attributeSelectionPattern
        }

        @JsonIgnore
        fun getStubConfiguration(specmaticConfig: SpecmaticConfig): StubConfiguration {
            return specmaticConfig.stub
        }

        fun getEnvironments(specmaticConfig: SpecmaticConfig): Map<String, Environment>? {
            return specmaticConfig.environments
        }
    }

    @JsonIgnore
    fun getReport(): ReportConfiguration? {
        return report
    }

    @JsonIgnore
    fun getWorkflowDetails(): WorkflowDetails? {
        return workflow
    }

    @JsonIgnore
    fun getAttributeSelectionPattern(): AttributeSelectionPatternDetails {
        return attributeSelectionPattern
    }

    @JsonIgnore
    fun specToStubPortMap(defaultPort: Int, relativeTo: File = File(".")): Map<String, Int> {
        return sources.flatMap { it.specToStubPortMap(defaultPort, relativeTo).entries }.associate { it.key to it.value }
    }

    @JsonIgnore
    fun stubPorts(defaultPort: Int): List<Int> {
        return sources.flatMap {
            it.stub.orEmpty().map { consumes ->
                when(consumes) {
                    is Consumes.StringValue -> defaultPort
                    is Consumes.ObjectValue -> consumes.port
                }
            }
        }.plus(defaultPort).distinct()
    }

    fun logDependencyProjects(azure: AzureAPI) {
        logger.log("Dependency projects")
        logger.log("-------------------")

        sources.forEach { source ->
            logger.log("In central repo ${source.repository}")

            source.test?.forEach { relativeContractPath ->
                logger.log("  Consumers of $relativeContractPath")
                val consumers = azure.referencesToContract(relativeContractPath)

                if (consumers.isEmpty()) {
                    logger.log("    ** no consumers found **")
                } else {
                    consumers.forEach {
                        logger.log("  - ${it.description}")
                    }
                }

                logger.newLine()
            }
        }
    }


    @JsonIgnore
    fun loadSources(): List<ContractSource> {
        return sources.map { source ->
            when (source.provider) {
                git -> {
                    val stubPaths = source.specsUsedAsStub()
                    val testPaths = source.test ?: emptyList()

                    when (source.repository) {
                        null -> GitMonoRepo(testPaths, stubPaths, source.provider.toString())
                        else -> GitRepo(source.repository, source.branch, testPaths, stubPaths, source.provider.toString())
                    }
                }

                filesystem -> {
                    val stubPaths = source.specsUsedAsStub()
                    val testPaths = source.test ?: emptyList()

                    LocalFileSystemSource(source.directory ?: ".", testPaths, stubPaths)
                }

                web -> {
                    val stubPaths = source.specsUsedAsStub()
                    val testPaths = source.test ?: emptyList()

                    WebSource(testPaths, stubPaths)
                }
            }
        }
    }

    @JsonIgnore
    fun attributeSelectionQueryParamKey(): String {
        return attributeSelectionPattern.getQueryParamKey()
    }

    @JsonIgnore
    fun isExtensibleSchemaEnabled(): Boolean {
        return test?.getAllowExtensibleSchema() ?: getBooleanValue(EXTENSIBLE_SCHEMA)
    }

    @JsonIgnore
    fun isResiliencyTestingEnabled(): Boolean {
        return (getResiliencyTestsEnabled() != ResiliencyTestSuite.none)
    }

    @JsonIgnore
    fun isOnlyPositiveTestingEnabled(): Boolean {
        return (getResiliencyTestsEnabled() == ResiliencyTestSuite.positiveOnly)
    }

    @JsonIgnore
    fun isResponseValueValidationEnabled(): Boolean {
        return test?.getValidateResponseValues() ?: getBooleanValue(VALIDATE_RESPONSE_VALUE)
    }

    @JsonIgnore
    fun parsedDefaultPatternValues(): Map<String, Value> {
        return parsedJSONObject(ObjectMapper().writeValueAsString(defaultPatternValues)).jsonObject
    }

    @JsonIgnore
    fun getResiliencyTestsEnabled(): ResiliencyTestSuite {
        return test?.getResiliencyTests()?.getEnableTestSuite() ?: ResiliencyTestSuite.none
    }

    @JsonIgnore
    fun getTestTimeoutInMilliseconds(): Long? {
        return test?.getTimeoutInMilliseconds()
    }

    @JsonIgnore
    fun copyResiliencyTestsConfig(onlyPositive: Boolean): SpecmaticConfig {
        return this.copy(
            test = test?.copy(
                resiliencyTests = test.getResiliencyTests().copy(
                    enable = if (onlyPositive) ResiliencyTestSuite.positiveOnly else ResiliencyTestSuite.all
                )
            )
        )
    }

    @JsonIgnore
    fun getStubIncludeMandatoryAndRequestedKeysInResponse(): Boolean {
        return stub.getIncludeMandatoryAndRequestedKeysInResponse() ?: true
    }

    @JsonIgnore
    fun getStubGenerative(): Boolean {
        return stub.getGenerative() ?: false
    }

    @JsonIgnore
    fun getStubDelayInMilliseconds(): Long? {
        return stub.getDelayInMilliseconds()
    }

    @JsonIgnore
    fun getStubDictionary(): String? {
        return stub.getDictionary()
    }

    @JsonIgnore
    fun getIgnoreInlineExamples(): Boolean {
        return ignoreInlineExamples ?: getBooleanValue(Flags.IGNORE_INLINE_EXAMPLES)
    }

    @JsonIgnore
    fun getAllPatternsMandatory(): Boolean {
        return allPatternsMandatory ?: getBooleanValue(Flags.ALL_PATTERNS_MANDATORY)
    }

    @JsonIgnore
    fun getAdditionalExampleParamsFilePath(): String? {
        return additionalExampleParamsFilePath ?: getStringValue(Flags.ADDITIONAL_EXAMPLE_PARAMS_FILE)
    }

    @JsonIgnore
    fun getHooks(): Map<String, String> {
        return hooks
    }

    @JsonIgnore
    fun getDefaultPatternValues(): Map<String, Any> {
        return defaultPatternValues
    }

    fun getVersion(): SpecmaticConfigVersion {
        return this.version ?: VERSION_1
    }

    @JsonIgnore
    fun getAuth(): Auth? {
        return auth
    }

    @JsonIgnore
    fun getAuthBearerFile(): String? {
        return auth?.getBearerFile()
    }

    @JsonIgnore
    fun getAuthBearerEnvironmentVariable(): String? {
        return auth?.getBearerEnvironmentVariable()
    }

    @JsonIgnore
    fun getExamples(): List<String> {
        return examples ?: getStringValue(EXAMPLE_DIRECTORIES)?.split(",") ?: emptyList()
    }

    @JsonIgnore
    fun getRepositoryProvider(): String? {
        return repository?.getProvider()
    }

    @JsonIgnore
    fun getRepositoryCollectionName(): String? {
        return repository?.getCollectionName()
    }

    @JsonIgnore
    fun getPipelineProvider(): PipelineProvider? {
        return pipeline?.getProvider()
    }

    @JsonIgnore
    fun getPipelineDefinitionId(): Int? {
        return pipeline?.getDefinitionId()
    }

    @JsonIgnore
    fun getPipelineOrganization(): String? {
        return pipeline?.getOrganization()
    }

    @JsonIgnore
    fun getPipelineProject(): String? {
        return pipeline?.getProject()
    }

    @JsonIgnore
    fun getOpenAPISecurityConfigurationScheme(scheme: String): SecuritySchemeConfiguration? {
        return security?.getOpenAPISecurityScheme(scheme)
    }

    @JsonIgnore
    fun getVirtualServiceNonPatchableKeys(): Set<String> {
        return virtualService.getNonPatchableKeys()
    }

    @JsonIgnore
    fun stubContracts(relativeTo: File = File(".")): List<String> {
        return sources.flatMap { source ->
            source.stub.orEmpty().flatMap { stub ->
                when (stub) {
                    is Consumes.StringValue -> listOf(stub.value)
                    is Consumes.ObjectValue -> stub.specs
                }
            }.map { spec ->
                if (source.provider == web) spec
                else spec.canonicalPath(relativeTo)
            }
        }
    }

    @JsonIgnore
    private fun String.canonicalPath(relativeTo: File): String {
        return relativeTo.parentFile?.resolve(this)?.canonicalPath ?: File(this).canonicalPath
    }

<<<<<<< HEAD
    fun updateReportConfiguration(reportConfiguration: ReportConfiguration): SpecmaticConfig {
        val reportConfigurationDetails = reportConfiguration as? ReportConfigurationDetails ?: return this
        return this.copy(report = reportConfigurationDetails)
=======
    fun getEnvironment(envName: String): JSONObjectValue {
        val envConfigFromFile = environments?.get(envName) ?: return JSONObjectValue()

        try {
            return parsedJSONObject(content = ObjectMapper().writeValueAsString(envConfigFromFile))
        } catch(e: Throwable) {
            throw ContractException("Error loading Specmatic configuration: ${e.message}")
        }
>>>>>>> 357236ba
    }
}

data class TestConfiguration(
    private val resiliencyTests: ResiliencyTestsConfig? = null,
    private val validateResponseValues: Boolean? = null,
    private val allowExtensibleSchema: Boolean? = null,
    private val timeoutInMilliseconds: Long? = null
) {
    fun getResiliencyTests(): ResiliencyTestsConfig {
        return resiliencyTests ?: ResiliencyTestsConfig(
            isResiliencyTestFlagEnabled = getBooleanValue(SPECMATIC_GENERATIVE_TESTS),
            isOnlyPositiveFlagEnabled = getBooleanValue(ONLY_POSITIVE)
        )
    }

    fun getValidateResponseValues(): Boolean? {
        return validateResponseValues
    }

    fun getAllowExtensibleSchema(): Boolean? {
        return allowExtensibleSchema
    }

    fun getTimeoutInMilliseconds(): Long? {
        return timeoutInMilliseconds ?: getLongValue(SPECMATIC_TEST_TIMEOUT)
    }
}

enum class ResiliencyTestSuite {
    all, positiveOnly, none
}

data class ResiliencyTestsConfig(
    private val enable: ResiliencyTestSuite? = null
) {
    constructor(isResiliencyTestFlagEnabled: Boolean, isOnlyPositiveFlagEnabled: Boolean) : this(
        enable = getEnableFrom(isResiliencyTestFlagEnabled, isOnlyPositiveFlagEnabled)
    )

    fun getEnableTestSuite(): ResiliencyTestSuite? {
        return enable
    }

    companion object {
        private fun getEnableFrom(
            isResiliencyTestFlagEnabled: Boolean,
            isOnlyPositiveFlagEnabled: Boolean
        ): ResiliencyTestSuite? {
            return when {
                isResiliencyTestFlagEnabled -> ResiliencyTestSuite.all
                isOnlyPositiveFlagEnabled -> ResiliencyTestSuite.positiveOnly
                else -> null
            }
        }
    }
}

data class Auth(
    @JsonProperty("bearer-file") private val bearerFile: String = "bearer.txt",
    @JsonProperty("bearer-environment-variable") private val bearerEnvironmentVariable: String? = null
) {
    fun getBearerFile(): String {
        return bearerFile
    }

    fun getBearerEnvironmentVariable(): String? {
        return bearerEnvironmentVariable
    }
}

enum class PipelineProvider { azure }

data class Pipeline(
    private val provider: PipelineProvider = PipelineProvider.azure,
    private val organization: String = "",
    private val project: String = "",
    private val definitionId: Int = 0
) {
    fun getProvider(): PipelineProvider {
        return provider
    }

    fun getOrganization(): String {
        return organization
    }

    fun getProject(): String {
        return project
    }

    fun getDefinitionId(): Int {
        return definitionId
    }
}

data class Environment(
    val baseurls: Map<String, String>? = null,
    val variables: Map<String, String>? = null
)

enum class SourceProvider { git, filesystem, web }

data class Source(
    @field:JsonAlias("type")
    val provider: SourceProvider = filesystem,
    val repository: String? = null,
    val branch: String? = null,
    @field:JsonAlias("provides")
    val test: List<String>? = null,
    @field:JsonAlias("consumes")
    @JsonDeserialize(using = ConsumesDeserializer::class)
    val stub: List<Consumes>? = null,
    val directory: String? = null,
) {
    constructor(test: List<String>? = null, stub: List<String>? = null) : this(
        test = test,
        stub = stub?.map { Consumes.StringValue(it) }
    )

    fun specsUsedAsStub(): List<String> {
        return stub.orEmpty().flatMap {
            when (it) {
                is Consumes.StringValue -> listOf(it.value)
                is Consumes.ObjectValue -> it.specs
            }
        }
    }

    fun specToStubPortMap(defaultPort: Int, relativeTo: File = File(".")): Map<String, Int> {
        return stub.orEmpty().flatMap {
            when (it) {
                is Consumes.StringValue -> listOf(it.value.canonicalPath(relativeTo) to defaultPort)
                is Consumes.ObjectValue -> it.specs.map { specPath ->
                    specPath.canonicalPath(relativeTo) to it.port
                }
            }
        }.toMap()
    }

    private fun String.canonicalPath(relativeTo: File): String {
        if (provider == web) return this
        return relativeTo.parentFile?.resolve(this)?.canonicalPath ?: File(this).canonicalPath
    }
}

data class RepositoryInfo(
    private val provider: String,
    private val collectionName: String
) {
    fun getProvider(): String {
        return provider
    }

    fun getCollectionName(): String {
        return collectionName
    }
}


interface ReportConfiguration {
    fun withDefaultFormattersIfMissing(): ReportConfiguration
    fun getHTMLFormatter(): ReportFormatterDetails?
    fun getSuccessCriteria(): SuccessCriteria
    fun <T> mapRenderers(fn: (ReportFormatterType) -> T): List<T>
    fun excludedOpenAPIEndpoints(): List<String>
}

data class ReportConfigurationDetails(
    val formatters: List<ReportFormatterDetails>? = null,
    val types: ReportTypes = ReportTypes()
) : ReportConfiguration {
    companion object {
        val default = ReportConfigurationDetails(
            formatters = listOf(
                ReportFormatterDetails(ReportFormatterType.TEXT, ReportFormatterLayout.TABLE),
                ReportFormatterDetails(ReportFormatterType.HTML)
            ), types = ReportTypes()
        )

        fun getFormatters(report: ReportConfigurationDetails?): List<ReportFormatterDetails>? {
            return report?.formatters
        }

        fun getTypes(report: ReportConfigurationDetails?): ReportTypes? {
            return report?.types
        }
    }

    override fun withDefaultFormattersIfMissing(): ReportConfigurationDetails {
        val htmlReportFormatter = formatters?.firstOrNull {
            it.type == ReportFormatterType.HTML
        } ?: ReportFormatterDetails(ReportFormatterType.HTML)
        val textReportFormatter = formatters?.firstOrNull {
            it.type == ReportFormatterType.TEXT
        } ?: ReportFormatterDetails(ReportFormatterType.TEXT)

        return this.copy(formatters = listOf(htmlReportFormatter, textReportFormatter))
    }

    override fun getHTMLFormatter(): ReportFormatterDetails? {
        return formatters?.firstOrNull { it.type == ReportFormatterType.HTML }
    }

    override fun getSuccessCriteria(): SuccessCriteria {
        return types.apiCoverage.openAPI.successCriteria ?: SuccessCriteria()
    }

    override fun <T> mapRenderers(fn: (ReportFormatterType) -> T): List<T> {
        return formatters!!.map {
            fn(it.type)
        }
    }

    override fun excludedOpenAPIEndpoints(): List<String> {
        return types.apiCoverage.openAPI.excludedEndpoints
    }
}

interface ReportFormatter {
    var type: ReportFormatterType
    val layout: ReportFormatterLayout
    val lite: Boolean
    val title: String
    val logo: String
    val logoAltText: String
    val heading: String
    val outputDirectory: String
}

data class ReportFormatterDetails (
    override var type: ReportFormatterType = ReportFormatterType.TEXT,
    override val layout: ReportFormatterLayout = ReportFormatterLayout.TABLE,
    override val lite: Boolean = false,
    override val title: String = "Specmatic Report",
    override val logo: String = "assets/specmatic-logo.svg",
    override val logoAltText: String = "Specmatic",
    override val heading: String = "Contract Test Results",
    override val outputDirectory: String = "./build/reports/specmatic/html"
) : ReportFormatter

enum class ReportFormatterType {
    @JsonProperty("text")
    TEXT,

    @JsonProperty("html")
    HTML
}

enum class ReportFormatterLayout {
    @JsonProperty("table")
    TABLE
}

data class ReportTypes (
    @JsonProperty("APICoverage")
    val apiCoverage: APICoverage = APICoverage()
)

data class APICoverage (
    @JsonProperty("OpenAPI")
    val openAPI: APICoverageConfiguration = APICoverageConfiguration()
)

data class APICoverageConfiguration(
    val successCriteria: SuccessCriteria? = null,
    val excludedEndpoints: List<String> = emptyList()
)

data class SuccessCriteria(
    val minThresholdPercentage: Int = 0,
    val maxMissedEndpointsInSpec: Int = 0,
    val enforce: Boolean = false
)

data class SecurityConfiguration(
    @JsonProperty("OpenAPI")
    private val OpenAPI: OpenAPISecurityConfiguration?
) {
    fun getOpenAPISecurityScheme(scheme: String): SecuritySchemeConfiguration? {
        return OpenAPI?.securitySchemes?.get(scheme)
    }
}

data class OpenAPISecurityConfiguration(
    val securitySchemes: Map<String, SecuritySchemeConfiguration> = emptyMap()
)

@JsonTypeInfo(use = JsonTypeInfo.Id.NAME, include = JsonTypeInfo.As.PROPERTY, property = "type")
@JsonSubTypes(
    JsonSubTypes.Type(value = OAuth2SecuritySchemeConfiguration::class, name = "oauth2"),
    JsonSubTypes.Type(value = BasicAuthSecuritySchemeConfiguration::class, name = "basicAuth"),
    JsonSubTypes.Type(value = BearerSecuritySchemeConfiguration::class, name = "bearer"),
    JsonSubTypes.Type(value = APIKeySecuritySchemeConfiguration::class, name = "apiKey")
)
sealed class SecuritySchemeConfiguration {
    abstract val type: String
}

interface SecuritySchemeWithOAuthToken {
    val token: String
}

@JsonTypeName("oauth2")
data class OAuth2SecuritySchemeConfiguration(
    override val type: String = "oauth2",
    override val token: String = ""
) : SecuritySchemeConfiguration(), SecuritySchemeWithOAuthToken

@JsonTypeName("basicAuth")
data class BasicAuthSecuritySchemeConfiguration(
    override val type: String = "basicAuth",
    val token: String = ""
) : SecuritySchemeConfiguration()

@JsonTypeName("bearer")
data class BearerSecuritySchemeConfiguration(
    override val type: String = "bearer",
    override val token: String = ""
) : SecuritySchemeConfiguration(), SecuritySchemeWithOAuthToken

@JsonTypeName("apiKey")
data class APIKeySecuritySchemeConfiguration(
    override val type: String = "apiKey",
    val value: String = ""
) : SecuritySchemeConfiguration()

fun loadSpecmaticConfigOrDefault(configFileName: String? = null): SpecmaticConfig {
    return if(configFileName == null)
        SpecmaticConfig()
    else try {
        loadSpecmaticConfig(configFileName)
    }
    catch (e: ContractException) {
        logger.log(exceptionCauseMessage(e))
        SpecmaticConfig()
    }
}

fun loadSpecmaticConfig(configFileName: String? = null): SpecmaticConfig {
    val configFile = File(configFileName ?: configFilePath)
    if (!configFile.exists()) {
        throw ContractException("Could not find the Specmatic configuration at path ${configFile.canonicalPath}")
    }
    try {
        return configFile.toSpecmaticConfig()
    } catch(e: LinkageError) {
        logger.log(e, "A dependency version conflict has been detected. If you are using Spring in a maven project, a common resolution is to set the property <kotlin.version></kotlin.version> to your pom project.")
        throw e
    } catch (e: Throwable) {
        logger.log(e, "Your configuration file may have some missing configuration sections. Please ensure that the ${configFile.path} file adheres to the schema described at: https://specmatic.io/documentation/specmatic_json.html")
        throw Exception("Your configuration file may have some missing configuration sections. Please ensure that the ${configFile.path} file adheres to the schema described at: https://specmatic.io/documentation/specmatic_json.html", e)
    }
}<|MERGE_RESOLUTION|>--- conflicted
+++ resolved
@@ -535,11 +535,11 @@
         return relativeTo.parentFile?.resolve(this)?.canonicalPath ?: File(this).canonicalPath
     }
 
-<<<<<<< HEAD
     fun updateReportConfiguration(reportConfiguration: ReportConfiguration): SpecmaticConfig {
         val reportConfigurationDetails = reportConfiguration as? ReportConfigurationDetails ?: return this
         return this.copy(report = reportConfigurationDetails)
-=======
+    }
+
     fun getEnvironment(envName: String): JSONObjectValue {
         val envConfigFromFile = environments?.get(envName) ?: return JSONObjectValue()
 
@@ -548,7 +548,6 @@
         } catch(e: Throwable) {
             throw ContractException("Error loading Specmatic configuration: ${e.message}")
         }
->>>>>>> 357236ba
     }
 }
 
