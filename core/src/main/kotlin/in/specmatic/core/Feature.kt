package `in`.specmatic.core

import `in`.specmatic.conversions.*
import `in`.specmatic.core.log.logger
import `in`.specmatic.core.pattern.*
import `in`.specmatic.core.pattern.Examples.Companion.examplesFrom
import `in`.specmatic.core.utilities.capitalizeFirstChar
import `in`.specmatic.core.utilities.jsonStringToValueMap
import `in`.specmatic.core.value.*
import `in`.specmatic.core.wsdl.parser.MappedURLType
import `in`.specmatic.mock.NoMatchingScenario
import `in`.specmatic.mock.ScenarioStub
import `in`.specmatic.stub.HttpStubData
import `in`.specmatic.test.ContractTest
import `in`.specmatic.test.ScenarioTest
import `in`.specmatic.test.TestExecutor
import io.cucumber.gherkin.GherkinDocumentBuilder
import io.cucumber.gherkin.Parser
import io.cucumber.messages.IdGenerator
import io.cucumber.messages.IdGenerator.Incrementing
import io.cucumber.messages.types.*
import io.cucumber.messages.types.Examples
import io.swagger.v3.oas.models.*
import io.swagger.v3.oas.models.headers.Header
import io.swagger.v3.oas.models.info.Info
import io.swagger.v3.oas.models.media.*
import io.swagger.v3.oas.models.parameters.*
import io.swagger.v3.oas.models.responses.ApiResponse
import io.swagger.v3.oas.models.responses.ApiResponses
import java.io.File
import java.net.URI

class BadRequestOrDefault(private val badRequestResponses: Map<Int, HttpResponsePattern>, private val defaultResponse: HttpResponsePattern?) {
    fun matches(httpResponse: HttpResponse, resolver: Resolver): Result =
        when(httpResponse.status) {
            in badRequestResponses -> badRequestResponses.getValue(httpResponse.status).matches(httpResponse, resolver)
            else -> defaultResponse?.matches(httpResponse, resolver)?.partialSuccess("The response matched the default response, but the contract should declare a ${httpResponse.status} response.") ?: Result.Failure("Neither is the status code declared nor is there a default response.")
        }

    fun supports(httpResponse: HttpResponse): Boolean =
        httpResponse.status in badRequestResponses || defaultResponse != null
}

<<<<<<< HEAD
fun parseContractFileToFeature(contractPath: String, hook: Hook = PassThroughHook(), securityConfiguration: SecurityConfiguration? = null): Feature {
    return parseContractFileToFeature(File(contractPath), hook, securityConfiguration)
=======
fun parseContractFileToFeature(contractPath: String, hook: Hook = PassThroughHook(), sourceProvider:String? = null, sourceRepository:String? = null,  sourceRepositoryBranch:String? = null, specificationPath:String? = null): Feature {
    return parseContractFileToFeature(File(contractPath), hook, sourceProvider, sourceRepository, sourceRepositoryBranch, specificationPath)
>>>>>>> 9ba2323e
}

fun checkExists(file: File) = file.also {
    if (!file.exists())
        throw ContractException("File ${file.path} does not exist (absolute path ${file.canonicalPath})")
}

<<<<<<< HEAD
fun parseContractFileToFeature(file: File, hook: Hook = PassThroughHook(), securityConfiguration:SecurityConfiguration? = null): Feature {
    logger.debug("Parsing contract file ${file.path}, absolute path ${file.absolutePath}")

    return when (file.extension) {
        "yaml" -> OpenApiSpecification.fromYAML(hook.readContract(file.path), file.path, securityConfiguration = securityConfiguration).toFeature()
=======
fun parseContractFileToFeature(file: File, hook: Hook = PassThroughHook(), sourceProvider:String? = null, sourceRepository:String? = null,  sourceRepositoryBranch:String? = null, specificationPath:String? = null): Feature {
    logger.debug("Parsing contract file ${file.path}, absolute path ${file.absolutePath}")

    return when (file.extension) {
        "yaml" -> OpenApiSpecification.fromYAML(hook.readContract(file.path), file.path, sourceProvider =sourceProvider, sourceRepository = sourceRepository, sourceRepositoryBranch = sourceRepositoryBranch, specificationPath = specificationPath).toFeature()
>>>>>>> 9ba2323e
        "wsdl" -> wsdlContentToFeature(checkExists(file).readText(), file.canonicalPath)
        in CONTRACT_EXTENSIONS -> parseGherkinStringToFeature(checkExists(file).readText().trim(), file.canonicalPath)
        else -> throw ContractException("File extension of ${file.path} not recognized")
    }
}

fun parseGherkinStringToFeature(gherkinData: String, sourceFilePath: String = ""): Feature {
    val gherkinDocument = parseGherkinString(gherkinData, sourceFilePath)
    val (name, scenarios) = lex(gherkinDocument, sourceFilePath)
    return Feature(scenarios = scenarios, name = name, path = sourceFilePath)
}

class ResponseBuilder(val scenario: Scenario, val serverState: Map<String, Value>) {
    fun build(): HttpResponse {
        return scenario.generateHttpResponse(serverState)
    }
}

data class Feature(
    val scenarios: List<Scenario> = emptyList(),
    private var serverState: Map<String, Value> = emptyMap(),
    val name: String,
    val testVariables: Map<String, String> = emptyMap(),
    val testBaseURLs: Map<String, String> = emptyMap(),
    val path: String = "",
    val generativeTestingEnabled: Boolean = Flags.generativeTestingEnabled()
) {
    fun lookupResponse(httpRequest: HttpRequest): HttpResponse {
        try {
            val resultList = lookupScenario(httpRequest, scenarios)
            return matchingScenario(resultList)?.generateHttpResponse(serverState)
                ?: Results(resultList.map { it.second }.toMutableList()).withoutFluff()
                    .generateErrorHttpResponse(httpRequest)
        } finally {
            serverState = emptyMap()
        }
    }

    fun stubResponse(
        httpRequest: HttpRequest,
        mismatchMessages: MismatchMessages = DefaultMismatchMessages
    ): Pair<ResponseBuilder?, Results> {
        try {
            val scenarioSequence = scenarios.asSequence()

            val localCopyOfServerState = serverState
            val resultList = scenarioSequence.zip(scenarioSequence.map {
                it.matchesStub(httpRequest, localCopyOfServerState, mismatchMessages)
            })

            return matchingScenario(resultList)?.let { Pair(ResponseBuilder(it, serverState), Results()) }
                ?: Pair(null, Results(resultList.map { it.second }.toMutableList()).withoutFluff())
        } finally {
            serverState = emptyMap()
        }
    }

    fun compatibilityLookup(httpRequest: HttpRequest, mismatchMessages: MismatchMessages = NewAndOldContractRequestMismatches): List<Pair<Scenario, Result>> {
        try {
            val resultList = lookupAllScenarios(httpRequest, scenarios, mismatchMessages, IgnoreUnexpectedKeys)

            val successes = lookupAllSuccessfulScenarios(resultList)
            if (successes.isNotEmpty())
                return successes

            val deepMatchingErrors = allDeeplyMatchingScenarios(resultList)

            return when {
                deepMatchingErrors.isNotEmpty() -> deepMatchingErrors
                scenarios.isEmpty() -> throw EmptyContract()
                else -> emptyList()
            }
        } finally {
            serverState = emptyMap()
        }
    }

    private fun lookupAllSuccessfulScenarios(resultList: List<Pair<Scenario, Result>>): List<Pair<Scenario, Result>> {
        return resultList.filter { (_, result) ->
            result is Result.Success
        }
    }

    private fun allDeeplyMatchingScenarios(resultList: List<Pair<Scenario, Result>>): List<Pair<Scenario, Result>> {
        return resultList.filter {
            when (val result = it.second) {
                is Result.Success -> true
                is Result.Failure -> !result.isFluffy()
            }
        }
    }

    private fun matchingScenario(resultList: Sequence<Pair<Scenario, Result>>): Scenario? {
        return resultList.find {
            it.second is Result.Success
        }?.first
    }

    private fun lookupScenario(
        httpRequest: HttpRequest,
        scenarios: List<Scenario>,
        mismatchMessages: MismatchMessages = DefaultMismatchMessages
    ): Sequence<Pair<Scenario, Result>> {
        val scenarioSequence = scenarios.asSequence()

        val localCopyOfServerState = serverState
        return scenarioSequence.zip(scenarioSequence.map {
            it.matches(httpRequest, localCopyOfServerState, mismatchMessages)
        })
    }

    private fun lookupAllScenarios(
        httpRequest: HttpRequest,
        scenarios: List<Scenario>,
        mismatchMessages: MismatchMessages = DefaultMismatchMessages,
        unexpectedKeyCheck: UnexpectedKeyCheck? = null
    ): List<Pair<Scenario, Result>> {
        val localCopyOfServerState = serverState
        return scenarios.zip(scenarios.map {
            it.matches(httpRequest, localCopyOfServerState, mismatchMessages, unexpectedKeyCheck)
        })
    }

    fun executeTests(testExecutorFn: TestExecutor, suggestions: List<Scenario> = emptyList()): Results {
        val testScenarios = generateContractTestScenarios(suggestions)

        return testScenarios.fold(Results()) { results, scenario ->
            Results(results = results.results.plus(executeTest(scenario, testExecutorFn)).toMutableList())
        }
    }

    fun executeTests(
        testExecutorFn: TestExecutor,
        suggestions: List<Scenario> = emptyList(),
        scenarioNames: List<String>
    ): Results =
        generateContractTestScenarios(suggestions)
            .filter { scenarioNames.contains(it.name) }
            .fold(Results()) { results, scenario ->
                Results(results = results.results.plus(executeTest(scenario, testExecutorFn)).toMutableList())
            }

    fun setServerState(serverState: Map<String, Value>) {
        this.serverState = this.serverState.plus(serverState)
    }

    fun matches(request: HttpRequest, response: HttpResponse): Boolean {
        return scenarios.firstOrNull {
            it.matches(
                request,
                serverState
            ) is Result.Success && it.matches(response) is Result.Success
        } != null
    }

    fun matchingStub(
        request: HttpRequest,
        response: HttpResponse,
        mismatchMessages: MismatchMessages = DefaultMismatchMessages
    ): HttpStubData {
        try {
            val results = stubMatchResult(request, response, mismatchMessages)

            return results.find {
                it.first != null
            }?.let { it.first as HttpStubData }
                ?: throw NoMatchingScenario(
                    failureResults(results).withoutFluff(),
                    msg = null,
                    cachedMessage = failureResults(results).withoutFluff().report(request)
                )
        } finally {
            serverState = emptyMap()
        }
    }

    fun stubMatchResult(
        request: HttpRequest,
        response: HttpResponse,
        mismatchMessages: MismatchMessages
    ): List<Pair<HttpStubData?, Result>> {
        val results = scenarios.map { scenario ->
            try {
                when (val matchResult = scenario.matchesMock(request, response, mismatchMessages)) {
                    is Result.Success -> Pair(
                        scenario.resolverAndResponseFrom(response).let { (resolver, resolvedResponse) ->
                            val newRequestType = scenario.httpRequestPattern.generate(request, resolver)
                            val requestTypeWithAncestors =
                                newRequestType.copy(
                                    headersPattern = newRequestType.headersPattern.copy(
                                        ancestorHeaders = scenario.httpRequestPattern.headersPattern.pattern
                                    )
                                )
                            HttpStubData(
                                response = resolvedResponse.copy(externalisedResponseCommand = response.externalisedResponseCommand),
                                resolver = resolver,
                                requestType = requestTypeWithAncestors,
                                responsePattern = scenario.httpResponsePattern,
                                contractPath = this.path
                            )
                        }, Result.Success()
                    )

                    is Result.Failure -> {
                        Pair(null, matchResult.updateScenario(scenario).updatePath(path))
                    }
                }
            } catch (contractException: ContractException) {
                Pair(null, contractException.failure().updatePath(path))
            }
        }
        return results
    }

    private fun failureResults(results: List<Pair<HttpStubData?, Result>>): Results =
        Results(results.map { it.second }.filterIsInstance<Result.Failure>().toMutableList())

    fun generateContractTests(suggestions: List<Scenario>): List<ContractTest> =
        generateContractTestScenarios(suggestions).map {
            ScenarioTest(it, generativeTestingEnabled, it.sourceProvider, it.sourceRepository, it.sourceRepositoryBranch, it.specification, it.serviceType)
        }

    private fun getBadRequestsOrDefault(scenario: Scenario): BadRequestOrDefault? {
        val badRequestResponses = scenarios.filter {
            it.httpRequestPattern.urlMatcher!!.path == scenario.httpRequestPattern.urlMatcher!!.path
                    && it.httpResponsePattern.status.toString().startsWith("4")
        }.associate { it.httpResponsePattern.status to it.httpResponsePattern }

        val defaultResponse: HttpResponsePattern? = scenarios.find {
            it.httpRequestPattern.urlMatcher!!.path == scenario.httpRequestPattern.urlMatcher!!.path
                    && it.httpResponsePattern.status == DEFAULT_RESPONSE_CODE
        }?.httpResponsePattern

        if(badRequestResponses.isEmpty() && defaultResponse == null)
            return null

        return BadRequestOrDefault(badRequestResponses, defaultResponse)
    }

    fun generateContractTestScenarios(suggestions: List<Scenario>): List<Scenario> {
        return if (generativeTestingEnabled)
            positiveTestScenarios(suggestions) + negativeTestScenarios()
        else
            positiveTestScenarios(suggestions)
    }

    fun positiveTestScenarios(suggestions: List<Scenario>) =
        scenarios.filter { it.isA2xxScenario() || it.examples.isNotEmpty() || it.isGherkinScenario }.map {
            it.newBasedOn(suggestions)
        }.flatMap {
            it.generateTestScenarios(testVariables, testBaseURLs, generativeTestingEnabled)
        }

    fun negativeTestScenarios() =
        scenarios.filter {
            it.isA2xxScenario()
        }.map { scenario ->
            val negativeScenario = scenario.negativeBasedOn(getBadRequestsOrDefault(scenario))
            val negativeTestScenarios = negativeScenario.generateTestScenarios(testVariables, testBaseURLs, true)

            negativeTestScenarios.filterNot { negativeTestScenario ->
                val sampleRequest = negativeTestScenario.httpRequestPattern.generate(negativeTestScenario.resolver)
                scenario.httpRequestPattern.matches(sampleRequest, scenario.resolver).isSuccess()
            }

        }.flatten()

    fun generateBackwardCompatibilityTestScenarios(): List<Scenario> =
        scenarios.flatMap { scenario ->
            scenario.copy(examples = emptyList()).generateBackwardCompatibilityScenarios()
        }

    fun matchingStub(
        scenarioStub: ScenarioStub,
        mismatchMessages: MismatchMessages = DefaultMismatchMessages
    ): HttpStubData =
        matchingStub(
            scenarioStub.request,
            scenarioStub.response,
            mismatchMessages
        ).copy(delayInSeconds = scenarioStub.delayInSeconds, requestBodyRegex = scenarioStub.requestBodyRegex?.let { Regex(it) }, stubToken = scenarioStub.stubToken)

    fun clearServerState() {
        serverState = emptyMap()
    }

    fun combine(baseScenario: Scenario, newScenario: Scenario): Scenario {
        return convergeURLMatcher(baseScenario, newScenario).let { convergedScenario ->
            convergeHeaders(convergedScenario, newScenario)
        }.let { convergedScenario ->
            convergeQueryParameters(convergedScenario, newScenario)
        }.let { convergedScenario ->
            convergeRequestPayload(convergedScenario, newScenario)
        }.let { convergedScenario ->
            convergeResponsePayload(convergedScenario, newScenario)
        }
    }

    private fun convergeURLMatcher(baseScenario: Scenario, newScenario: Scenario): Scenario {
        if (baseScenario.httpRequestPattern.urlMatcher!!.encompasses(
                newScenario.httpRequestPattern.urlMatcher!!,
                baseScenario.resolver,
                newScenario.resolver
            ) is Result.Success
        )
            return baseScenario

        val basePathParts = baseScenario.httpRequestPattern.urlMatcher.pathPattern
        val newPathParts = newScenario.httpRequestPattern.urlMatcher.pathPattern

        val convergedPathPattern: List<URLPathPattern> = basePathParts.zip(newPathParts).map { (base, new) ->
            if(base.pattern.encompasses(new.pattern, baseScenario.resolver, newScenario.resolver) is Result.Success)
                base
            else {
                if(isInteger(base) && isInteger(new))
                    URLPathPattern(NumberPattern(), key = "id")
                else
                    throw ContractException("Can't figure out how to converge these URLs: ${baseScenario.httpRequestPattern.urlMatcher.path}, ${newScenario.httpRequestPattern.urlMatcher.path}")
            }
        }

        val convergedPath: String = convergedPathPattern.joinToString("/") {
            when (it.pattern) {
                is ExactValuePattern -> it.pattern.pattern.toStringLiteral()
                else -> "(${it.key}:${it.pattern.typeName})"
            }
        }.let { if(it.startsWith("/")) it else "/$it"}

        val convergedURLMatcher: URLMatcher = baseScenario.httpRequestPattern.urlMatcher.copy(pathPattern = convergedPathPattern, path = convergedPath)

        return baseScenario.copy(
            httpRequestPattern =  baseScenario.httpRequestPattern.copy(
                urlMatcher = convergedURLMatcher
            )
        )
    }

    private fun convergeResponsePayload(baseScenario: Scenario, newScenario: Scenario): Scenario {
        val baseResponsePayload = baseScenario.httpResponsePattern.body
        val newResponsePayload = newScenario.httpResponsePattern.body

        return convergeDataStructure(baseResponsePayload, newResponsePayload, baseScenario.name) { converged ->
            baseScenario.copy(
                httpResponsePattern = baseScenario.httpResponsePattern.copy(
                    body = converged
                )
            )
        }
    }

    private fun convergeRequestPayload(baseScenario: Scenario, newScenario: Scenario): Scenario {
        if (baseScenario.httpRequestPattern.multiPartFormDataPattern.isNotEmpty())
            TODO("Multipart requests not yet supported")

        return if (baseScenario.httpRequestPattern.formFieldsPattern.size == 1) {
            if (newScenario.httpRequestPattern.formFieldsPattern.size != 1)
                throw ContractException("${baseScenario.httpRequestPattern.method} ${baseScenario.httpRequestPattern.urlMatcher?.path} exists with different form fields")

            val baseRawPattern = baseScenario.httpRequestPattern.formFieldsPattern.values.first()
            val resolvedBasePattern = resolvedHop(baseRawPattern, baseScenario.resolver)

            val newRawPattern = newScenario.httpRequestPattern.formFieldsPattern.values.first()
            val resolvedNewPattern = resolvedHop(newRawPattern, newScenario.resolver)

            if (isObjectType(resolvedBasePattern) && !isObjectType(resolvedNewPattern))
                throw ContractException("${baseScenario.httpRequestPattern.method} ${baseScenario.httpRequestPattern.urlMatcher?.path} exists with multiple payload types")

            val converged: Pattern = when {
                resolvedBasePattern.pattern is String && builtInPatterns.contains(resolvedBasePattern.pattern) -> {
                    if (resolvedBasePattern.pattern != resolvedNewPattern.pattern)
                        throw ContractException("Cannot converge ${baseScenario.httpRequestPattern.method} ${baseScenario.httpRequestPattern.urlMatcher?.path} because there are multiple types of request payloads")

                    resolvedBasePattern
                }
                baseRawPattern is DeferredPattern -> {
                    if (baseRawPattern.pattern == newRawPattern.pattern && isObjectType(resolvedBasePattern))
                        baseRawPattern
                    else
                        throw ContractException("Cannot converge different types ${baseRawPattern.pattern} and ${newRawPattern.pattern} found in ${baseScenario.httpRequestPattern.method} ${baseScenario.httpRequestPattern.urlMatcher?.path}")
                }
                else ->
                    TODO("Converging of type ${resolvedBasePattern.pattern} and ${resolvedNewPattern.pattern} in ${baseScenario.httpRequestPattern.method} ${baseScenario.httpRequestPattern.urlMatcher?.path}")
            }

            baseScenario.copy(
                httpRequestPattern = baseScenario.httpRequestPattern.copy(
                    formFieldsPattern = mapOf(baseScenario.httpRequestPattern.formFieldsPattern.keys.first() to converged)
                )
            )
        } else if (baseScenario.httpRequestPattern.formFieldsPattern.isNotEmpty()) {
            TODO(
                "Form fields with non-json-object values (${
                    baseScenario.httpRequestPattern.formFieldsPattern.values.joinToString(
                        ", "
                    ) { it.typeAlias ?: if (it.pattern is String) it.pattern.toString() else it.typeName }
                })"
            )
        } else {
            val baseRequestBody = baseScenario.httpRequestPattern.body
            val newRequestBody = newScenario.httpRequestPattern.body

            convergeDataStructure(baseRequestBody, newRequestBody, baseScenario.name) { converged ->
                baseScenario.copy(
                    httpRequestPattern = baseScenario.httpRequestPattern.copy(
                        body = converged
                    )
                )
            }
        }
    }

    private fun convergeDataStructure(
        basePayload: Pattern,
        newPayload: Pattern,
        scenarioName: String,
        updateConverged: (Pattern) -> Scenario
    ): Scenario = if (basePayload is TabularPattern && newPayload is TabularPattern) {
        val converged = TabularPattern(convergePatternMap(basePayload.pattern, newPayload.pattern))

        updateConverged(converged)
    } else if (bothAreIdenticalDeferreds(basePayload, newPayload)) {
        updateConverged(basePayload)
    } else if (bothAreTheSamePrimitive(basePayload, newPayload)) {
        updateConverged(basePayload)
    } else {
        throw ContractException("Payload definitions with different names found (seen in Scenario named ${scenarioName}: ${basePayload.typeAlias ?: basePayload.typeName}, ${newPayload.typeAlias ?: newPayload.typeName})")
    }

    private fun bothAreTheSamePrimitive(
        baseRequestBody: Pattern,
        newRequestBody: Pattern
    ) =
        (baseRequestBody is EmptyStringPattern && newRequestBody is EmptyStringPattern)
                || (baseRequestBody.pattern is String
                && builtInPatterns.contains(baseRequestBody.pattern as String)
                && newRequestBody.pattern is String
                && builtInPatterns.contains(newRequestBody.pattern as String)
                && baseRequestBody.pattern == newRequestBody.pattern)

    private fun bothAreIdenticalDeferreds(
        baseRequestBody: Pattern,
        newRequestBody: Pattern
    ) =
        baseRequestBody is DeferredPattern && newRequestBody is DeferredPattern && baseRequestBody.pattern == newRequestBody.pattern

    private fun convergeQueryParameters(baseScenario: Scenario, newScenario: Scenario): Scenario {
        val baseQueryParams = baseScenario.httpRequestPattern.urlMatcher?.queryPattern!!
        val newQueryParams = newScenario.httpRequestPattern.urlMatcher?.queryPattern!!

        val convergedQueryParams = convergePatternMap(baseQueryParams, newQueryParams)

        return baseScenario.copy(
            httpRequestPattern = baseScenario.httpRequestPattern.copy(
                urlMatcher = baseScenario.httpRequestPattern.urlMatcher.copy(queryPattern = convergedQueryParams)
            )
        )
    }

    private fun convergeHeaders(baseScenario: Scenario, newScenario: Scenario): Scenario {
        val baseRequestHeaders = baseScenario.httpRequestPattern.headersPattern.pattern
        val newRequestHeaders = newScenario.httpRequestPattern.headersPattern.pattern
        val convergedRequestHeaders = convergePatternMap(baseRequestHeaders, newRequestHeaders)

        val baseResponseHeaders = baseScenario.httpResponsePattern.headersPattern.pattern
        val newResponseHeaders = newScenario.httpResponsePattern.headersPattern.pattern
        val convergedResponseHeaders = convergePatternMap(baseResponseHeaders, newResponseHeaders)

        return baseScenario.copy(
            httpRequestPattern = baseScenario.httpRequestPattern.copy(
                headersPattern = HttpHeadersPattern(convergedRequestHeaders)
            ),
            httpResponsePattern = baseScenario.httpResponsePattern.copy(
                headersPattern = HttpHeadersPattern(convergedResponseHeaders)
            )
        )
    }

    fun toOpenAPIURLPrefixMap(urls: List<String>, mappedURLType: MappedURLType): Map<String, String> {
        val normalisedURL = urls.map { url ->
            val path =
                url.removeSuffix("/").removePrefix("http://").removePrefix("https://").split("/").joinToString("/") {
                    if (it.toIntOrNull() != null)
                        "1"
                    else
                        it
                }
            path.let { if(it.startsWith("/")) it else "/$it"}
        }.distinct()

        val minLength = normalisedURL.map {
            it.split("/").size
        }.minOrNull() ?: throw ContractException("No schema namespaces found")

        val segmentCount = 1.until(minLength + 1).first { length ->
            val segments = normalisedURL.map { url ->
                url.split("/").filterNot { it.isEmpty() }.takeLast(length).joinToString("_")
            }

            segments.toSet().size == urls.size
        }

        val prefixes = normalisedURL.map { url ->
            url.split("/").filterNot { it.isEmpty() }.takeLast(segmentCount).joinToString("_") { it.capitalizeFirstChar() }
        }

        return urls.zip(prefixes).toMap()
    }

    fun toOpenApi(): OpenAPI {
        val openAPI = OpenAPI()
        openAPI.info = Info().also {
            it.title = this.name
            it.version = "1"
        }

        scenarios.find { it.httpRequestPattern.method == null }?.let {
            throw ContractException("Scenario ${it.name} has no method")
        }

        scenarios.find { it.httpRequestPattern.urlMatcher == null }?.let {
            throw ContractException("Scenario ${it.name} has no path")
        }

        fun normalize(url: String): String = url.replace('{', '_').replace('}', '_').split("/").joinToString("/") {
            if(it.toIntOrNull() != null)
                "1"
            else
                it
        }.let { if(it.startsWith("/")) it else "/$it"}

        val urlPrefixMap = toOpenAPIURLPrefixMap(scenarios.mapNotNull {
            it.httpRequestPattern.urlMatcher?.path
        }.map {
            normalize(it)
        }.toSet().toList(), MappedURLType.PATH_ONLY)

        val payloadAdjustedScenarios: List<Scenario> = scenarios.map { rawScenario ->
            val prefix = urlPrefixMap.getValue(normalize(rawScenario.httpRequestPattern.urlMatcher?.path!!))

            var scenario = rawScenario

            if (scenario.httpRequestPattern.body.let {
                    it is DeferredPattern && it.pattern == "(RequestBody)" && isJSONPayload(
                        it.resolvePattern(scenario.resolver)
                    )
                }) {
                val requestBody = scenario.httpRequestPattern.body as DeferredPattern
                val oldTypeName = requestBody.pattern
                val newTypeName = "(${prefix}_${withoutPatternDelimiters(oldTypeName)})"
                val newRequestBody = requestBody.copy(pattern = newTypeName)

                val type = scenario.patterns.getValue(oldTypeName)
                val newTypes = scenario.patterns.minus(oldTypeName).plus(newTypeName to type)

                scenario = scenario.copy(
                    patterns = newTypes,
                    httpRequestPattern = scenario.httpRequestPattern.copy(
                        body = newRequestBody,
                        urlMatcher = numberTemplatized(scenario.httpRequestPattern.urlMatcher)
                    )
                )
            }

            if (scenario.httpResponsePattern.body.let {
                    it is DeferredPattern && it.pattern == "(ResponseBody)" && isJSONPayload(
                        it.resolvePattern(scenario.resolver)
                    )
                }) {
                val responseBody = scenario.httpResponsePattern.body as DeferredPattern
                val oldTypeName = responseBody.pattern
                val newTypeName = "(${prefix}_${withoutPatternDelimiters(oldTypeName)})"
                val newResponseBody = responseBody.copy(pattern = newTypeName)

                val type = scenario.patterns.getValue(oldTypeName)
                val newTypes = scenario.patterns.minus(oldTypeName).plus(newTypeName to type)

                scenario = scenario.copy(
                    patterns = newTypes,
                    httpResponsePattern = scenario.httpResponsePattern.copy(
                        body = newResponseBody
                    )
                )
            }

            scenario
        }

        val rawCombinedScenarios = payloadAdjustedScenarios.fold(emptyList<Scenario>()) { acc, payloadAdjustedScenario ->
            val scenarioWithSameURLAndPath = acc.find { alreadyCombinedScenario: Scenario ->
                similarURLPath(alreadyCombinedScenario, payloadAdjustedScenario)
                        && alreadyCombinedScenario.httpRequestPattern.method == payloadAdjustedScenario.httpRequestPattern.method
                        && alreadyCombinedScenario.httpResponsePattern.status == payloadAdjustedScenario.httpResponsePattern.status
            }

            if (scenarioWithSameURLAndPath == null)
                acc.plus(payloadAdjustedScenario)
            else {
                val combined = combine(scenarioWithSameURLAndPath, payloadAdjustedScenario)
                acc.minus(scenarioWithSameURLAndPath).plus(combined)
            }
        }

        val paths: List<Pair<String, PathItem>> = rawCombinedScenarios.fold(emptyList()) { acc, scenario ->
            val pathName = scenario.httpRequestPattern.urlMatcher!!.toOpenApiPath()

            val existingPathItem = acc.find { it.first == pathName }?.second
            val pathItem = existingPathItem ?: PathItem()

            val operation = when (scenario.httpRequestPattern.method!!) {
                "GET" -> pathItem.get
                "POST" -> pathItem.post
                "PUT" -> pathItem.put
                "DELETE" -> pathItem.delete
                else -> TODO("Method \"${scenario.httpRequestPattern.method}\" in scenario ${scenario.name}")
            } ?: Operation().apply {
                this.summary = scenario.name
            }

            val pathParameters = scenario.httpRequestPattern.urlMatcher.pathParameters()

            val openApiPathParameters = pathParameters.map {
                val pathParameter: Parameter = PathParameter()
                pathParameter.name = it.key
                pathParameter.schema = toOpenApiSchema(it.pattern)
                pathParameter
            }
            val queryParameters = scenario.httpRequestPattern.urlMatcher.queryPattern
            val openApiQueryParameters = queryParameters.map { (key, pattern) ->
                val queryParameter: Parameter = QueryParameter()
                queryParameter.name = key.removeSuffix("?")
                queryParameter.schema = toOpenApiSchema(pattern)
                queryParameter
            }
            val openApiRequestHeaders = scenario.httpRequestPattern.headersPattern.pattern.map { (key, pattern) ->
                val headerParameter = HeaderParameter()
                headerParameter.name = key.removeSuffix("?")
                headerParameter.schema = toOpenApiSchema(pattern)
                headerParameter.required = key.contains("?").not()
                headerParameter
            }

            val requestBodyType = scenario.httpRequestPattern.body

            val requestBodySchema: Pair<String, MediaType>? = requestBodySchema(requestBodyType, scenario)

            if (requestBodySchema != null) {
                operation.requestBody = RequestBody().apply {
                    this.content = Content().apply {
                        this[requestBodySchema.first] = requestBodySchema.second
                    }
                }
            }

            operation.parameters = openApiPathParameters + openApiQueryParameters + openApiRequestHeaders

            val responses = operation.responses ?: ApiResponses()

            val apiResponse = ApiResponse()

            apiResponse.description = scenario.name

            val openApiResponseHeaders = scenario.httpResponsePattern.headersPattern.pattern.map { (key, pattern) ->
                val header = Header()
                header.schema = toOpenApiSchema(pattern)
                header.required = !key.endsWith("?")

                Pair(withoutOptionality(key), header)
            }.toMap()

            if (openApiResponseHeaders.isNotEmpty()) {
                apiResponse.headers = openApiResponseHeaders
            }

            if (scenario.httpResponsePattern.body !is EmptyStringPattern) {
                apiResponse.content = Content().apply {
                    val responseBodyType = scenario.httpResponsePattern.body

                    val responseBodySchema: Pair<String, MediaType> = when {
                        isJSONPayload(responseBodyType) || responseBodyType is DeferredPattern && isJSONPayload(
                            responseBodyType.resolvePattern(scenario.resolver)
                        ) -> {
                            jsonMediaType(responseBodyType)
                        }
                        responseBodyType is XMLPattern || responseBodyType is DeferredPattern && responseBodyType.resolvePattern(
                            scenario.resolver
                        ) is XMLPattern -> {
                            throw ContractException("XML not supported yet")
                        }
                        else -> {
                            val mediaType = MediaType()
                            mediaType.schema = toOpenApiSchema(responseBodyType)
                            Pair("text/plain", mediaType)
                        }
                    }

                    this.addMediaType(responseBodySchema.first, responseBodySchema.second)
                }
            }

            responses.addApiResponse(scenario.httpResponsePattern.status.toString(), apiResponse)

            operation.responses = responses

            when (scenario.httpRequestPattern.method) {
                "GET" -> pathItem.get = operation
                "POST" -> pathItem.post = operation
                "PUT" -> pathItem.put = operation
                "DELETE" -> pathItem.delete = operation
            }

            acc.plus(pathName to pathItem)
        }

        val schemas: Map<String, Pattern> = payloadAdjustedScenarios.map {
            it.patterns.entries
        }.flatten().fold(emptyMap<String, Pattern>()) { acc, entry ->
            val key = withoutPatternDelimiters(entry.key)

            if (acc.contains(key) && isObjectType(acc.getValue(key))) {
                val converged: Map<String, Pattern> = objectStructure(acc.getValue(key))
                val new: Map<String, Pattern> = objectStructure(entry.value)

                acc.plus(key to TabularPattern(convergePatternMap(converged, new)))
            } else {
                acc.plus(key to entry.value)
            }
        }.mapKeys {
            withoutPatternDelimiters(it.key)
        }

        if (schemas.isNotEmpty()) {
            openAPI.components = Components()
            openAPI.components.schemas = schemas.mapValues {
                toOpenApiSchema(it.value)
            }
        }

        openAPI.paths = Paths().also {
            paths.forEach { (pathName, newPath) ->
                it.addPathItem(pathName, newPath)
            }
        }

        return openAPI
    }

    private fun numberTemplatized(urlMatcher: URLMatcher?): URLMatcher {
        if(urlMatcher!!.pathPattern.any { it.pattern !is ExactValuePattern })
            return urlMatcher

        val numberTemplatizedPathPattern: List<URLPathPattern> = urlMatcher.pathPattern.map { type ->
            if(isInteger(type))
                URLPathPattern(NumberPattern(), key = "id")
            else
                type
        }

        val numberTemplatizedPath: String = numberTemplatizedPathPattern.joinToString("/") {
            when (it.pattern) {
                is ExactValuePattern -> it.pattern.pattern.toStringLiteral()
                else -> "(${it.key}:${it.pattern.typeName})"
            }
        }.let { if(it.startsWith("/")) it else "/$it"}

        return urlMatcher.copy(pathPattern = numberTemplatizedPathPattern, path = numberTemplatizedPath)
    }

    private fun requestBodySchema(
        requestBodyType: Pattern,
        scenario: Scenario
    ): Pair<String, MediaType>? = when {
        requestBodyType is LookupRowPattern -> {
            requestBodySchema(requestBodyType.pattern, scenario)
        }
        isJSONPayload(requestBodyType) || requestBodyType is DeferredPattern && isJSONPayload(
            requestBodyType.resolvePattern(
                scenario.resolver
            )
        ) -> {
            jsonMediaType(requestBodyType)
        }
        requestBodyType is XMLPattern || requestBodyType is DeferredPattern && requestBodyType.resolvePattern(scenario.resolver) is XMLPattern -> {
            throw ContractException("XML not supported yet")
        }
        requestBodyType is ExactValuePattern -> {
            val mediaType = MediaType()
            mediaType.schema = toOpenApiSchema(requestBodyType)
            Pair("text/plain", mediaType)
        }
        requestBodyType.pattern.let { it is String && builtInPatterns.contains(it) } -> {
            val mediaType = MediaType()
            mediaType.schema = toOpenApiSchema(requestBodyType)
            Pair("text/plain", mediaType)
        }
        else -> {
            if (scenario.httpRequestPattern.formFieldsPattern.isNotEmpty()) {
                val mediaType = MediaType()
                mediaType.schema = Schema<Any>().apply {
                    this.required = scenario.httpRequestPattern.formFieldsPattern.keys.toList()
                    this.properties = scenario.httpRequestPattern.formFieldsPattern.map { (key, type) ->
                        val schema = toOpenApiSchema(type)
                        Pair(withoutOptionality(key), schema)
                    }.toMap()
                }

                val encoding: MutableMap<String, Encoding> =
                    scenario.httpRequestPattern.formFieldsPattern.map { (key, type) ->
                        when {
                            isJSONPayload(type) || (type is DeferredPattern && isJSONPayload(
                                type.resolvePattern(
                                    scenario.resolver
                                )
                            )) -> {
                                val encoding = Encoding().apply {
                                    this.contentType = "application/json"
                                }

                                Pair(withoutOptionality(key), encoding)
                            }
                            type is XMLPattern ->
                                throw NotImplementedError("XML encoding not supported for form fields")
                            else -> {
                                null
                            }
                        }
                    }.filterNotNull().toMap().toMutableMap()

                if (encoding.isNotEmpty())
                    mediaType.encoding = encoding

                Pair("application/x-www-form-urlencoded", mediaType)
            } else if (scenario.httpRequestPattern.multiPartFormDataPattern.isNotEmpty()) {
                throw NotImplementedError("mulitpart form data not yet supported")
            } else {
                null
            }
        }
    }

    private fun jsonMediaType(requestBodyType: Pattern): Pair<String, MediaType> {
        val mediaType = MediaType()
        mediaType.schema = toOpenApiSchema(requestBodyType)
        return Pair("application/json", mediaType)
    }

    fun cleanupDescriptor(descriptor: String): String {
        val withoutBrackets = withoutPatternDelimiters(descriptor)
        val modifiersTrimmed = withoutBrackets.trimEnd('*', '?')

        val (base, modifiers) = if (withoutBrackets == modifiersTrimmed)
            Pair(withoutBrackets, "")
        else {
            val modifiers = withoutBrackets.substring(modifiersTrimmed.length)
            Pair(modifiersTrimmed, modifiers)
        }

        return "${base.trim('_')}$modifiers"
    }

    fun getTypeAndDescriptor(map: Map<String, Pattern>, key: String): Pair<String, Pattern> {
        val nonOptionalKey = withoutOptionality(key)
        val optionalKey = "$nonOptionalKey?"
        val commonValueType = map.getOrElse(nonOptionalKey) { map.getValue(optionalKey) }

        val descriptor = commonValueType.typeAlias
            ?: commonValueType.pattern.let { if (it is String) it else commonValueType.typeName }

        return Pair(descriptor, commonValueType)
    }

    private fun convergePatternMap(map1: Map<String, Pattern>, map2: Map<String, Pattern>): Map<String, Pattern> {
        val common: Map<String, Pattern> = map1.filter { entry ->
            val cleanedKey = withoutOptionality(entry.key)
            cleanedKey in map2 || "${cleanedKey}?" in map2
        }.mapKeys { entry ->
            val cleanedKey = withoutOptionality(entry.key)
            if (isOptional(entry.key) || "${cleanedKey}?" in map2) {
                "${cleanedKey}?"
            } else
                cleanedKey
        }.mapValues { entry ->
            val (type1Descriptor, type1) = getTypeAndDescriptor(map1, entry.key)
            val (type2Descriptor, type2) = getTypeAndDescriptor(map2, entry.key)

            if (type1Descriptor != type2Descriptor) {
                val typeDescriptors = listOf(type1Descriptor, type2Descriptor).sorted()
                val cleanedUpDescriptors = typeDescriptors.map { cleanupDescriptor(it) }

                if (isEmptyOrNull(type1) || isEmptyOrNull(type2)) {
                    val type = if (isEmptyOrNull(type1)) type2 else type1

                    if (type is DeferredPattern) {
                        val descriptor = if (isEmptyOrNull(type1)) type2Descriptor else type1Descriptor
                        val withoutBrackets = withoutPatternDelimiters(descriptor)
                        val newPattern = withoutBrackets.removeSuffix("?").let { "($it)" }

                        AnyPattern(listOf(NullPattern, type.copy(pattern = newPattern)))
                    } else {
                        AnyPattern(listOf(NullPattern, type))
                    }
                } else if (cleanedUpDescriptors.first() == cleanedUpDescriptors.second()) {
                    entry.value
                } else if (withoutPatternDelimiters(cleanedUpDescriptors.second()).trimEnd('?') == withoutPatternDelimiters(
                        cleanedUpDescriptors.first()
                    )
                ) {
                    val type: Pattern = listOf(map1, map2).map {
                        getTypeAndDescriptor(it, entry.key)
                    }.map {
                        cleanupDescriptor(it.first) to it.second
                    }.toMap().getValue(cleanedUpDescriptors.second())

                    type
                } else {
                    logger.log("Found conflicting values for the same key ${entry.key} ($type1Descriptor, $type2Descriptor).")
                    entry.value
                }
            } else
                entry.value
        }

        val onlyInMap1: Map<String, Pattern> = map1.filter { entry ->
            val cleanedKey = withoutOptionality(entry.key)
            (cleanedKey !in common && "${cleanedKey}?" !in common)
        }.mapKeys { entry ->
            val cleanedKey = withoutOptionality(entry.key)
            "${cleanedKey}?"
        }

        val onlyInMap2: Map<String, Pattern> = map2.filter { entry ->
            val cleanedKey = withoutOptionality(entry.key)
            (cleanedKey !in common && "${cleanedKey}?" !in common)
        }.mapKeys { entry ->
            val cleanedKey = withoutOptionality(entry.key)
            "${cleanedKey}?"
        }

        return common.plus(onlyInMap1).plus(onlyInMap2)
    }

    private fun objectStructure(objectType: Pattern): Map<String, Pattern> {
        return when (objectType) {
            is TabularPattern -> objectType.pattern
            is JSONObjectPattern -> objectType.pattern
            else -> throw ContractException("Unrecognized type ${objectType.typeName}")
        }
    }

    private fun isObjectType(type: Pattern): Boolean = type is TabularPattern || type is JSONObjectPattern

    private fun isJSONPayload(type: Pattern) =
        type is TabularPattern || type is JSONObjectPattern || type is JSONArrayPattern

    private fun toOpenApiSchema(pattern: Pattern): Schema<Any> {
        val schema = when {
            pattern is DictionaryPattern -> {
                ObjectSchema().apply {
                    additionalProperties = Schema<Any>().apply {
                        this.`$ref` = withoutPatternDelimiters(pattern.valuePattern.pattern.toString())
                    }
                }
            }
            pattern is LookupRowPattern -> toOpenApiSchema(pattern.pattern)
            pattern is TabularPattern -> tabularToSchema(pattern)
            pattern is JSONObjectPattern -> jsonObjectToSchema(pattern)
            isArrayOfNullables(pattern) -> {
                ArraySchema().apply {
                    val typeAlias =
                        ((pattern as ListPattern).pattern as AnyPattern).pattern.first { !isEmptyOrNull(it) }.let {
                            if (it.pattern is String && builtInPatterns.contains(it.pattern.toString()))
                                it.pattern as String
                            else
                                it.typeAlias?.let { typeAlias ->
                                    if (!typeAlias.startsWith("("))
                                        "($typeAlias)"
                                    else
                                        typeAlias
                                } ?: throw ContractException("Unknown type: $it")
                        }

                    val arrayItemSchema = getSchemaType(typeAlias)

                    this.items = nullableSchemaAsOneOf(arrayItemSchema)
                }
            }
            isArrayOrNull(pattern) -> {
                ArraySchema().apply {
                    pattern as AnyPattern

                    this.items =
                        getSchemaType(pattern.pattern.first { !isEmptyOrNull(it) }.let {
                            listInnerTypeDescriptor(it as ListPattern)
                        })

                    this.nullable = true
                }
            }
            isNullableDeferred(pattern) -> {
                pattern as AnyPattern

                val innerPattern: Pattern = pattern.pattern.first { !isEmptyOrNull(it) }
                innerPattern as DeferredPattern

                val typeSchema = Schema<Any>().apply {
                    this.`$ref` = withoutPatternDelimiters(innerPattern.pattern)
                }

                nullableSchemaAsOneOf(typeSchema)
            }
            isNullable(pattern) -> {
                pattern as AnyPattern

                val innerPattern: Pattern = pattern.pattern.first { !isEmptyOrNull(it) }

                when {
                    innerPattern.pattern is String && innerPattern.pattern in builtInPatterns -> toOpenApiSchema(
                        builtInPatterns.getValue(innerPattern.pattern as String)
                    )
                    else -> toOpenApiSchema(innerPattern)
                }.apply {
                    this.nullable = true
                }
            }
            pattern is ListPattern -> {
                if (pattern.pattern is DeferredPattern) {
                    ArraySchema().apply {
                        this.items = getSchemaType(pattern.pattern.typeAlias)
                    }
                } else if (isArrayOfNullables(pattern)) {
                    ArraySchema().apply {
                        val innerPattern: Pattern = (pattern.pattern as AnyPattern).pattern.first { it !is NullPattern }
                        this.items = nullableSchemaAsOneOf(toOpenApiSchema(innerPattern))
                    }
                } else {
                    ArraySchema().apply {
                        this.items = toOpenApiSchema(pattern.pattern)
                    }
                }
            }
            pattern is NumberPattern || (pattern is DeferredPattern && pattern.pattern == "(number)") -> NumberSchema()
            pattern is BooleanPattern || (pattern is DeferredPattern && pattern.pattern == "(boolean)") -> BooleanSchema()
            pattern is DateTimePattern || (pattern is DeferredPattern && pattern.pattern == "(datetime)") -> StringSchema()
            pattern is StringPattern || pattern is EmptyStringPattern || (pattern is DeferredPattern && pattern.pattern == "(string)") || (pattern is DeferredPattern && pattern.pattern == "(nothing)") -> StringSchema()
            pattern is NullPattern || (pattern is DeferredPattern && pattern.pattern == "(null)") -> Schema<Any>().apply {
                this.nullable = true
            }
            pattern is DeferredPattern -> Schema<Any>().apply {
                this.`$ref` = withoutPatternDelimiters(pattern.pattern)
            }
            pattern is JSONArrayPattern && pattern.pattern.isEmpty() ->
                ArraySchema().apply {
                    this.items = StringSchema()
                }
            pattern is JSONArrayPattern && pattern.pattern.isNotEmpty() -> {
                if (pattern.pattern.all { it == pattern.pattern.first() })
                    ArraySchema().apply {
                        this.items = toOpenApiSchema(pattern.pattern.first())
                    }
                else
                    throw ContractException("Conversion of raw JSON array type to OpenAPI is not supported. Change the contract spec to define a type and use (type*) instead of a JSON array.")
            }
            pattern is ExactValuePattern -> {
                toOpenApiSchema(pattern.pattern.type()).apply {
                    this.enum = listOf(pattern.pattern.toStringLiteral())
                }
            }
            pattern is PatternInStringPattern -> {
                StringSchema()
            }
            pattern is AnyPattern && pattern.pattern.map { it.javaClass }.distinct().size == 1 && pattern.pattern.filterIsInstance<ExactValuePattern>().map { it.pattern }.filterIsInstance<ScalarValue>().isNotEmpty() && pattern.pattern.first() is ExactValuePattern -> {
                val specmaticType = (pattern.pattern.first() as ExactValuePattern).pattern.type()
                val values = pattern.pattern.filterIsInstance<ExactValuePattern>().map { it.pattern }.filterIsInstance<ScalarValue>().map { it.nativeValue }

                toOpenApiSchema(specmaticType).also {
                    it.enum = values
                }
            }
            else ->
                TODO("Not supported: ${pattern.typeAlias ?: pattern.typeName}, ${pattern.javaClass.name}")
        }

        return schema as Schema<Any>
    }

    private fun nullableSchemaAsOneOf(typeSchema: Schema<Any>): ComposedSchema {
        val nullableSchema = Schema<Any>().apply {
            this.nullable = true
            this.properties = emptyMap()
        }

        return ComposedSchema().apply {
            this.oneOf = listOf(nullableSchema, typeSchema)
        }
    }

    private fun listInnerTypeDescriptor(it: ListPattern): String {
        return it.pattern.typeAlias
            ?: when (val innerPattern = it.pattern.pattern) {
                is String -> innerPattern
                else -> throw ContractException("Type alias not found for type ${it.typeName}")
            }
    }

    private fun isNullableDeferred(pattern: Pattern): Boolean {
        return isNullable(pattern) && pattern is AnyPattern && pattern.pattern.first { it.pattern != "(empty)" && it.pattern != "(null)" }
            .let {
                it is DeferredPattern && withPatternDelimiters(
                    withoutPatternDelimiters(it.pattern).removeSuffix("*").removeSuffix("?").removeSuffix("*")
                ) !in builtInPatterns
            }
    }

    private fun getSchemaType(type: String): Schema<Any> {
        return if (builtInPatterns.contains(type)) {
            toOpenApiSchema(builtInPatterns.getValue(type))
        }
        else {
            val cleanedUpType = withoutPatternDelimiters(type)

            Schema<Any>().also { it.`$ref` = cleanedUpType }
        }
    }

    private fun isArrayOrNull(pattern: Pattern): Boolean =
        isNullable(pattern) && pattern is AnyPattern && pattern.pattern.first { !isEmptyOrNull(it) } is ListPattern

    private fun isArrayOfNullables(pattern: Pattern) =
        pattern is ListPattern && pattern.pattern is AnyPattern && isNullable(pattern.pattern)

    private fun isEmptyOrNull(pattern: Pattern): Boolean {
        return when (pattern) {
            is DeferredPattern -> pattern.typeAlias in listOf("(empty)", "(null)")
            is LookupRowPattern -> isEmptyOrNull(pattern.pattern)
            else -> pattern in listOf(EmptyStringPattern, NullPattern)
        }
    }

    private fun isNullable(pattern: Pattern) =
        pattern is AnyPattern && pattern.pattern.any { isEmptyOrNull(it) }

    private fun jsonObjectToSchema(pattern: JSONObjectPattern): Schema<Any> = jsonToSchema(pattern.pattern)
    private fun tabularToSchema(pattern: TabularPattern): Schema<Any> = jsonToSchema(pattern.pattern)

    private fun jsonToSchema(pattern: Map<String, Pattern>): Schema<Any> {
        val schema = Schema<Any>()

        schema.required = pattern.keys.filterNot { it.endsWith("?") }

        val properties: Map<String, Schema<Any>> = pattern.mapValues { (_, valueType) ->
            toOpenApiSchema(valueType)
        }.mapKeys { withoutOptionality(it.key) }

        schema.properties = properties

        return schema
    }
}

class EmptyContract : Throwable()

private fun toFixtureInfo(rest: String): Pair<String, Value> {
    val fixtureTokens = breakIntoPartsMaxLength(rest.trim(), 2)

    if (fixtureTokens.size != 2)
        throw ContractException("Couldn't parse fixture data: $rest")

    return Pair(fixtureTokens[0], toFixtureData(fixtureTokens[1]))
}

private fun toFixtureData(rawData: String): Value = parsedJSON(rawData)

internal fun stringOrDocString(string: String?, step: StepInfo): String {
    val trimmed = string?.trim() ?: ""
    return trimmed.ifEmpty { step.docString }
}

private fun toPatternInfo(step: StepInfo, rowsList: List<TableRow>): Pair<String, Pattern> {
    val tokens = breakIntoPartsMaxLength(step.rest, 2)

    val patternName = withPatternDelimiters(tokens[0])

    val patternDefinition = stringOrDocString(tokens.getOrNull(1), step)

    val pattern = when {
        patternDefinition.isEmpty() -> rowsToTabularPattern(rowsList, typeAlias = patternName)
        else -> parsedPattern(patternDefinition, typeAlias = patternName)
    }

    return Pair(patternName, pattern)
}

private fun toFacts(rest: String, fixtures: Map<String, Value>): Map<String, Value> {
    return try {
        jsonStringToValueMap(rest)
    } catch (notValidJSON: Exception) {
        val factTokens = breakIntoPartsMaxLength(rest, 2)
        val name = factTokens[0]
        val data = factTokens.getOrNull(1)?.let { StringValue(it) } ?: fixtures.getOrDefault(name, True)

        mapOf(name to data)
    }
}

private fun lexScenario(
    steps: List<Step>,
    examplesList: List<Examples>,
    featureTags: List<Tag>,
    backgroundScenarioInfo: ScenarioInfo?,
    filePath: String,
    includedSpecifications: List<IncludedSpecification?>
): ScenarioInfo {
    val filteredSteps =
        steps.map { step -> StepInfo(step.text, listOfDatatableRows(step), step) }.filterNot { it.isEmpty }

    val parsedScenarioInfo = filteredSteps.fold(backgroundScenarioInfo ?: ScenarioInfo()) { scenarioInfo, step ->
        when (step.keyword) {
            in HTTP_METHODS -> {
                step.words.getOrNull(1)?.let {
                    val urlMatcher = try {
                        toURLMatcherWithOptionalQueryParams(URI.create(step.rest))
                    } catch (e: Throwable) {
                        throw Exception(
                            "Could not parse the contract URL \"${step.rest}\" in scenario \"${scenarioInfo.scenarioName}\"",
                            e
                        )
                    }

                    scenarioInfo.copy(
                        httpRequestPattern = scenarioInfo.httpRequestPattern.copy(
                            urlMatcher = urlMatcher,
                            method = step.keyword.uppercase()
                        )
                    )
                } ?: throw ContractException("Line ${step.line}: $step.text")
            }
            "REQUEST-HEADER" ->
                scenarioInfo.copy(
                    httpRequestPattern = scenarioInfo.httpRequestPattern.copy(
                        headersPattern = plusHeaderPattern(
                            step.rest,
                            scenarioInfo.httpRequestPattern.headersPattern
                        )
                    )
                )
            "RESPONSE-HEADER" ->
                scenarioInfo.copy(
                    httpResponsePattern = scenarioInfo.httpResponsePattern.copy(
                        headersPattern = plusHeaderPattern(
                            step.rest,
                            scenarioInfo.httpResponsePattern.headersPattern
                        )
                    )
                )
            "STATUS" ->
                scenarioInfo.copy(
                    httpResponsePattern = scenarioInfo.httpResponsePattern.copy(
                        status = Integer.valueOf(
                            step.rest
                        )
                    )
                )
            "REQUEST-BODY" ->
                scenarioInfo.copy(httpRequestPattern = scenarioInfo.httpRequestPattern.copy(body = toPattern(step)))
            "RESPONSE-BODY" ->
                scenarioInfo.copy(httpResponsePattern = scenarioInfo.httpResponsePattern.bodyPattern(toPattern(step)))
            "FACT" ->
                scenarioInfo.copy(
                    expectedServerState = scenarioInfo.expectedServerState.plus(
                        toFacts(
                            step.rest,
                            scenarioInfo.fixtures
                        )
                    )
                )
            "TYPE", "PATTERN", "JSON" ->
                scenarioInfo.copy(patterns = scenarioInfo.patterns.plus(toPatternInfo(step, step.rowsList)))
            "ENUM" ->
                scenarioInfo.copy(patterns = scenarioInfo.patterns.plus(parseEnum(step)))
            "FIXTURE" ->
                scenarioInfo.copy(fixtures = scenarioInfo.fixtures.plus(toFixtureInfo(step.rest)))
            "FORM-FIELD" ->
                scenarioInfo.copy(
                    httpRequestPattern = scenarioInfo.httpRequestPattern.copy(
                        formFieldsPattern = plusFormFields(
                            scenarioInfo.httpRequestPattern.formFieldsPattern,
                            step.rest,
                            step.rowsList
                        )
                    )
                )
            "REQUEST-PART" ->
                scenarioInfo.copy(
                    httpRequestPattern = scenarioInfo.httpRequestPattern.copy(
                        multiPartFormDataPattern = scenarioInfo.httpRequestPattern.multiPartFormDataPattern.plus(
                            toFormDataPart(step, filePath)
                        )
                    )
                )
            "VALUE" ->
                scenarioInfo.copy(
                    references = values(
                        step.rest,
                        scenarioInfo.references,
                        backgroundScenarioInfo?.references ?: emptyMap(),
                        filePath
                    )
                )
            "EXPORT" ->
                scenarioInfo.copy(
                    bindings = setters(
                        step.rest,
                        backgroundScenarioInfo?.bindings ?: emptyMap(),
                        scenarioInfo.bindings
                    )
                )
            else -> {
                val location = when (step.raw.location) {
                    null -> ""
                    else -> " at line ${step.raw.location.line}"
                }

                throw ContractException("""Invalid syntax$location: ${step.raw.keyword.trim()} ${step.raw.text} -> keyword "${step.originalKeyword}" not recognised.""")
            }
        }
    }

    val tags = featureTags.map { tag -> tag.name }
    val ignoreFailure = when {
        tags.asSequence().map { it.uppercase() }.contains("@WIP") -> true
        else -> false
    }

    val scenarioInfo = if (includedSpecifications.isEmpty() || backgroundScenarioInfo == null) {
        scenarioInfoWithExamples(
            parsedScenarioInfo,
            backgroundScenarioInfo ?: ScenarioInfo(),
            examplesList,
            ignoreFailure
        )
    } else {
        val matchingScenarios: List<ScenarioInfo> = includedSpecifications.mapNotNull {
            it?.matches(parsedScenarioInfo, steps).orEmpty()
        }.flatten()

        if (matchingScenarios.size > 1) throw ContractException("Scenario: ${parsedScenarioInfo.scenarioName} is not specific, it matches ${matchingScenarios.size} in the included Wsdl / OpenApi")

        val matchingScenario = matchingScenarios.first().copy(bindings = parsedScenarioInfo.bindings)

        scenarioInfoWithExamples(matchingScenario, backgroundScenarioInfo, examplesList, ignoreFailure)
    }

    return scenarioInfo.copy(isGherkinScenario = true)
}

private fun listOfDatatableRows(it: Step) = it.dataTable?.rows ?: mutableListOf()

fun parseEnum(step: StepInfo): Pair<String, Pattern> {
    val tokens = step.text.split(" ")

    if (tokens.size < 5)
        throw ContractException("Enum syntax error in step at line ${step.raw.location.line}. Syntax should be Given(/When/Then) enum EnumName <TypeName> values choice1,choice2,choice3")
    val enumName = tokens[1]
    val enumValues = tokens[4].split(",")
    val enumType = tokens[2]
    val exactValuePatterns = enumValues.map { enumValue ->
        val enumPattern = parsedPattern(enumType).run {
            when (this) {
                is DeferredPattern -> this.resolvePattern(Resolver())
                is AnyPattern -> throw ContractException("Enums $enumName type $enumType cannot be nullable. To mark the enum nullable please use it with nullable syntax. Suggested Usage: (${enumName}?)")
                else -> this
            }
        }
        ExactValuePattern(
            when (enumPattern) {
                is StringPattern -> StringValue(enumValue)
                is NumberPattern -> NumberValue(enumValue.toInt())
                else -> throw ContractException("Enums can only be of type String or Number")
            }
        )
    }
    return Pair("($enumName)", AnyPattern(exactValuePatterns))
}

private fun scenarioInfoWithExamples(
    parsedScenarioInfo: ScenarioInfo,
    backgroundScenarioInfo: ScenarioInfo,
    examplesList: List<Examples>,
    ignoreFailure: Boolean
) = parsedScenarioInfo.copy(
    examples = backgroundScenarioInfo.examples.plus(examplesFrom(examplesList)),
    bindings = backgroundScenarioInfo.bindings.plus(parsedScenarioInfo.bindings),
    references = backgroundScenarioInfo.references.plus(parsedScenarioInfo.references),
    ignoreFailure = ignoreFailure
)

fun setters(
    rest: String,
    backgroundSetters: Map<String, String>,
    scenarioSetters: Map<String, String>
): Map<String, String> {
    val parts = breakIntoPartsMaxLength(rest, 3)

    if (parts.size != 3 || parts[1] != "=")
        throw ContractException("Setter syntax is incorrect in \"$rest\". Syntax should be \"Then set <variable> = <selector>\"")

    val variableName = parts[0]
    val selector = parts[2]

    return backgroundSetters.plus(scenarioSetters).plus(variableName to selector)
}

fun values(
    rest: String,
    scenarioReferences: Map<String, References>,
    backgroundReferences: Map<String, References>,
    filePath: String
): Map<String, References> {
    val parts = breakIntoPartsMaxLength(rest, 3)

    if (parts.size != 3 || parts[1] != "from")
        throw ContractException("Incorrect syntax for value statement: $rest - it should be \"Given value <value name> from <$APPLICATION_NAME file name>\"")

    val valueStoreName = parts[0]
    val qontractFileName = parts[2]

    val qontractFilePath = ContractFileWithExports(qontractFileName, AnchorFile(filePath))

    return backgroundReferences.plus(scenarioReferences).plus(
        valueStoreName to References(
            valueStoreName,
            qontractFilePath,
            contractCache = contractCache
        )
    )
}

private val contractCache = ContractCache()

fun toFormDataPart(step: StepInfo, contractFilePath: String): MultiPartFormDataPattern {
    val parts = breakIntoPartsMaxLength(step.rest, 4)

    if (parts.size < 2)
        throw ContractException("There must be at least 2 words after request-part in $step.line")

    val (name, content) = parts.slice(0..1)

    return when {
        content.startsWith("@") -> {
            val contentType = parts.getOrNull(2)
            val contentEncoding = parts.getOrNull(3)

            val multipartFilename = content.removePrefix("@")

            val expandedFilenamePattern = when (val filenamePattern = parsedPattern(multipartFilename)) {
                is ExactValuePattern -> {
                    val multipartFilePath =
                        File(contractFilePath).absoluteFile.parentFile.resolve(multipartFilename).absolutePath
                    ExactValuePattern(StringValue(multipartFilePath))
                }
                else ->
                    filenamePattern
            }

            MultiPartFilePattern(name, expandedFilenamePattern, contentType, contentEncoding)
        }
        isPatternToken(content) -> {
            MultiPartContentPattern(name, parsedPattern(content))
        }
        else -> {
            MultiPartContentPattern(name, parsedPattern(content.trim()))
//            MultiPartContentPattern(name, ExactValuePattern(parsedValue(content)))
        }
    }
}

fun toPattern(step: StepInfo): Pattern {
    return when (val stringData = stringOrDocString(step.rest, step)) {
        "" -> {
            if (step.rowsList.isEmpty()) throw ContractException("Not enough information to describe a type in $step")
            rowsToTabularPattern(step.rowsList)
        }
        else -> parsedPattern(stringData)
    }
}

fun plusFormFields(
    formFields: Map<String, Pattern>,
    rest: String,
    rowsList: List<TableRow>
): Map<String, Pattern> =
    formFields.plus(when (rowsList.size) {
        0 -> toQueryParams(rest).map { (key, value) -> key to value }
        else -> rowsList.map { row -> row.cells[0].value to row.cells[1].value }
    }.associate { (key, value) -> key to parsedPattern(value) }
    )

private fun toQueryParams(rest: String) = rest.split("&")
    .map { breakIntoPartsMaxLength(it, 2) }

fun plusHeaderPattern(rest: String, headersPattern: HttpHeadersPattern): HttpHeadersPattern {
    val parts = breakIntoPartsMaxLength(rest, 2)

    return when (parts.size) {
        2 -> headersPattern.copy(pattern = headersPattern.pattern.plus(toPatternPair(parts[0], parts[1])))
        1 -> throw ContractException("Header $parts[0] should have a value")
        else -> throw ContractException("Unrecognised header params $rest")
    }
}

fun toPatternPair(key: String, value: String): Pair<String, Pattern> = key to parsedPattern(value)

fun breakIntoPartsMaxLength(whole: String, partCount: Int) = whole.split("\\s+".toRegex(), partCount)
fun breakIntoPartsMaxLength(whole: String, separator: String, partCount: Int) =
    whole.split(separator.toRegex(), partCount)

private val HTTP_METHODS = listOf("GET", "POST", "PUT", "PATCH", "DELETE", "HEAD", "OPTIONS")

fun parseGherkinString(gherkinData: String, sourceFilePath: String): GherkinDocument {
    return parseGherkinString(gherkinData)
        ?: throw ContractException("There was no contract in the file $sourceFilePath.")
}

internal fun parseGherkinString(gherkinData: String): GherkinDocument? {
    val idGenerator: IdGenerator = Incrementing()
    val parser = Parser(GherkinDocumentBuilder(idGenerator))
    return parser.parse(gherkinData)
}

internal fun lex(gherkinDocument: GherkinDocument, filePath: String = ""): Pair<String, List<Scenario>> =
    Pair(gherkinDocument.feature.name, lex(gherkinDocument.feature.children, filePath))

internal fun lex(featureChildren: List<FeatureChild>, filePath: String): List<Scenario> {
    return scenarioInfos(featureChildren, filePath)
        .map { scenarioInfo ->
            Scenario(
                scenarioInfo.scenarioName,
                scenarioInfo.httpRequestPattern,
                scenarioInfo.httpResponsePattern,
                scenarioInfo.expectedServerState,
                scenarioInfo.examples,
                scenarioInfo.patterns,
                scenarioInfo.fixtures,
                scenarioInfo.ignoreFailure,
                scenarioInfo.references,
                scenarioInfo.bindings,
                scenarioInfo.isGherkinScenario
            )
        }
}

fun scenarioInfos(
    featureChildren: List<FeatureChild>,
    filePath: String
): List<ScenarioInfo> {
    val openApiSpecification =
        toIncludedSpecification(featureChildren, { backgroundOpenApi(it) }) {
            OpenApiSpecification.fromFile(
                it,
                filePath
            )
        }

    val wsdlSpecification =
        toIncludedSpecification(featureChildren, { backgroundWsdl(it) }) { WsdlSpecification(WSDLFile(it)) }

    val includedSpecifications = listOfNotNull(openApiSpecification, wsdlSpecification)

    val scenarioInfosBelongingToIncludedSpecifications =
        includedSpecifications.map { it.toScenarioInfos() }.flatten()

    val backgroundInfo = backgroundScenario(featureChildren)?.let { feature ->
        lexScenario(
            feature.background.steps
                .filter { !it.text.contains("openapi", true) }
                .filter { !it.text.contains("wsdl", true) },
            listOf(),
            emptyList(),
            null,
            filePath,
            includedSpecifications
        )
    } ?: ScenarioInfo()

    val specmaticScenarioInfos = scenarios(featureChildren).map { featureChild ->
        if (featureChild.scenario.name.isBlank() && openApiSpecification == null && wsdlSpecification == null)
            throw ContractException("Error at line ${featureChild.scenario.location.line}: scenario name must not be empty")

        val backgroundInfoCopy = backgroundInfo.copy(scenarioName = featureChild.scenario.name)

        lexScenario(
            featureChild.scenario.steps,
            featureChild.scenario.examples,
            featureChild.scenario.tags,
            backgroundInfoCopy,
            filePath,
            includedSpecifications
        )
    }

    return specmaticScenarioInfos.plus(scenarioInfosBelongingToIncludedSpecifications.filter { scenarioInfo ->
        !specmaticScenarioInfos.any {
            it.httpResponsePattern.status == scenarioInfo.httpResponsePattern.status
        }
    })
}

private fun toIncludedSpecification(
    featureChildren: List<FeatureChild>,
    selector: (List<FeatureChild>) -> Step?,
    creator: (String) -> IncludedSpecification
): IncludedSpecification? =
    selector(featureChildren)?.run { creator(text.split(" ")[1]) }

private fun backgroundScenario(featureChildren: List<FeatureChild>) =
    featureChildren.firstOrNull { it.background != null }

private fun backgroundOpenApi(featureChildren: List<FeatureChild>): Step? {
    return backgroundScenario(featureChildren)?.let { background ->
        background.background.steps.firstOrNull {
            it.keyword.contains("Given", true)
                    && it.text.contains("openapi", true)
        }
    }
}

private fun backgroundWsdl(featureChildren: List<FeatureChild>): Step? {
    return backgroundScenario(featureChildren)?.let { background ->
        background.background.steps.firstOrNull {
            it.keyword.contains("Given", true)
                    && it.text.contains("wsdl", true)
        }
    }
}

private fun scenarios(featureChildren: List<FeatureChild>) =
    featureChildren.filter { it.background == null }

fun toGherkinFeature(stub: NamedStub): String = toGherkinFeature("New Feature", listOf(stub))

private fun stubToClauses(namedStub: NamedStub): Pair<List<GherkinClause>, ExampleDeclarations> {
        val (requestClauses, typesFromRequest, examples) = toGherkinClauses(namedStub.stub.request)

        for (message in examples.messages) {
            logger.log(message)
        }

        val (responseClauses, allTypes, _) = toGherkinClauses(namedStub.stub.response, typesFromRequest)
        val typeClauses = toGherkinClauses(allTypes)
        return Pair(typeClauses.plus(requestClauses).plus(responseClauses), examples)
}

data class GherkinScenario(val scenarioName: String, val clauses: List<GherkinClause>)

fun toGherkinFeature(featureName: String, stubs: List<NamedStub>): String {
    val groupedStubs = stubs.map { stub ->
        val (clauses, examples) = stubToClauses(stub)
        val commentedExamples = addCommentsToExamples(examples, stub)

        Pair(GherkinScenario(stub.name, clauses), listOf(commentedExamples))
    }.fold(emptyMap<GherkinScenario, List<ExampleDeclarations>>()) { groups, (scenario, examples) ->
        groups.plus(scenario to groups.getOrDefault(scenario, emptyList()).plus(examples))
    }

    val scenarioStrings = groupedStubs.map { (nameAndClauses, examplesList) ->
        val (name, clauses) = nameAndClauses

        toGherkinScenario(name, clauses, examplesList)
    }

    return withFeatureClause(featureName, scenarioStrings.joinToString("\n\n"))
}

private fun addCommentsToExamples(examples: ExampleDeclarations, stub: NamedStub): ExampleDeclarations {
    val date = stub.stub.response.headers["Date"]
    return examples.withComment(date)
}

private fun List<String>.second(): String {
    return this[1]
}

fun similarURLPath(baseScenario: Scenario, newScenario: Scenario): Boolean {
    if(baseScenario.httpRequestPattern.urlMatcher?.encompasses(newScenario.httpRequestPattern.urlMatcher!!, baseScenario.resolver, newScenario.resolver) is Result.Success)
        return true

    val basePathParts = baseScenario.httpRequestPattern.urlMatcher!!.pathPattern
    val newPathParts = newScenario.httpRequestPattern.urlMatcher!!.pathPattern

    if(basePathParts.size != newPathParts.size)
        return false

    return basePathParts.zip(newPathParts).all { (base, new) ->
        isInteger(base) && isInteger(new) ||
                base.pattern.encompasses(new.pattern, baseScenario.resolver, newScenario.resolver) is Result.Success
    }
}

fun isInteger(
    base: URLPathPattern
) = base.pattern is ExactValuePattern && base.pattern.pattern.toStringLiteral().toIntOrNull() != null<|MERGE_RESOLUTION|>--- conflicted
+++ resolved
@@ -41,13 +41,8 @@
         httpResponse.status in badRequestResponses || defaultResponse != null
 }
 
-<<<<<<< HEAD
-fun parseContractFileToFeature(contractPath: String, hook: Hook = PassThroughHook(), securityConfiguration: SecurityConfiguration? = null): Feature {
-    return parseContractFileToFeature(File(contractPath), hook, securityConfiguration)
-=======
-fun parseContractFileToFeature(contractPath: String, hook: Hook = PassThroughHook(), sourceProvider:String? = null, sourceRepository:String? = null,  sourceRepositoryBranch:String? = null, specificationPath:String? = null): Feature {
-    return parseContractFileToFeature(File(contractPath), hook, sourceProvider, sourceRepository, sourceRepositoryBranch, specificationPath)
->>>>>>> 9ba2323e
+fun parseContractFileToFeature(contractPath: String, hook: Hook = PassThroughHook(), sourceProvider:String? = null, sourceRepository:String? = null,  sourceRepositoryBranch:String? = null, specificationPath:String? = null, securityConfiguration: SecurityConfiguration? = null): Feature {
+    return parseContractFileToFeature(File(contractPath), hook, sourceProvider, sourceRepository, sourceRepositoryBranch, specificationPath, securityConfiguration)
 }
 
 fun checkExists(file: File) = file.also {
@@ -55,19 +50,11 @@
         throw ContractException("File ${file.path} does not exist (absolute path ${file.canonicalPath})")
 }
 
-<<<<<<< HEAD
-fun parseContractFileToFeature(file: File, hook: Hook = PassThroughHook(), securityConfiguration:SecurityConfiguration? = null): Feature {
+fun parseContractFileToFeature(file: File, hook: Hook = PassThroughHook(), sourceProvider:String? = null, sourceRepository:String? = null,  sourceRepositoryBranch:String? = null, specificationPath:String? = null, securityConfiguration: SecurityConfiguration? = null): Feature {
     logger.debug("Parsing contract file ${file.path}, absolute path ${file.absolutePath}")
 
     return when (file.extension) {
-        "yaml" -> OpenApiSpecification.fromYAML(hook.readContract(file.path), file.path, securityConfiguration = securityConfiguration).toFeature()
-=======
-fun parseContractFileToFeature(file: File, hook: Hook = PassThroughHook(), sourceProvider:String? = null, sourceRepository:String? = null,  sourceRepositoryBranch:String? = null, specificationPath:String? = null): Feature {
-    logger.debug("Parsing contract file ${file.path}, absolute path ${file.absolutePath}")
-
-    return when (file.extension) {
-        "yaml" -> OpenApiSpecification.fromYAML(hook.readContract(file.path), file.path, sourceProvider =sourceProvider, sourceRepository = sourceRepository, sourceRepositoryBranch = sourceRepositoryBranch, specificationPath = specificationPath).toFeature()
->>>>>>> 9ba2323e
+        "yaml" -> OpenApiSpecification.fromYAML(hook.readContract(file.path), file.path, sourceProvider =sourceProvider, sourceRepository = sourceRepository, sourceRepositoryBranch = sourceRepositoryBranch, specificationPath = specificationPath, securityConfiguration = securityConfiguration).toFeature()
         "wsdl" -> wsdlContentToFeature(checkExists(file).readText(), file.canonicalPath)
         in CONTRACT_EXTENSIONS -> parseGherkinStringToFeature(checkExists(file).readText().trim(), file.canonicalPath)
         else -> throw ContractException("File extension of ${file.path} not recognized")
