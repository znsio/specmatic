--- conflicted
+++ resolved
@@ -100,11 +100,7 @@
 
         val withinRangeExample = this
 
-<<<<<<< HEAD
-        val maxLengthExample = minLength?.let {
-=======
         val maxLengthExample = maxLength?.let {
->>>>>>> 038dea83
             ExactValuePattern(StringValue(randomString(it)))
         }
 
