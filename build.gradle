--- conflicted
+++ resolved
@@ -1,11 +1,7 @@
 plugins {
     id 'java'
     id 'maven-publish'
-<<<<<<< HEAD
-    id 'org.jetbrains.kotlin.plugin.serialization' version '1.9.23'
-=======
     id 'org.jetbrains.kotlin.plugin.serialization' version '1.9.24'
->>>>>>> 7e3f9a56
     id 'org.jetbrains.kotlin.jvm' version '1.9.24'
     id 'jacoco'
     id "org.sonarqube" version "5.0.0.4638"
