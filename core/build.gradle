plugins {
    id 'java-library'
    id 'maven-publish'
    id 'org.jetbrains.kotlin.jvm'
    id 'org.jetbrains.kotlin.plugin.serialization'
    id 'signing'
}

apply plugin: "jacoco"
jacoco {
    toolVersion = "0.8.7"
}

repositories {
    mavenLocal()
    mavenCentral()
}

<<<<<<< HEAD
def ktor_version = "2.0.0"
def karate_version = "0.9.6"
=======
def ktor_version = "1.6.8"
>>>>>>> 9c2587d6
def jgit_version = "5.13.0.202109080827-r"

def junit_version = "5.8.2"
def testcontainers_version = "1.16.3"

dependencies {
    implementation 'io.cucumber:gherkin:22.0.0'
    implementation "io.ktor:ktor-server-netty:$ktor_version"
    implementation "io.ktor:ktor-server-core:$ktor_version"
    implementation "io.ktor:ktor-client-core-jvm:$ktor_version"
    implementation "io.ktor:ktor-client-apache:$ktor_version"
    implementation "io.ktor:ktor-server-cors:$ktor_version"

    implementation "org.jetbrains.kotlinx:kotlinx-serialization-json-jvm:1.3.3"
    implementation "org.jetbrains.kotlin:kotlin-reflect:1.7.10"
    implementation "org.eclipse.jgit:org.eclipse.jgit:$jgit_version"
    implementation "org.eclipse.jgit:org.eclipse.jgit.ssh.apache:$jgit_version"

    implementation "org.testcontainers:testcontainers:$testcontainers_version"
    implementation "org.testcontainers:kafka:$testcontainers_version"

    implementation 'org.apache.kafka:kafka-clients:3.2.0'
    implementation 'com.fasterxml.jackson.core:jackson-databind:2.13.3'

    implementation 'io.swagger.parser.v3:swagger-parser:2.0.0'

    testRuntimeOnly "org.junit.jupiter:junit-jupiter-engine:$junit_version"

    testImplementation 'com.github.tomakehurst:wiremock-jre8:2.33.2'
    testImplementation 'org.assertj:assertj-core:3.23.1'
    testImplementation "org.junit.jupiter:junit-jupiter-api:$junit_version"
    testImplementation "org.junit.jupiter:junit-jupiter-params:$junit_version"
    testImplementation 'org.json:json:20220320'
    testImplementation "com.intuit.karate:karate-junit5:1.1.0"
    testImplementation 'org.springframework:spring-web:5.3.21'
    testImplementation 'io.mockk:mockk:1.12.4'
    testImplementation 'org.assertj:assertj-core:3.23.1'
    testImplementation "io.ktor:ktor-client-mock-jvm:$ktor_version"
}

tasks.withType(org.jetbrains.kotlin.gradle.tasks.KotlinCompile).configureEach {
    kotlinOptions {
        jvmTarget = "1.8"
    }
}

test {
    useJUnitPlatform()
}

group = 'in.specmatic'

jar {
    exclude 'META-INF/*.RSA', 'META-INF/*.SF', 'META-INF/*.DSA'
}

tasks.withType(JavaCompile) {
    options.encoding = 'UTF-8'
}

java {
    withJavadocJar()
    withSourcesJar()
}

publishing {
    publications {
        mavenJava(MavenPublication) {
            artifactId = 'specmatic-core'
            from components.java
            pom {
                name = 'Specmatic'
                description = 'Turn your contracts into executable specifications. Contract Driven Development - Collaboratively Design & Independently Deploy MicroServices & MicroFrontends.'
                url = 'https://specmatic.in'
                licenses {
                    license {
                        name = 'MIT'
                        url = 'https://github.com/znsio/specmatic/blob/main/License.md'
                    }
                }
                developers {
                    developer {
                        id = 'specmaticBuilders'
                        name = 'Specmatic Builders'
                        email = 'info@specmatic.in'
                    }
                }
                scm {
                    connection = 'scm:git:git@github.com:znsio/specmatic.git'
                    url = 'https://specmatic.in/'
                }
            }
        }
    }
    repositories {
        maven {
            def releasesRepoUrl = "https://s01.oss.sonatype.org/service/local/staging/deploy/maven2"
            def snapshotsRepoUrl = "https://s01.oss.sonatype.org/content/repositories/snapshots"
            url = version.endsWith('SNAPSHOT') ? snapshotsRepoUrl : releasesRepoUrl
            credentials {
                username = project.hasProperty("ossrhUsername") ? project.getProperty("ossrhUsername") : ""
                password = project.hasProperty("ossrhPassword") ? project.getProperty("ossrhPassword") : ""
            }
        }
    }
}

signing {
    sign publishing.publications.mavenJava
}

tasks.withType(Sign) {
    onlyIf { project.hasProperty("signing.keyId") }
}

javadoc {
    if(JavaVersion.current().isJava9Compatible()) {
        options.addBooleanOption('html5', true)
    }
}

compileKotlin {
    kotlinOptions {
        freeCompilerArgs += "-Xopt-in=kotlin.RequiresOptIn"
    }
}

test {
    finalizedBy jacocoTestReport
}

jacocoTestReport {
    dependsOn test
    reports {
        xml.enabled true
        html.enabled false
        csv.enabled false
    }
}
<|MERGE_RESOLUTION|>--- conflicted
+++ resolved
@@ -16,14 +16,8 @@
     mavenCentral()
 }
 
-<<<<<<< HEAD
 def ktor_version = "2.0.0"
-def karate_version = "0.9.6"
-=======
-def ktor_version = "1.6.8"
->>>>>>> 9c2587d6
 def jgit_version = "5.13.0.202109080827-r"
-
 def junit_version = "5.8.2"
 def testcontainers_version = "1.16.3"
 
