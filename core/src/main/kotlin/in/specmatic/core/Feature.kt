package `in`.specmatic.core

import `in`.specmatic.conversions.*
import `in`.specmatic.core.log.logger
import `in`.specmatic.core.pattern.*
import `in`.specmatic.core.pattern.Examples.Companion.examplesFrom
import `in`.specmatic.core.utilities.capitalizeFirstChar
import `in`.specmatic.core.utilities.jsonStringToValueMap
import `in`.specmatic.core.utilities.readEnvVarOrProperty
import `in`.specmatic.core.value.*
import `in`.specmatic.mock.NoMatchingScenario
import `in`.specmatic.mock.ScenarioStub
import `in`.specmatic.stub.HttpStubData
import `in`.specmatic.test.*
import io.cucumber.gherkin.GherkinDocumentBuilder
import io.cucumber.gherkin.Parser
import io.cucumber.messages.IdGenerator
import io.cucumber.messages.IdGenerator.Incrementing
import io.cucumber.messages.types.*
import io.cucumber.messages.types.Examples
import io.swagger.v3.oas.models.*
import io.swagger.v3.oas.models.headers.Header
import io.swagger.v3.oas.models.info.Info
import io.swagger.v3.oas.models.media.*
import io.swagger.v3.oas.models.parameters.*
import io.swagger.v3.oas.models.responses.ApiResponse
import io.swagger.v3.oas.models.responses.ApiResponses
import java.io.File
import java.net.URI

fun parseContractFileToFeature(contractPath: String, hook: Hook = PassThroughHook(), sourceProvider:String? = null, sourceRepository:String? = null, sourceRepositoryBranch:String? = null, specificationPath:String? = null, securityConfiguration: SecurityConfiguration? = null, environmentAndPropertiesConfiguration: EnvironmentAndPropertiesConfiguration = EnvironmentAndPropertiesConfiguration()): Feature {
    return parseContractFileToFeature(File(contractPath), hook, sourceProvider, sourceRepository, sourceRepositoryBranch, specificationPath, securityConfiguration, environmentAndPropertiesConfiguration)
}

fun checkExists(file: File) = file.also {
    if (!file.exists())
        throw ContractException("File ${file.path} does not exist (absolute path ${file.canonicalPath})")
}

fun parseContractFileToFeature(file: File, hook: Hook = PassThroughHook(), sourceProvider:String? = null, sourceRepository:String? = null, sourceRepositoryBranch:String? = null, specificationPath:String? = null, securityConfiguration: SecurityConfiguration? = null, environmentAndPropertiesConfiguration: EnvironmentAndPropertiesConfiguration = EnvironmentAndPropertiesConfiguration()): Feature {
    logger.debug("Parsing contract file ${file.path}, absolute path ${file.absolutePath}")

    return when (file.extension) {
        in OPENAPI_FILE_EXTENSIONS -> OpenApiSpecification.fromYAML(hook.readContract(file.path), file.path, sourceProvider =sourceProvider, sourceRepository = sourceRepository, sourceRepositoryBranch = sourceRepositoryBranch, specificationPath = specificationPath, securityConfiguration = securityConfiguration, environmentAndPropertiesConfiguration = environmentAndPropertiesConfiguration).toFeature()
        WSDL -> wsdlContentToFeature(checkExists(file).readText(), file.canonicalPath)
        in CONTRACT_EXTENSIONS -> parseGherkinStringToFeature(checkExists(file).readText().trim(), file.canonicalPath)
        else -> throw unsupportedFileExtensionContractException(file.path, file.extension)
    }
}

fun unsupportedFileExtensionContractException(
    path: String,
    extension: String
) =
    ContractException(
        "Current file $path has an unsupported extension $extension. Supported extensions are ${
            CONTRACT_EXTENSIONS.joinToString(
                ", "
            )
        }."
    )

fun parseGherkinStringToFeature(gherkinData: String, sourceFilePath: String = ""): Feature {
    val gherkinDocument = parseGherkinString(gherkinData, sourceFilePath)
    val (name, scenarios) = lex(gherkinDocument, sourceFilePath)
    return Feature(scenarios = scenarios, name = name, path = sourceFilePath)
}

const val POSITIVE_TEST_DESCRIPTION_PREFIX = "+ve "
const val NEGATIVE_TEST_DESCRIPTION_PREFIX = "-ve "

data class Feature(
    val scenarios: List<Scenario> = emptyList(),
    private var serverState: Map<String, Value> = emptyMap(),
    val name: String,
    val testVariables: Map<String, String> = emptyMap(),
    val testBaseURLs: Map<String, String> = emptyMap(),
    val path: String = "",
    val sourceProvider:String? = null,
    val sourceRepository:String? = null,
    val sourceRepositoryBranch:String? = null,
    val specification:String? = null,
    val serviceType:String? = null,
    val stubsFromExamples: Map<String, List<Pair<HttpRequest, HttpResponse>>> = emptyMap(),
    val environmentAndPropertiesConfiguration: EnvironmentAndPropertiesConfiguration = EnvironmentAndPropertiesConfiguration(),
    val flagsBased: FlagsBased = strategiesFromFlags(environmentAndPropertiesConfiguration)
) {
    fun enableGenerativeTesting(onlyPositive: Boolean = false): Feature {
        return this.copy(flagsBased = this.flagsBased.copy(
            generation = GenerativeTestsEnabled(onlyPositive),
            positivePrefix = POSITIVE_TEST_DESCRIPTION_PREFIX,
            negativePrefix = NEGATIVE_TEST_DESCRIPTION_PREFIX
        ))
    }

    fun enableSchemaExampleDefault(): Feature {
        return this.copy(flagsBased = this.flagsBased.copy(defaultExampleResolver = UseDefaultExample))
    }

    fun lookupResponse(httpRequest: HttpRequest): HttpResponse {
        try {
            val resultList = lookupScenario(httpRequest, scenarios)
            return matchingScenario(resultList)?.generateHttpResponse(serverState)
                ?: Results(resultList.map { it.second }.toMutableList()).withoutFluff()
                    .generateErrorHttpResponse(httpRequest)
        } finally {
            serverState = emptyMap()
        }
    }

    fun stubResponse(
        httpRequest: HttpRequest,
        mismatchMessages: MismatchMessages = DefaultMismatchMessages
    ): Pair<ResponseBuilder?, Results> {
        try {
            val scenarioSequence = scenarios.asSequence()

            val localCopyOfServerState = serverState
            val resultList = scenarioSequence.zip(scenarioSequence.map {
                it.matchesStub(httpRequest, localCopyOfServerState, mismatchMessages)
            })

            return matchingScenario(resultList)?.let { Pair(ResponseBuilder(it, serverState), Results()) }
                ?: Pair(null, Results(resultList.map { it.second }.toMutableList()).withoutFluff())
        } finally {
            serverState = emptyMap()
        }
    }

    fun compatibilityLookup(httpRequest: HttpRequest, mismatchMessages: MismatchMessages = NewAndOldContractRequestMismatches): List<Pair<Scenario, Result>> {
        try {
            val resultList = lookupAllScenarios(httpRequest, scenarios, mismatchMessages, IgnoreUnexpectedKeys)

            val successes = lookupAllSuccessfulScenarios(resultList)
            if (successes.isNotEmpty())
                return successes

            val deepMatchingErrors = allDeeplyMatchingScenarios(resultList)

            return when {
                deepMatchingErrors.isNotEmpty() -> deepMatchingErrors
                scenarios.isEmpty() -> throw EmptyContract()
                else -> emptyList()
            }
        } finally {
            serverState = emptyMap()
        }
    }

    private fun lookupAllSuccessfulScenarios(resultList: List<Pair<Scenario, Result>>): List<Pair<Scenario, Result>> {
        return resultList.filter { (_, result) ->
            result is Result.Success
        }
    }

    private fun allDeeplyMatchingScenarios(resultList: List<Pair<Scenario, Result>>): List<Pair<Scenario, Result>> {
        return resultList.filter {
            when (val result = it.second) {
                is Result.Success -> true
                is Result.Failure -> !result.isFluffy()
            }
        }
    }

    private fun matchingScenario(resultList: Sequence<Pair<Scenario, Result>>): Scenario? {
        return resultList.find {
            it.second is Result.Success
        }?.first
    }

    private fun lookupScenario(
        httpRequest: HttpRequest,
        scenarios: List<Scenario>
    ): Sequence<Pair<Scenario, Result>> {
        val scenarioSequence = scenarios.asSequence()

        val localCopyOfServerState = serverState
        return scenarioSequence.zip(scenarioSequence.map {
            it.matches(httpRequest, localCopyOfServerState, DefaultMismatchMessages)
        })
    }

    private fun lookupAllScenarios(
        httpRequest: HttpRequest,
        scenarios: List<Scenario>,
        mismatchMessages: MismatchMessages = DefaultMismatchMessages,
        unexpectedKeyCheck: UnexpectedKeyCheck? = null
    ): List<Pair<Scenario, Result>> {
        val localCopyOfServerState = serverState
        return scenarios.zip(scenarios.map {
            it.matches(httpRequest, localCopyOfServerState, mismatchMessages, unexpectedKeyCheck)
        })
    }

<<<<<<< HEAD
=======
    fun executeTests(testExecutorFn: TestExecutor, suggestions: List<Scenario> = emptyList()): Results {
        val testScenarios = generateContractTestScenarios(suggestions)

        return testScenarios.fold(Results()) { results, scenario ->
            Results(results = results.results.plus(executeTest(scenario, testExecutorFn, flagsBased)).toMutableList())
        }
    }

>>>>>>> af6d5298
    fun executeTests(
        testExecutorFn: TestExecutor,
        suggestions: List<Scenario> = emptyList(),
        scenarioNames: List<String> = emptyList()
    ): Results =
        generateContractTestScenarios(suggestions)
            .map { it.second.value }
            .filter { scenarioNames.isEmpty() || scenarioNames.contains(it.name) }
            .fold(Results()) { results, scenario ->
<<<<<<< HEAD
                Results(results = results.results.plus(executeTest(scenario, testExecutorFn, resolverStrategies)))
=======
                Results(results = results.results.plus(executeTest(scenario, testExecutorFn, flagsBased)).toMutableList())
>>>>>>> af6d5298
            }

    fun setServerState(serverState: Map<String, Value>) {
        this.serverState = this.serverState.plus(serverState)
    }

    fun matches(request: HttpRequest, response: HttpResponse): Boolean {
        return scenarios.firstOrNull {
            it.matches(
                request,
                serverState
            ) is Result.Success && it.matches(response) is Result.Success
        } != null
    }

    fun matchResult(request: HttpRequest, response: HttpResponse): Result {
        if(scenarios.isEmpty())
            return Result.Failure("No operations found")

        val matchResults = scenarios.map {
            it.matches(
                request,
                serverState
            ) to it.matches(response)
        }

        if (matchResults.any {
            it.first is Result.Success && it.second is Result.Success
        })
            return Result.Success()

        return Result.fromResults(matchResults.flatMap { it.toList() })
    }

    fun matchingStub(
        request: HttpRequest,
        response: HttpResponse,
        mismatchMessages: MismatchMessages = DefaultMismatchMessages
    ): HttpStubData {
        try {
            val results = stubMatchResult(request, response, mismatchMessages)

            return results.find {
                it.first != null
            }?.let { it.first as HttpStubData }
                ?: throw NoMatchingScenario(
                    failureResults(results).withoutFluff(),
                    msg = null,
                    cachedMessage = failureResults(results).withoutFluff().report(request)
                )
        } finally {
            serverState = emptyMap()
        }
    }

    private fun stubMatchResult(
        request: HttpRequest,
        response: HttpResponse,
        mismatchMessages: MismatchMessages
    ): List<Pair<HttpStubData?, Result>> {
        val results = scenarios.map { scenario ->
            try {
                when (val matchResult = scenario.matchesMock(request, response, mismatchMessages)) {
                    is Result.Success -> Pair(
                        scenario.resolverAndResponseForExpectation(response).let { (resolver, resolvedResponse) ->
                            val newRequestType = scenario.httpRequestPattern.generate(request, resolver)
                            val requestTypeWithAncestors =
                                newRequestType.copy(
                                    headersPattern = newRequestType.headersPattern.copy(
                                        ancestorHeaders = scenario.httpRequestPattern.headersPattern.pattern
                                    )
                                )
                            HttpStubData(
                                response = resolvedResponse.copy(externalisedResponseCommand = response.externalisedResponseCommand),
                                resolver = resolver,
                                requestType = requestTypeWithAncestors,
                                responsePattern = scenario.httpResponsePattern,
                                contractPath = this.path,
                                feature = this,
                                scenario = scenario
                            )
                        }, Result.Success()
                    )

                    is Result.Failure -> {
                        Pair(null, matchResult.updateScenario(scenario).updatePath(path))
                    }
                }
            } catch (contractException: ContractException) {
                Pair(null, contractException.failure().updatePath(path))
            }
        }
        return results
    }

    private fun failureResults(results: List<Pair<HttpStubData?, Result>>): Results =
        Results(results.map { it.second }.filterIsInstance<Result.Failure>().toMutableList())

<<<<<<< HEAD
    fun generateContractTests(suggestions: List<Scenario>): Sequence<ContractTest> {
//        validateExampleRows()

        return generateContractTestScenarios(suggestions).map { (originalScenario, returnValue) ->
            returnValue.realise(
                hasValue = {
                    ScenarioTest(
                        it,
                        resolverStrategies,
                        it.sourceProvider,
                        it.sourceRepository,
                        it.sourceRepositoryBranch,
                        it.specification,
                        it.serviceType
                    )
                },
                orFailure = {
                    ScenarioTestGenerationFailure(originalScenario, it.failure)
                },
                orException = {
                    ScenarioTestGenerationException(originalScenario, it.t, it.message, it.breadCrumb)
                }
            )
=======
    fun generateContractTests(suggestions: List<Scenario>): Sequence<ContractTest> =
        generateContractTestScenarios(suggestions).map {
            ScenarioTest(it, flagsBased,
                it.sourceProvider, it.sourceRepository, it.sourceRepositoryBranch, it.specification, it.serviceType)
>>>>>>> af6d5298
        }
    }

    private fun getBadRequestsOrDefault(scenario: Scenario): BadRequestOrDefault? {
        val badRequestResponses = scenarios.filter {
            it.httpRequestPattern.httpPathPattern!!.path == scenario.httpRequestPattern.httpPathPattern!!.path
                    && it.httpResponsePattern.status.toString().startsWith("4")
        }.associate { it.httpResponsePattern.status to it.httpResponsePattern }

        val defaultResponse: HttpResponsePattern? = scenarios.find {
            it.httpRequestPattern.httpPathPattern!!.path == scenario.httpRequestPattern.httpPathPattern!!.path
                    && it.httpResponsePattern.status == DEFAULT_RESPONSE_CODE
        }?.httpResponsePattern

        if(badRequestResponses.isEmpty() && defaultResponse == null)
            return null

        return BadRequestOrDefault(badRequestResponses, defaultResponse)
    }

<<<<<<< HEAD
    fun generateContractTestScenarios(suggestions: List<Scenario>): Sequence<Pair<Scenario, ReturnValue<Scenario>>> {
        return resolverStrategies.generation.let {
            it.positiveTestScenarios(this, suggestions) + it.negativeTestScenarios(this)
=======
    fun generateContractTestScenarios(suggestions: List<Scenario>): Sequence<Scenario> {
        return try {
            flagsBased.generation.let {
                it.positiveTestScenarios(this, suggestions) + it.negativeTestScenarios(this)
            }
        }
        catch(e: Throwable) {
            logger.log(e)
            throw e
        }
    }

    fun validateExampleRows() {
        scenarios.forEach { scenario ->
            scenario.validateExamples(flagsBased.copy(generation = NonGenerativeTests))
>>>>>>> af6d5298
        }
    }

    fun positiveTestScenarios(suggestions: List<Scenario>): Sequence<Pair<Scenario, ReturnValue<Scenario>>> =
        scenarios.asSequence().filter { it.isA2xxScenario() || it.examples.isNotEmpty() || it.isGherkinScenario }.map {
            it.newBasedOn(suggestions)
<<<<<<< HEAD
        }.flatMap { originalScenario ->
            val resolverStrategies = if(originalScenario.isA2xxScenario())
                resolverStrategies
=======
        }.flatMap { scenario ->
            val resolverStrategies = if(scenario.isA2xxScenario())
                flagsBased
>>>>>>> af6d5298
            else
                flagsBased.withoutGenerativeTests()

<<<<<<< HEAD
            originalScenario.generateTestScenarios(resolverStrategies, testVariables, testBaseURLs).map { Pair(originalScenario, it) }
=======
            scenario.generateTestScenarios(resolverStrategies, testVariables, testBaseURLs)
>>>>>>> af6d5298
        }

    fun negativeTestScenarios(): Sequence<Pair<Scenario, ReturnValue<Scenario>>> {
        return scenarios.asSequence().filter {
            it.isA2xxScenario()
<<<<<<< HEAD
        }.flatMap { originalScenario ->
            val negativeScenario = originalScenario.negativeBasedOn(getBadRequestsOrDefault(originalScenario))

            val negativeTestScenarios =
                negativeScenario.generateTestScenarios(resolverStrategies, testVariables, testBaseURLs)

            negativeTestScenarios.filterNot { negativeTestScenarioR ->
                negativeTestScenarioR.withDefault(false) { negativeTestScenario ->
                    val sampleRequest = negativeTestScenario.httpRequestPattern.generate(negativeTestScenario.resolver)
                    originalScenario.httpRequestPattern.matches(sampleRequest, originalScenario.resolver).isSuccess()
                }
            }.mapIndexed { index, negativeTestScenarioR ->
                Pair(originalScenario, negativeTestScenarioR.ifValue { negativeTestScenario ->
                    negativeTestScenario.copy(
                        generativePrefix = resolverStrategies.generation.negativePrefix,
                        disambiguate = { "[${(index + 1)}] " }
                    )
                })
=======
        }.flatMap { scenario ->
            val negativeScenario = scenario.negativeBasedOn(getBadRequestsOrDefault(scenario))

            val negativeTestScenarios = negativeScenario.generateTestScenarios(flagsBased, testVariables, testBaseURLs)

            negativeTestScenarios.filterNot { negativeTestScenario ->
                val sampleRequest = negativeTestScenario.httpRequestPattern.generate(negativeTestScenario.resolver)
                scenario.httpRequestPattern.matches(sampleRequest, scenario.resolver).isSuccess()
            }.mapIndexed { index, negativeScenario ->
                negativeScenario.copy(
                    generativePrefix = flagsBased.negativePrefix,
                    disambiguate = { "[${(index + 1)}] " }
                )
>>>>>>> af6d5298
            }
        }
    }

    fun generateBackwardCompatibilityTestScenarios(): List<Scenario> =
        scenarios.flatMap { scenario ->
            scenario.copy(examples = emptyList()).generateBackwardCompatibilityScenarios()
        }

    fun matchingStub(
        scenarioStub: ScenarioStub,
        mismatchMessages: MismatchMessages = DefaultMismatchMessages
    ): HttpStubData =
        matchingStub(
            scenarioStub.request,
            scenarioStub.response,
            mismatchMessages
        ).copy(delayInSeconds = scenarioStub.delayInSeconds, requestBodyRegex = scenarioStub.requestBodyRegex?.let { Regex(it) }, stubToken = scenarioStub.stubToken)

    fun clearServerState() {
        serverState = emptyMap()
    }

    private fun combine(baseScenario: Scenario, newScenario: Scenario): Scenario {
        return convergeURLMatcher(baseScenario, newScenario).let { convergedScenario ->
            convergeHeaders(convergedScenario, newScenario)
        }.let { convergedScenario ->
            convergeQueryParameters(convergedScenario, newScenario)
        }.let { convergedScenario ->
            convergeRequestPayload(convergedScenario, newScenario)
        }.let { convergedScenario ->
            convergeResponsePayload(convergedScenario, newScenario)
        }
    }

    private fun convergeURLMatcher(baseScenario: Scenario, newScenario: Scenario): Scenario {
        if (baseScenario.httpRequestPattern.httpPathPattern!!.encompasses(
                newScenario.httpRequestPattern.httpPathPattern!!,
                baseScenario.resolver,
                newScenario.resolver
            ) is Result.Success
        )
            return baseScenario

        val basePathParts = baseScenario.httpRequestPattern.httpPathPattern.pathSegmentPatterns
        val newPathParts = newScenario.httpRequestPattern.httpPathPattern.pathSegmentPatterns

        val convergedPathPattern: List<URLPathSegmentPattern> = basePathParts.zip(newPathParts).map { (base, new) ->
            if(base.pattern.encompasses(new.pattern, baseScenario.resolver, newScenario.resolver) is Result.Success)
                base
            else {
                if(isInteger(base) && isInteger(new))
                    URLPathSegmentPattern(NumberPattern(), key = "id")
                else
                    throw ContractException("Can't figure out how to converge these URLs: ${baseScenario.httpRequestPattern.httpPathPattern.path}, ${newScenario.httpRequestPattern.httpPathPattern.path}")
            }
        }

        val convergedPath: String = convergedPathPattern.joinToString("/") {
            when (it.pattern) {
                is ExactValuePattern -> it.pattern.pattern.toStringLiteral()
                else -> "(${it.key}:${it.pattern.typeName})"
            }
        }.let { if(it.startsWith("/")) it else "/$it"}

        val convergedHttpPathPattern: HttpPathPattern = baseScenario.httpRequestPattern.httpPathPattern.copy(pathSegmentPatterns = convergedPathPattern, path = convergedPath)

        return baseScenario.copy(
            httpRequestPattern =  baseScenario.httpRequestPattern.copy(
                httpPathPattern = convergedHttpPathPattern
            )
        )
    }

    private fun convergeResponsePayload(baseScenario: Scenario, newScenario: Scenario): Scenario {
        val baseResponsePayload = baseScenario.httpResponsePattern.body
        val newResponsePayload = newScenario.httpResponsePattern.body

        return convergeDataStructure(baseResponsePayload, newResponsePayload, baseScenario.name) { converged ->
            baseScenario.copy(
                httpResponsePattern = baseScenario.httpResponsePattern.copy(
                    body = converged
                )
            )
        }
    }

    private fun convergeRequestPayload(baseScenario: Scenario, newScenario: Scenario): Scenario {
        if (baseScenario.httpRequestPattern.multiPartFormDataPattern.isNotEmpty())
            TODO("Multipart requests not yet supported")

        return if (baseScenario.httpRequestPattern.formFieldsPattern.size == 1) {
            if (newScenario.httpRequestPattern.formFieldsPattern.size != 1)
                throw ContractException("${baseScenario.httpRequestPattern.method} ${baseScenario.httpRequestPattern.httpPathPattern?.path} exists with different form fields")

            val baseRawPattern = baseScenario.httpRequestPattern.formFieldsPattern.values.first()
            val resolvedBasePattern = resolvedHop(baseRawPattern, baseScenario.resolver)

            val newRawPattern = newScenario.httpRequestPattern.formFieldsPattern.values.first()
            val resolvedNewPattern = resolvedHop(newRawPattern, newScenario.resolver)

            if (isObjectType(resolvedBasePattern) && !isObjectType(resolvedNewPattern))
                throw ContractException("${baseScenario.httpRequestPattern.method} ${baseScenario.httpRequestPattern.httpPathPattern?.path} exists with multiple payload types")

            val converged: Pattern = when {
                resolvedBasePattern.pattern is String && builtInPatterns.contains(resolvedBasePattern.pattern) -> {
                    if (resolvedBasePattern.pattern != resolvedNewPattern.pattern)
                        throw ContractException("Cannot converge ${baseScenario.httpRequestPattern.method} ${baseScenario.httpRequestPattern.httpPathPattern?.path} because there are multiple types of request payloads")

                    resolvedBasePattern
                }
                baseRawPattern is DeferredPattern -> {
                    if (baseRawPattern.pattern == newRawPattern.pattern && isObjectType(resolvedBasePattern))
                        baseRawPattern
                    else
                        throw ContractException("Cannot converge different types ${baseRawPattern.pattern} and ${newRawPattern.pattern} found in ${baseScenario.httpRequestPattern.method} ${baseScenario.httpRequestPattern.httpPathPattern?.path}")
                }
                else ->
                    TODO("Converging of type ${resolvedBasePattern.pattern} and ${resolvedNewPattern.pattern} in ${baseScenario.httpRequestPattern.method} ${baseScenario.httpRequestPattern.httpPathPattern?.path}")
            }

            baseScenario.copy(
                httpRequestPattern = baseScenario.httpRequestPattern.copy(
                    formFieldsPattern = mapOf(baseScenario.httpRequestPattern.formFieldsPattern.keys.first() to converged)
                )
            )
        } else if (baseScenario.httpRequestPattern.formFieldsPattern.isNotEmpty()) {
            TODO(
                "Form fields with non-json-object values (${
                    baseScenario.httpRequestPattern.formFieldsPattern.values.joinToString(
                        ", "
                    ) { it.typeAlias ?: if (it.pattern is String) it.pattern.toString() else it.typeName }
                })"
            )
        } else {
            val baseRequestBody = baseScenario.httpRequestPattern.body
            val newRequestBody = newScenario.httpRequestPattern.body

            convergeDataStructure(baseRequestBody, newRequestBody, baseScenario.name) { converged ->
                baseScenario.copy(
                    httpRequestPattern = baseScenario.httpRequestPattern.copy(
                        body = converged
                    )
                )
            }
        }
    }

    private fun convergeDataStructure(
        basePayload: Pattern,
        newPayload: Pattern,
        scenarioName: String,
        updateConverged: (Pattern) -> Scenario
    ): Scenario {
        return updateConverged(converge(basePayload, newPayload, scenarioName))
    }

    private fun converge(
        basePayload: Pattern,
        newPayload: Pattern,
        scenarioName: String,
    ): Pattern {
        return if (basePayload is TabularPattern && newPayload is TabularPattern) {
            TabularPattern(convergePatternMap(basePayload.pattern, newPayload.pattern))
        } else if (basePayload is ListPattern && newPayload is JSONArrayPattern) {
            val convergedNewPattern: Pattern = newPayload.pattern.fold(basePayload.pattern) { acc, newPattern ->
                converge(acc, newPattern, scenarioName)
            }

            ListPattern(convergedNewPattern)
        } else if (basePayload is ListPattern && newPayload is ListPattern) {
            val convergedNewPattern: Pattern = converge(basePayload.pattern, newPayload.pattern, scenarioName)

            ListPattern(convergedNewPattern)
        } else if (bothAreIdenticalDeferredPatterns(basePayload, newPayload)) {
            basePayload
        } else if (bothAreTheSamePrimitive(basePayload, newPayload)) {
            basePayload
        } else {
            throw ContractException("Payload definitions could not be converged (seen in Scenario named ${scenarioName}: ${basePayload.typeAlias ?: basePayload.typeName}, ${newPayload.typeAlias ?: newPayload.typeName})")
        }
    }

    private fun bothAreTheSamePrimitive(
        baseRequestBody: Pattern,
        newRequestBody: Pattern
    ) =
        (baseRequestBody is EmptyStringPattern && newRequestBody is EmptyStringPattern)
                || (baseRequestBody.pattern is String
                && builtInPatterns.contains(baseRequestBody.pattern as String)
                && newRequestBody.pattern is String
                && builtInPatterns.contains(newRequestBody.pattern as String)
                && baseRequestBody.pattern == newRequestBody.pattern)

    private fun bothAreIdenticalDeferredPatterns(
        baseRequestBody: Pattern,
        newRequestBody: Pattern
    ) =
        baseRequestBody is DeferredPattern && newRequestBody is DeferredPattern && baseRequestBody.pattern == newRequestBody.pattern

    private fun convergeQueryParameters(baseScenario: Scenario, newScenario: Scenario): Scenario {
        val baseQueryParams = baseScenario.httpRequestPattern.httpQueryParamPattern.queryPatterns
        val newQueryParams = newScenario.httpRequestPattern.httpQueryParamPattern.queryPatterns

        val convergedQueryParams = convergePatternMap(baseQueryParams, newQueryParams)

        return baseScenario.copy(
            httpRequestPattern = baseScenario.httpRequestPattern.copy(
                httpQueryParamPattern = baseScenario.httpRequestPattern.httpQueryParamPattern.copy(queryPatterns = convergedQueryParams)
            )
        )
    }

    private fun convergeHeaders(baseScenario: Scenario, newScenario: Scenario): Scenario {
        val baseRequestHeaders = baseScenario.httpRequestPattern.headersPattern.pattern
        val newRequestHeaders = newScenario.httpRequestPattern.headersPattern.pattern
        val convergedRequestHeaders = convergePatternMap(baseRequestHeaders, newRequestHeaders)

        val baseResponseHeaders = baseScenario.httpResponsePattern.headersPattern.pattern
        val newResponseHeaders = newScenario.httpResponsePattern.headersPattern.pattern
        val convergedResponseHeaders = convergePatternMap(baseResponseHeaders, newResponseHeaders)

        return baseScenario.copy(
            httpRequestPattern = baseScenario.httpRequestPattern.copy(
                headersPattern = HttpHeadersPattern(convergedRequestHeaders)
            ),
            httpResponsePattern = baseScenario.httpResponsePattern.copy(
                headersPattern = HttpHeadersPattern(convergedResponseHeaders)
            )
        )
    }

    private fun toOpenAPIURLPrefixMap(urls: List<String>): Map<String, String> {
        val normalisedURL = urls.map { url ->
            val path =
                url.removeSuffix("/").removePrefix("http://").removePrefix("https://").split("/").joinToString("/") {
                    if (it.toIntOrNull() != null)
                        "1"
                    else
                        it
                }
            path.let { if(it.startsWith("/")) it else "/$it"}
        }.distinct()

        val minLength = normalisedURL.minOfOrNull {
            it.split("/").size
        } ?: throw ContractException("No schema namespaces found")

        val segmentCount = 1.until(minLength + 1).first { length ->
            val segments = normalisedURL.map { url ->
                url.split("/").filterNot { it.isEmpty() }.takeLast(length).joinToString("_")
            }

            segments.toSet().size == urls.size
        }

        val prefixes = normalisedURL.map { url ->
            url.split("/").filterNot { it.isEmpty() }.takeLast(segmentCount).joinToString("_") { it.capitalizeFirstChar() }
        }

        return urls.zip(prefixes).toMap()
    }

    fun toOpenApi(): OpenAPI {
        val openAPI = OpenAPI()
        openAPI.info = Info().also {
            it.title = this.name
            it.version = "1"
        }

        scenarios.find { it.httpRequestPattern.method == null }?.let {
            throw ContractException("Scenario ${it.name} has no method")
        }

        scenarios.find { it.httpRequestPattern.httpPathPattern == null }?.let {
            throw ContractException("Scenario ${it.name} has no path")
        }

        fun normalize(url: String): String = url.replace('{', '_').replace('}', '_').split("/").joinToString("/") {
            if(it.toIntOrNull() != null)
                "1"
            else
                it
        }.let { if(it.startsWith("/")) it else "/$it"}

        val urlPrefixMap = toOpenAPIURLPrefixMap(scenarios.mapNotNull {
            it.httpRequestPattern.httpPathPattern?.path
        }.map {
            normalize(it)
        }.toSet().toList())

        val payloadAdjustedScenarios: List<Scenario> = scenarios.map { rawScenario ->
            val prefix = urlPrefixMap.getValue(normalize(rawScenario.httpRequestPattern.httpPathPattern?.path!!))

            var scenario = rawScenario

            if (scenario.httpRequestPattern.body.let {
                    it is DeferredPattern && it.pattern == "(RequestBody)" && isJSONPayload(
                        it.resolvePattern(scenario.resolver)
                    )
                }) {
                val requestBody = scenario.httpRequestPattern.body as DeferredPattern
                val oldTypeName = requestBody.pattern
                val newTypeName = "(${prefix}_${withoutPatternDelimiters(oldTypeName)})"
                val newRequestBody = requestBody.copy(pattern = newTypeName)

                val type = scenario.patterns.getValue(oldTypeName)
                val newTypes = scenario.patterns.minus(oldTypeName).plus(newTypeName to type)

                scenario = scenario.copy(
                    patterns = newTypes,
                    httpRequestPattern = scenario.httpRequestPattern.copy(
                        body = newRequestBody,
                        httpPathPattern = toPathPatternWithId(scenario.httpRequestPattern.httpPathPattern)
                    )
                )
            }

            if (scenario.httpResponsePattern.body.let {
                    it is DeferredPattern && it.pattern == "(ResponseBody)" && isJSONPayload(
                        it.resolvePattern(scenario.resolver)
                    )
                }) {
                val responseBody = scenario.httpResponsePattern.body as DeferredPattern
                val oldTypeName = responseBody.pattern
                val newTypeName = "(${prefix}_${withoutPatternDelimiters(oldTypeName)})"
                val newResponseBody = responseBody.copy(pattern = newTypeName)

                val type = scenario.patterns.getValue(oldTypeName)
                val newTypes = scenario.patterns.minus(oldTypeName).plus(newTypeName to type)


                scenario = scenario.copy(
                    patterns = newTypes,
                    httpResponsePattern = scenario.httpResponsePattern.copy(
                        body = newResponseBody
                    )
                )
            }

            val (contentTypePattern, rawResponseHeadersWithoutContentType) = scenario.httpResponsePattern.headersPattern.pattern.entries.find {
                it.key.equals(CONTENT_TYPE, ignoreCase = true)
            }?.let {
                it.value to scenario.httpResponsePattern.headersPattern.pattern.minus(it.key)
            } ?: (null to scenario.httpResponsePattern.headersPattern.pattern)

            val responseContentType: String? = if(contentTypePattern is ExactValuePattern)
                contentTypePattern.pattern.toStringLiteral()
            else null

            val updatedResponseHeaders = HttpHeadersPattern(rawResponseHeadersWithoutContentType, contentType = responseContentType)

            scenario = scenario.copy(
                httpResponsePattern = scenario.httpResponsePattern.copy(
                    headersPattern = updatedResponseHeaders
                )
            )

            scenario
        }

        val rawCombinedScenarios = payloadAdjustedScenarios.fold(emptyList<Scenario>()) { acc, payloadAdjustedScenario ->
            val scenarioWithSameURLAndPath = acc.find { alreadyCombinedScenario: Scenario ->
                similarURLPath(alreadyCombinedScenario, payloadAdjustedScenario)
                        && alreadyCombinedScenario.httpRequestPattern.method == payloadAdjustedScenario.httpRequestPattern.method
                        && alreadyCombinedScenario.httpResponsePattern.status == payloadAdjustedScenario.httpResponsePattern.status
            }

            if (scenarioWithSameURLAndPath == null)
                acc.plus(payloadAdjustedScenario)
            else {
                val combined = combine(scenarioWithSameURLAndPath, payloadAdjustedScenario)
                acc.minus(scenarioWithSameURLAndPath).plus(combined)
            }
        }

        val paths: List<Pair<String, PathItem>> = rawCombinedScenarios.fold(emptyList()) { acc, scenario ->
            val pathName = scenario.httpRequestPattern.httpPathPattern!!.toOpenApiPath()

            val existingPathItem = acc.find { it.first == pathName }?.second
            val pathItem = existingPathItem ?: PathItem()

            val operation = when (scenario.httpRequestPattern.method!!) {
                "GET" -> pathItem.get
                "POST" -> pathItem.post
                "PUT" -> pathItem.put
                "DELETE" -> pathItem.delete
                else -> TODO("Method \"${scenario.httpRequestPattern.method}\" in scenario ${scenario.name}")
            } ?: Operation().apply {
                this.summary = withoutQueryParams(scenario.name)
            }

            val pathParameters = scenario.httpRequestPattern.httpPathPattern.pathParameters()

            val openApiPathParameters = pathParameters.map {
                val pathParameter: Parameter = PathParameter()
                pathParameter.name = it.key
                pathParameter.schema = toOpenApiSchema(it.pattern)
                pathParameter
            }
            val queryParameters = scenario.httpRequestPattern.httpQueryParamPattern.queryPatterns
            val openApiQueryParameters = queryParameters.map { (key, pattern) ->
                val queryParameter: Parameter = QueryParameter()
                queryParameter.name = key.removeSuffix("?")
                queryParameter.schema = toOpenApiSchema(pattern)
                queryParameter
            }
            val openApiRequestHeaders = scenario.httpRequestPattern.headersPattern.pattern.map { (key, pattern) ->
                val headerParameter = HeaderParameter()
                headerParameter.name = key.removeSuffix("?")
                headerParameter.schema = toOpenApiSchema(pattern)
                headerParameter.required = key.contains("?").not()
                headerParameter
            }

            val requestBodyType = scenario.httpRequestPattern.body

            val requestBodySchema: Pair<String, MediaType>? = requestBodySchema(requestBodyType, scenario)

            if (requestBodySchema != null) {
                operation.requestBody = RequestBody().apply {
                    this.required = true
                    this.content = Content().apply {
                        this[requestBodySchema.first] = requestBodySchema.second
                    }
                }
            }

            operation.parameters = openApiPathParameters + openApiQueryParameters + openApiRequestHeaders

            val responses = operation.responses ?: ApiResponses()

            val apiResponse = ApiResponse()

            apiResponse.description = withoutQueryParams(scenario.name)

            val openApiResponseHeaders = scenario.httpResponsePattern.headersPattern.pattern.map { (key, pattern) ->
                val header = Header()
                header.schema = toOpenApiSchema(pattern)
                header.required = !key.endsWith("?")

                Pair(withoutOptionality(key), header)
            }.toMap()

            if (openApiResponseHeaders.isNotEmpty()) {
                apiResponse.headers = openApiResponseHeaders
            }

            if (scenario.httpResponsePattern.body !is EmptyStringPattern) {
                apiResponse.content = Content().apply {
                    val responseBodyType = scenario.httpResponsePattern.body

                    val responseBodySchema: Pair<String, MediaType> = when {
                        isJSONPayload(responseBodyType) || responseBodyType is DeferredPattern && isJSONPayload(
                            responseBodyType.resolvePattern(scenario.resolver)
                        ) -> {
                            jsonMediaType(responseBodyType)
                        }
                        responseBodyType is XMLPattern || responseBodyType is DeferredPattern && responseBodyType.resolvePattern(
                            scenario.resolver
                        ) is XMLPattern -> {
                            throw ContractException("XML not supported yet")
                        }
                        else -> {
                            val mediaType = MediaType()
                            mediaType.schema = toOpenApiSchema(responseBodyType)

                            val responseContentType = scenario.httpResponsePattern.headersPattern.contentType ?: "text/plain"

                            Pair(responseContentType, mediaType)
                        }
                    }

                    this.addMediaType(responseBodySchema.first, responseBodySchema.second)
                }
            }

            responses.addApiResponse(scenario.httpResponsePattern.status.toString(), apiResponse)

            operation.responses = responses

            when (scenario.httpRequestPattern.method) {
                "GET" -> pathItem.get = operation
                "POST" -> pathItem.post = operation
                "PUT" -> pathItem.put = operation
                "DELETE" -> pathItem.delete = operation
            }

            acc.plus(pathName to pathItem)
        }

        val schemas: Map<String, Pattern> = payloadAdjustedScenarios.map {
            it.patterns.entries
        }.flatten().fold(emptyMap<String, Pattern>()) { acc, entry ->
            val key = withoutPatternDelimiters(entry.key)

            if (acc.contains(key) && isObjectType(acc.getValue(key))) {
                val converged: Map<String, Pattern> = objectStructure(acc.getValue(key))
                val new: Map<String, Pattern> = objectStructure(entry.value)

                acc.plus(key to TabularPattern(convergePatternMap(converged, new)))
            } else {
                acc.plus(key to entry.value)
            }
        }.mapKeys {
            withoutPatternDelimiters(it.key)
        }

        if (schemas.isNotEmpty()) {
            openAPI.components = Components()
            openAPI.components.schemas = schemas.mapValues {
                toOpenApiSchema(it.value)
            }
        }

        openAPI.paths = Paths().also {
            paths.forEach { (pathName, newPath) ->
                it.addPathItem(pathName, newPath)
            }
        }

        return openAPI
    }

    private fun withoutQueryParams(name: String): String {
        return name.replace(Regex("""\?.*$"""), "")
    }

    private fun toPathPatternWithId(httpPathPattern: HttpPathPattern?): HttpPathPattern {
        if(httpPathPattern!!.pathSegmentPatterns.any { it.pattern !is ExactValuePattern })
            return httpPathPattern

        val pathSegmentPatternsWithIds: List<URLPathSegmentPattern> = httpPathPattern.pathSegmentPatterns.map { type ->
            if(isInteger(type))
                URLPathSegmentPattern(NumberPattern(), key = "id")
            else
                type
        }

        val pathWithIds: String = pathSegmentPatternsWithIds.joinToString("/") {
            when (it.pattern) {
                is ExactValuePattern -> it.pattern.pattern.toStringLiteral()
                else -> "(${it.key}:${it.pattern.typeName})"
            }
        }.let { if(it.startsWith("/")) it else "/$it"}

        return httpPathPattern.copy(pathSegmentPatterns = pathSegmentPatternsWithIds, path = pathWithIds)
    }

    private fun requestBodySchema(
        requestBodyType: Pattern,
        scenario: Scenario
    ): Pair<String, MediaType>? = when {
        requestBodyType is LookupRowPattern -> {
            requestBodySchema(requestBodyType.pattern, scenario)
        }
        isJSONPayload(requestBodyType) || requestBodyType is DeferredPattern && isJSONPayload(
            requestBodyType.resolvePattern(
                scenario.resolver
            )
        ) -> {
            jsonMediaType(requestBodyType)
        }
        requestBodyType is XMLPattern || requestBodyType is DeferredPattern && requestBodyType.resolvePattern(scenario.resolver) is XMLPattern -> {
            throw ContractException("XML not supported yet")
        }
        requestBodyType is ExactValuePattern -> {
            val mediaType = MediaType()
            mediaType.schema = toOpenApiSchema(requestBodyType)
            Pair("text/plain", mediaType)
        }
        requestBodyType.pattern.let { it is String && builtInPatterns.contains(it) } -> {
            val mediaType = MediaType()
            mediaType.schema = toOpenApiSchema(requestBodyType)
            Pair("text/plain", mediaType)
        }
        else -> {
            if (scenario.httpRequestPattern.formFieldsPattern.isNotEmpty()) {
                val mediaType = MediaType()
                mediaType.schema = Schema<Any>().apply {
                    this.required = scenario.httpRequestPattern.formFieldsPattern.keys.toList()
                    this.properties = scenario.httpRequestPattern.formFieldsPattern.map { (key, type) ->
                        val schema = toOpenApiSchema(type)
                        Pair(withoutOptionality(key), schema)
                    }.toMap()
                }

                val encoding: MutableMap<String, Encoding> =
                    scenario.httpRequestPattern.formFieldsPattern.map { (key, type) ->
                        when {
                            isJSONPayload(type) || (type is DeferredPattern && isJSONPayload(
                                type.resolvePattern(
                                    scenario.resolver
                                )
                            )) -> {
                                val encoding = Encoding().apply {
                                    this.contentType = "application/json"
                                }

                                Pair(withoutOptionality(key), encoding)
                            }
                            type is XMLPattern ->
                                throw NotImplementedError("XML encoding not supported for form fields")
                            else -> {
                                null
                            }
                        }
                    }.filterNotNull().toMap().toMutableMap()

                if (encoding.isNotEmpty())
                    mediaType.encoding = encoding

                Pair("application/x-www-form-urlencoded", mediaType)
            } else if (scenario.httpRequestPattern.multiPartFormDataPattern.isNotEmpty()) {
                throw NotImplementedError("multipart form data not yet supported")
            } else {
                null
            }
        }
    }

    private fun jsonMediaType(requestBodyType: Pattern): Pair<String, MediaType> {
        val mediaType = MediaType()
        mediaType.schema = toOpenApiSchema(requestBodyType)
        return Pair("application/json", mediaType)
    }

    private fun cleanupDescriptor(descriptor: String): String {
        val withoutBrackets = withoutPatternDelimiters(descriptor)
        val modifiersTrimmed = withoutBrackets.trimEnd('*', '?')

        val (base, modifiers) = if (withoutBrackets == modifiersTrimmed)
            Pair(withoutBrackets, "")
        else {
            val modifiers = withoutBrackets.substring(modifiersTrimmed.length)
            Pair(modifiersTrimmed, modifiers)
        }

        return "${base.trim('_')}$modifiers"
    }

    private fun getTypeAndDescriptor(map: Map<String, Pattern>, key: String): Pair<String, Pattern> {
        val nonOptionalKey = withoutOptionality(key)
        val optionalKey = "$nonOptionalKey?"
        val commonValueType = map.getOrElse(nonOptionalKey) { map.getValue(optionalKey) }

        val descriptor = commonValueType.typeAlias
            ?: commonValueType.pattern.let { if (it is String) it else commonValueType.typeName }

        return Pair(descriptor, commonValueType)
    }

    private fun convergePatternMap(map1: Map<String, Pattern>, map2: Map<String, Pattern>): Map<String, Pattern> {
        val common: Map<String, Pattern> = map1.filter { entry ->
            val cleanedKey = withoutOptionality(entry.key)
            cleanedKey in map2 || "${cleanedKey}?" in map2
        }.mapKeys { entry ->
            val cleanedKey = withoutOptionality(entry.key)
            if (isOptional(entry.key) || "${cleanedKey}?" in map2) {
                "${cleanedKey}?"
            } else
                cleanedKey
        }.mapValues { entry ->
            val (type1Descriptor, type1) = getTypeAndDescriptor(map1, entry.key)
            val (type2Descriptor, type2) = getTypeAndDescriptor(map2, entry.key)

            if (type1Descriptor != type2Descriptor) {
                val typeDescriptors = listOf(type1Descriptor, type2Descriptor).sorted()
                val cleanedUpDescriptors = typeDescriptors.map { cleanupDescriptor(it) }

                if (isEmptyOrNull(type1) || isEmptyOrNull(type2)) {
                    val type = if (isEmptyOrNull(type1)) type2 else type1

                    if (type is DeferredPattern) {
                        val descriptor = if (isEmptyOrNull(type1)) type2Descriptor else type1Descriptor
                        val withoutBrackets = withoutPatternDelimiters(descriptor)
                        val newPattern = withoutBrackets.removeSuffix("?").let { "($it)" }

                        AnyPattern(listOf(NullPattern, type.copy(pattern = newPattern)))
                    } else {
                        AnyPattern(listOf(NullPattern, type))
                    }
                } else if (cleanedUpDescriptors.first() == cleanedUpDescriptors.second()) {
                    entry.value
                } else if (withoutPatternDelimiters(cleanedUpDescriptors.second()).trimEnd('?') == withoutPatternDelimiters(
                        cleanedUpDescriptors.first()
                    )
                ) {
                    val type: Pattern = listOf(map1, map2).map {
                        getTypeAndDescriptor(it, entry.key)
                    }.associate {
                        cleanupDescriptor(it.first) to it.second
                    }.getValue(cleanedUpDescriptors.second())

                    type
                } else {
                    logger.log("Found conflicting values for the same key ${entry.key} ($type1Descriptor, $type2Descriptor).")
                    entry.value
                }
            } else
                entry.value
        }

        val onlyInMap1: Map<String, Pattern> = map1.filter { entry ->
            val cleanedKey = withoutOptionality(entry.key)
            (cleanedKey !in common && "${cleanedKey}?" !in common)
        }.mapKeys { entry ->
            val cleanedKey = withoutOptionality(entry.key)
            "${cleanedKey}?"
        }

        val onlyInMap2: Map<String, Pattern> = map2.filter { entry ->
            val cleanedKey = withoutOptionality(entry.key)
            (cleanedKey !in common && "${cleanedKey}?" !in common)
        }.mapKeys { entry ->
            val cleanedKey = withoutOptionality(entry.key)
            "${cleanedKey}?"
        }

        return common.plus(onlyInMap1).plus(onlyInMap2)
    }

    private fun objectStructure(objectType: Pattern): Map<String, Pattern> {
        return when (objectType) {
            is TabularPattern -> objectType.pattern
            is JSONObjectPattern -> objectType.pattern
            else -> throw ContractException("Unrecognized type ${objectType.typeName}")
        }
    }

    private fun isObjectType(type: Pattern): Boolean = type is TabularPattern || type is JSONObjectPattern

    private fun isJSONPayload(type: Pattern) =
        type is TabularPattern || type is JSONObjectPattern || type is JSONArrayPattern

    private fun toOpenApiSchema(pattern: Pattern): Schema<Any> {
        val schema = when {
            pattern is DictionaryPattern -> {
                ObjectSchema().apply {
                    additionalProperties = Schema<Any>().apply {
                        this.`$ref` = withoutPatternDelimiters(pattern.valuePattern.pattern.toString())
                    }
                }
            }
            pattern is LookupRowPattern -> toOpenApiSchema(pattern.pattern)
            pattern is TabularPattern -> tabularToSchema(pattern)
            pattern is JSONObjectPattern -> jsonObjectToSchema(pattern)
            isArrayOfNullables(pattern) -> {
                ArraySchema().apply {
                    val typeAlias =
                        ((pattern as ListPattern).pattern as AnyPattern).pattern.first { !isEmptyOrNull(it) }.let {
                            if (it.pattern is String && builtInPatterns.contains(it.pattern.toString()))
                                it.pattern as String
                            else
                                it.typeAlias?.let { typeAlias ->
                                    if (!typeAlias.startsWith("("))
                                        "($typeAlias)"
                                    else
                                        typeAlias
                                } ?: throw ContractException("Unknown type: $it")
                        }

                    val arrayItemSchema = getSchemaType(typeAlias)

                    this.items = nullableSchemaAsOneOf(arrayItemSchema)
                }
            }
            isArrayOrNull(pattern) -> {
                ArraySchema().apply {
                    pattern as AnyPattern

                    this.items =
                        getSchemaType(pattern.pattern.first { !isEmptyOrNull(it) }.let {
                            listInnerTypeDescriptor(it as ListPattern)
                        })

                    this.nullable = true
                }
            }
            isNullableDeferred(pattern) -> {
                pattern as AnyPattern

                val innerPattern: Pattern = pattern.pattern.first { !isEmptyOrNull(it) }
                innerPattern as DeferredPattern

                val typeSchema = Schema<Any>().apply {
                    this.`$ref` = withoutPatternDelimiters(innerPattern.pattern)
                }

                nullableSchemaAsOneOf(typeSchema)
            }
            isNullable(pattern) -> {
                pattern as AnyPattern

                val innerPattern: Pattern = pattern.pattern.first { !isEmptyOrNull(it) }

                when {
                    innerPattern.pattern is String && innerPattern.pattern in builtInPatterns -> toOpenApiSchema(
                        builtInPatterns.getValue(innerPattern.pattern as String)
                    )
                    else -> toOpenApiSchema(innerPattern)
                }.apply {
                    this.nullable = true
                }
            }
            pattern is ListPattern -> {
                if (pattern.pattern is DeferredPattern) {
                    ArraySchema().apply {
                        this.items = getSchemaType(pattern.pattern.typeAlias)
                    }
                } else if (isArrayOfNullables(pattern)) {
                    ArraySchema().apply {
                        val innerPattern: Pattern = (pattern.pattern as AnyPattern).pattern.first { it !is NullPattern }
                        this.items = nullableSchemaAsOneOf(toOpenApiSchema(innerPattern))
                    }
                } else {
                    ArraySchema().apply {
                        this.items = toOpenApiSchema(pattern.pattern)
                    }
                }
            }
            pattern is NumberPattern || (pattern is DeferredPattern && pattern.pattern == "(number)") -> NumberSchema()
            pattern is BooleanPattern || (pattern is DeferredPattern && pattern.pattern == "(boolean)") -> BooleanSchema()
            pattern is DateTimePattern || (pattern is DeferredPattern && pattern.pattern == "(datetime)") -> StringSchema()
            pattern is StringPattern || pattern is EmptyStringPattern || (pattern is DeferredPattern && pattern.pattern == "(string)") || (pattern is DeferredPattern && pattern.pattern == "(nothing)") -> StringSchema()
            pattern is NullPattern || (pattern is DeferredPattern && pattern.pattern == "(null)") -> Schema<Any>().apply {
                this.nullable = true
            }
            pattern is DeferredPattern -> Schema<Any>().apply {
                this.`$ref` = withoutPatternDelimiters(pattern.pattern)
            }
            pattern is JSONArrayPattern && pattern.pattern.isEmpty() ->
                ArraySchema().apply {
                    this.items = StringSchema()
                }
            pattern is JSONArrayPattern && pattern.pattern.isNotEmpty() -> {
                if (pattern.pattern.all { it == pattern.pattern.first() })
                    ArraySchema().apply {
                        this.items = toOpenApiSchema(pattern.pattern.first())
                    }
                else
                    throw ContractException("Conversion of raw JSON array type to OpenAPI is not supported. Change the contract spec to define a type and use (type*) instead of a JSON array.")
            }
            pattern is ExactValuePattern -> {
                toOpenApiSchema(pattern.pattern.type()).apply {
                    this.enum = listOf(pattern.pattern.toStringLiteral())
                }
            }
            pattern is PatternInStringPattern -> {
                StringSchema()
            }
            pattern is AnyPattern && pattern.pattern.map { it.javaClass }.distinct().size == 1 && pattern.pattern.filterIsInstance<ExactValuePattern>().map { it.pattern }.filterIsInstance<ScalarValue>().isNotEmpty() && pattern.pattern.first() is ExactValuePattern -> {
                val specmaticType = (pattern.pattern.first() as ExactValuePattern).pattern.type()
                val values = pattern.pattern.filterIsInstance<ExactValuePattern>().map { it.pattern }.filterIsInstance<ScalarValue>().map { it.nativeValue }

                toOpenApiSchema(specmaticType).also {
                    it.enum = values
                }
            }
            pattern is QueryParameterScalarPattern -> {
                toOpenApiSchema(pattern.pattern)
            }
            else ->
                TODO("Not supported: ${pattern.typeAlias ?: pattern.typeName}, ${pattern.javaClass.name}")
        }

        return schema as Schema<Any>
    }

    private fun nullableSchemaAsOneOf(typeSchema: Schema<Any>): ComposedSchema {
        val nullableSchema = Schema<Any>().apply {
            this.nullable = true
            this.properties = emptyMap()
        }

        return ComposedSchema().apply {
            this.oneOf = listOf(nullableSchema, typeSchema)
        }
    }

    private fun listInnerTypeDescriptor(it: ListPattern): String {
        return it.pattern.typeAlias
            ?: when (val innerPattern = it.pattern.pattern) {
                is String -> innerPattern
                else -> throw ContractException("Type alias not found for type ${it.typeName}")
            }
    }

    private fun isNullableDeferred(pattern: Pattern): Boolean {
        return isNullable(pattern) && pattern is AnyPattern && pattern.pattern.first { it.pattern != "(empty)" && it.pattern != "(null)" }
            .let {
                it is DeferredPattern && withPatternDelimiters(
                    withoutPatternDelimiters(it.pattern).removeSuffix("*").removeSuffix("?").removeSuffix("*")
                ) !in builtInPatterns
            }
    }

    private fun getSchemaType(type: String): Schema<Any> {
        return if (builtInPatterns.contains(type)) {
            toOpenApiSchema(builtInPatterns.getValue(type))
        }
        else {
            val cleanedUpType = withoutPatternDelimiters(type)

            Schema<Any>().also { it.`$ref` = cleanedUpType }
        }
    }

    private fun isArrayOrNull(pattern: Pattern): Boolean =
        isNullable(pattern) && pattern is AnyPattern && pattern.pattern.first { !isEmptyOrNull(it) } is ListPattern

    private fun isArrayOfNullables(pattern: Pattern) =
        pattern is ListPattern && pattern.pattern is AnyPattern && isNullable(pattern.pattern)

    private fun isEmptyOrNull(pattern: Pattern): Boolean {
        return when (pattern) {
            is DeferredPattern -> pattern.typeAlias in listOf("(empty)", "(null)")
            is LookupRowPattern -> isEmptyOrNull(pattern.pattern)
            else -> pattern in listOf(EmptyStringPattern, NullPattern)
        }
    }

    private fun isNullable(pattern: Pattern) =
        pattern is AnyPattern && pattern.pattern.any { isEmptyOrNull(it) }

    private fun jsonObjectToSchema(pattern: JSONObjectPattern): Schema<Any> = jsonToSchema(pattern.pattern)
    private fun tabularToSchema(pattern: TabularPattern): Schema<Any> = jsonToSchema(pattern.pattern)

    private fun jsonToSchema(pattern: Map<String, Pattern>): Schema<Any> {
        val schema = Schema<Any>()

        schema.required = pattern.keys.filterNot { it.endsWith("?") }

        val properties: Map<String, Schema<Any>> = pattern.mapValues { (_, valueType) ->
            toOpenApiSchema(valueType)
        }.mapKeys { withoutOptionality(it.key) }

        schema.properties = properties

        return schema
    }

    fun useExamples(externalisedJSONExamples: Map<OpenApiSpecification.OperationIdentifier, List<Row>>): Feature {
        val scenariosWithExamples: List<Scenario> = scenarios.map {
            it.useExamples(externalisedJSONExamples)
        }

        return this.copy(scenarios = scenariosWithExamples)
    }

    private fun loadExternalisedJSONExamples(testsDirectory: File?): Map<OpenApiSpecification.OperationIdentifier, List<Row>> {
        if (testsDirectory == null)
            return emptyMap()

        if (!testsDirectory.exists())
            return emptyMap()

        val files = testsDirectory.listFiles()

        if (files.isNullOrEmpty())
            return emptyMap()

        return files.map { ExampleFromFile(it) }.mapNotNull { exampleFromFile ->
            try {
                with(exampleFromFile) {
                    logger.log("Loading test file ${exampleFromFile.expectationFilePath}")

                    val examples: Map<String, String> =
                        headers
                            .plus(queryParams)
                            .plus(requestBody?.let { mapOf("(REQUEST-BODY)" to it.toStringLiteral()) } ?: emptyMap())

                    val (
                        columnNames,
                        values
                    ) = examples.entries.let { entry ->
                        entry.map { it.key } to entry.map { it.value }
                    }

                    OpenApiSpecification.OperationIdentifier(requestMethod, requestPath, responseStatus) to Row(
                        columnNames,
                        values,
                        name = testName,
                        fileSource = exampleFromFile.file.canonicalPath
                    )
                }
            } catch (e: Throwable) {
                logger.log(e, "Error reading file ${exampleFromFile.expectationFilePath}")
                null
            }
        }
            .groupBy { (operationIdentifier, _) -> operationIdentifier }
            .mapValues { (_, value) -> value.map { it.second } }
    }

    fun loadExternalisedExamples(): Feature {
        val testsDirectory = getTestsDirectory(File(this.path))
        val externalisedExamplesFromDefaultDirectory = loadExternalisedJSONExamples(testsDirectory)
        val externalisedExamplesFromLocalDirectory = environmentAndPropertiesConfiguration.localTestsDirectory()?.let {
            loadExternalisedJSONExamples(File(it))
        } ?: emptyMap()

        val allExternalisedJSONExamples = externalisedExamplesFromDefaultDirectory + externalisedExamplesFromLocalDirectory

        if(allExternalisedJSONExamples.isEmpty())
            return this

        val featureWithExternalisedExamples = useExamples(allExternalisedJSONExamples)

        val externalizedExampleFilePaths =
            allExternalisedJSONExamples.entries.flatMap { (_, rows) ->
                rows.map {
                    it.fileSource
                }
            }.filterNotNull().sorted().toSet()

        val utilizedFileSources =
            featureWithExternalisedExamples.scenarios.asSequence().flatMap { scenarioInfo ->
                scenarioInfo.examples.flatMap { examples ->
                    examples.rows.map {
                        it.fileSource
                    }
                }
            }.filterNotNull()
                .sorted().toSet()

        val unusedExternalizedExamples = (externalizedExampleFilePaths - utilizedFileSources)
        if (unusedExternalizedExamples.isNotEmpty()) {
            println()
            logger.log("The following externalized examples were not used:")

            unusedExternalizedExamples.sorted().forEach {
                logger.log("  $it")
            }
        }

        return featureWithExternalisedExamples
    }

    private fun testDirectoryFileFromEnvironmentVariable(): File? {
        return readEnvVarOrProperty(testDirectoryEnvironmentVariable, testDirectoryProperty)?.let {
            File(System.getenv(testDirectoryEnvironmentVariable))
        }
    }

    private fun testDirectoryFileFromSpecificationPath(openApiFilePath: String): File? {
        if (openApiFilePath.isBlank())
            return null

        return File(openApiFilePath).canonicalFile.let {
            it.parentFile.resolve(it.nameWithoutExtension + "_tests")
        }
    }


    private fun getTestsDirectory(contractFile: File): File? {
        val testDirectory = testDirectoryFileFromSpecificationPath(contractFile.path) ?: testDirectoryFileFromEnvironmentVariable()

        return when {
            testDirectory?.exists() == true -> {
                logger.log("Test directory ${testDirectory.canonicalPath} found")
                testDirectory
            }

            else -> {
                null
            }
        }
    }

    fun validateExampleRows() {
        scenarios.forEach { scenario ->
            scenario.validateExamples(resolverStrategies.copy(generation = NonGenerativeTests))
        }
    }

}

class EmptyContract : Throwable()

private fun toFixtureInfo(rest: String): Pair<String, Value> {
    val fixtureTokens = breakIntoPartsMaxLength(rest.trim(), 2)

    if (fixtureTokens.size != 2)
        throw ContractException("Couldn't parse fixture data: $rest")

    return Pair(fixtureTokens[0], toFixtureData(fixtureTokens[1]))
}

private fun toFixtureData(rawData: String): Value = parsedJSON(rawData)

internal fun stringOrDocString(string: String?, step: StepInfo): String {
    val trimmed = string?.trim() ?: ""
    return trimmed.ifEmpty { step.docString }
}

private fun toPatternInfo(step: StepInfo, rowsList: List<TableRow>): Pair<String, Pattern> {
    val tokens = breakIntoPartsMaxLength(step.rest, 2)

    val patternName = withPatternDelimiters(tokens[0])

    val patternDefinition = stringOrDocString(tokens.getOrNull(1), step)

    val pattern = when {
        patternDefinition.isEmpty() -> rowsToTabularPattern(rowsList, typeAlias = patternName)
        else -> parsedPattern(patternDefinition, typeAlias = patternName)
    }

    return Pair(patternName, pattern)
}

private fun toFacts(rest: String, fixtures: Map<String, Value>): Map<String, Value> {
    return try {
        jsonStringToValueMap(rest)
    } catch (notValidJSON: Exception) {
        val factTokens = breakIntoPartsMaxLength(rest, 2)
        val name = factTokens[0]
        val data = factTokens.getOrNull(1)?.let { StringValue(it) } ?: fixtures.getOrDefault(name, True)

        mapOf(name to data)
    }
}

private fun lexScenario(
    steps: List<Step>,
    examplesList: List<Examples>,
    featureTags: List<Tag>,
    backgroundScenarioInfo: ScenarioInfo?,
    filePath: String,
    includedSpecifications: List<IncludedSpecification?>
): ScenarioInfo {
    val filteredSteps =
        steps.map { step -> StepInfo(step.text, listOfDatatableRows(step), step) }.filterNot { it.isEmpty }

    val parsedScenarioInfo = filteredSteps.fold(backgroundScenarioInfo ?: ScenarioInfo(httpRequestPattern = HttpRequestPattern())) { scenarioInfo, step ->
        when (step.keyword) {
            in HTTP_METHODS -> {
                step.words.getOrNull(1)?.let {
                    val urlInSpec = step.rest
                    val pathParamPattern = try {
                        buildHttpPathPattern(URI.create(urlInSpec))
                    } catch (e: Throwable) {
                        throw Exception(
                            "Could not parse the contract URL \"${step.rest}\" in scenario \"${scenarioInfo.scenarioName}\"",
                            e
                        )
                    }

                    val queryParamPattern = buildQueryPattern(URI.create(urlInSpec))

                    scenarioInfo.copy(
                        httpRequestPattern = scenarioInfo.httpRequestPattern.copy(
                            httpPathPattern = pathParamPattern,
                            httpQueryParamPattern = queryParamPattern,
                            method = step.keyword.uppercase()
                        )
                    )
                } ?: throw ContractException("Line ${step.line}: $step.text")
            }
            "REQUEST-HEADER" ->
                scenarioInfo.copy(
                    httpRequestPattern = scenarioInfo.httpRequestPattern.copy(
                        headersPattern = plusHeaderPattern(
                            step.rest,
                            scenarioInfo.httpRequestPattern.headersPattern
                        )
                    )
                )
            "RESPONSE-HEADER" ->
                scenarioInfo.copy(
                    httpResponsePattern = scenarioInfo.httpResponsePattern.copy(
                        headersPattern = plusHeaderPattern(
                            step.rest,
                            scenarioInfo.httpResponsePattern.headersPattern
                        )
                    )
                )
            "STATUS" ->
                scenarioInfo.copy(
                    httpResponsePattern = scenarioInfo.httpResponsePattern.copy(
                        status = Integer.valueOf(
                            step.rest
                        )
                    )
                )
            "REQUEST-BODY" ->
                scenarioInfo.copy(httpRequestPattern = scenarioInfo.httpRequestPattern.copy(body = toPattern(step)))
            "RESPONSE-BODY" ->
                scenarioInfo.copy(httpResponsePattern = scenarioInfo.httpResponsePattern.bodyPattern(toPattern(step)))
            "FACT" ->
                scenarioInfo.copy(
                    expectedServerState = scenarioInfo.expectedServerState.plus(
                        toFacts(
                            step.rest,
                            scenarioInfo.fixtures
                        )
                    )
                )
            "TYPE", "PATTERN", "JSON" ->
                scenarioInfo.copy(patterns = scenarioInfo.patterns.plus(toPatternInfo(step, step.rowsList)))
            "ENUM" ->
                scenarioInfo.copy(patterns = scenarioInfo.patterns.plus(parseEnum(step)))
            "FIXTURE" ->
                scenarioInfo.copy(fixtures = scenarioInfo.fixtures.plus(toFixtureInfo(step.rest)))
            "FORM-FIELD" ->
                scenarioInfo.copy(
                    httpRequestPattern = scenarioInfo.httpRequestPattern.copy(
                        formFieldsPattern = plusFormFields(
                            scenarioInfo.httpRequestPattern.formFieldsPattern,
                            step.rest,
                            step.rowsList
                        )
                    )
                )
            "REQUEST-PART" ->
                scenarioInfo.copy(
                    httpRequestPattern = scenarioInfo.httpRequestPattern.copy(
                        multiPartFormDataPattern = scenarioInfo.httpRequestPattern.multiPartFormDataPattern.plus(
                            toFormDataPart(step, filePath)
                        )
                    )
                )
            "VALUE" ->
                scenarioInfo.copy(
                    references = values(
                        step.rest,
                        scenarioInfo.references,
                        backgroundScenarioInfo?.references ?: emptyMap(),
                        filePath
                    )
                )
            "EXPORT" ->
                scenarioInfo.copy(
                    bindings = setters(
                        step.rest,
                        backgroundScenarioInfo?.bindings ?: emptyMap(),
                        scenarioInfo.bindings
                    )
                )
            else -> {
                val location = when (step.raw.location) {
                    null -> ""
                    else -> " at line ${step.raw.location.line}"
                }

                throw ContractException("""Invalid syntax$location: ${step.raw.keyword.trim()} ${step.raw.text} -> keyword "${step.originalKeyword}" not recognised.""")
            }
        }
    }

    val tags = featureTags.map { tag -> tag.name }
    val ignoreFailure = when {
        tags.asSequence().map { it.uppercase() }.contains("@WIP") -> true
        else -> false
    }

    val scenarioInfo = if (includedSpecifications.isEmpty() || backgroundScenarioInfo == null) {
        scenarioInfoWithExamples(
            parsedScenarioInfo,
            backgroundScenarioInfo ?: ScenarioInfo(),
            examplesList,
            ignoreFailure
        )
    } else {
        val matchingScenarios: List<ScenarioInfo> = includedSpecifications.mapNotNull {
            it?.matches(parsedScenarioInfo, steps).orEmpty()
        }.flatten()

        if (matchingScenarios.size > 1) throw ContractException("Scenario: ${parsedScenarioInfo.scenarioName} is not specific, it matches ${matchingScenarios.size} in the included Wsdl / OpenApi")

        val matchingScenario = matchingScenarios.first().copy(bindings = parsedScenarioInfo.bindings)

        scenarioInfoWithExamples(matchingScenario, backgroundScenarioInfo, examplesList, ignoreFailure)
    }

    return scenarioInfo.copy(isGherkinScenario = true)
}

private fun listOfDatatableRows(it: Step) = it.dataTable?.rows ?: mutableListOf()

fun parseEnum(step: StepInfo): Pair<String, Pattern> {
    val tokens = step.text.split(" ")

    if (tokens.size < 5)
        throw ContractException("Enum syntax error in step at line ${step.raw.location.line}. Syntax should be Given(/When/Then) enum EnumName <TypeName> values choice1,choice2,choice3")
    val enumName = tokens[1]
    val enumValues = tokens[4].split(",")
    val enumType = tokens[2]
    val exactValuePatterns = enumValues.map { enumValue ->
        val enumPattern = parsedPattern(enumType).run {
            when (this) {
                is DeferredPattern -> this.resolvePattern(Resolver())
                is AnyPattern -> throw ContractException("Enums $enumName type $enumType cannot be nullable. To mark the enum nullable please use it with nullable syntax. Suggested Usage: (${enumName}?)")
                else -> this
            }
        }
        ExactValuePattern(
            when (enumPattern) {
                is StringPattern -> StringValue(enumValue)
                is NumberPattern -> NumberValue(enumValue.toInt())
                else -> throw ContractException("Enums can only be of type String or Number")
            }
        )
    }
    return Pair("($enumName)", AnyPattern(exactValuePatterns))
}

private fun scenarioInfoWithExamples(
    parsedScenarioInfo: ScenarioInfo,
    backgroundScenarioInfo: ScenarioInfo,
    examplesList: List<Examples>,
    ignoreFailure: Boolean
) = parsedScenarioInfo.copy(
    examples = backgroundScenarioInfo.examples.plus(examplesFrom(examplesList)),
    bindings = backgroundScenarioInfo.bindings.plus(parsedScenarioInfo.bindings),
    references = backgroundScenarioInfo.references.plus(parsedScenarioInfo.references),
    ignoreFailure = ignoreFailure
)

fun setters(
    rest: String,
    backgroundSetters: Map<String, String>,
    scenarioSetters: Map<String, String>
): Map<String, String> {
    val parts = breakIntoPartsMaxLength(rest, 3)

    if (parts.size != 3 || parts[1] != "=")
        throw ContractException("Setter syntax is incorrect in \"$rest\". Syntax should be \"Then set <variable> = <selector>\"")

    val variableName = parts[0]
    val selector = parts[2]

    return backgroundSetters.plus(scenarioSetters).plus(variableName to selector)
}

fun values(
    rest: String,
    scenarioReferences: Map<String, References>,
    backgroundReferences: Map<String, References>,
    filePath: String
): Map<String, References> {
    val parts = breakIntoPartsMaxLength(rest, 3)

    if (parts.size != 3 || parts[1] != "from")
        throw ContractException("Incorrect syntax for value statement: $rest - it should be \"Given value <value name> from <$APPLICATION_NAME file name>\"")

    val valueStoreName = parts[0]
    val specFileName = parts[2]

    val specFilePath = ContractFileWithExports(specFileName, AnchorFile(filePath))

    return backgroundReferences.plus(scenarioReferences).plus(
        valueStoreName to References(
            valueStoreName,
            specFilePath,
            contractCache = contractCache
        )
    )
}

private val contractCache = ContractCache()

fun toFormDataPart(step: StepInfo, contractFilePath: String): MultiPartFormDataPattern {
    val parts = breakIntoPartsMaxLength(step.rest, 4)

    if (parts.size < 2)
        throw ContractException("There must be at least 2 words after request-part in $step.line")

    val (name, content) = parts.slice(0..1)

    return when {
        content.startsWith("@") -> {
            val contentType = parts.getOrNull(2)
            val contentEncoding = parts.getOrNull(3)

            val multipartFilename = content.removePrefix("@")

            val expandedFilenamePattern = when (val filenamePattern = parsedPattern(multipartFilename)) {
                is ExactValuePattern -> {
                    val multipartFilePath =
                        File(contractFilePath).absoluteFile.parentFile.resolve(multipartFilename).absolutePath
                    ExactValuePattern(StringValue(multipartFilePath))
                }
                else ->
                    filenamePattern
            }

            MultiPartFilePattern(name, expandedFilenamePattern, contentType, contentEncoding)
        }
        isPatternToken(content) -> {
            MultiPartContentPattern(name, parsedPattern(content))
        }
        else -> {
            MultiPartContentPattern(name, parsedPattern(content.trim()))
//            MultiPartContentPattern(name, ExactValuePattern(parsedValue(content)))
        }
    }
}

fun toPattern(step: StepInfo): Pattern {
    return when (val stringData = stringOrDocString(step.rest, step)) {
        "" -> {
            if (step.rowsList.isEmpty()) throw ContractException("Not enough information to describe a type in $step")
            rowsToTabularPattern(step.rowsList)
        }
        else -> parsedPattern(stringData)
    }
}

fun plusFormFields(
    formFields: Map<String, Pattern>,
    rest: String,
    rowsList: List<TableRow>
): Map<String, Pattern> =
    formFields.plus(when (rowsList.size) {
        0 -> toQueryParams(rest).map { (key, value) -> key to value }
        else -> rowsList.map { row -> row.cells[0].value to row.cells[1].value }
    }.associate { (key, value) -> key to parsedPattern(value) }
    )

private fun toQueryParams(rest: String) = rest.split("&")
    .map { breakIntoPartsMaxLength(it, 2) }

fun plusHeaderPattern(rest: String, headersPattern: HttpHeadersPattern): HttpHeadersPattern {
    val parts = breakIntoPartsMaxLength(rest, 2)

    return when (parts.size) {
        2 -> headersPattern.copy(pattern = headersPattern.pattern.plus(toPatternPair(parts[0], parts[1])))
        1 -> throw ContractException("Header $parts[0] should have a value")
        else -> throw ContractException("Unrecognised header params $rest")
    }
}

fun toPatternPair(key: String, value: String): Pair<String, Pattern> = key to parsedPattern(value)

fun breakIntoPartsMaxLength(whole: String, partCount: Int) = whole.split("\\s+".toRegex(), partCount)
fun breakIntoPartsMaxLength(whole: String, separator: String, partCount: Int) =
    whole.split(separator.toRegex(), partCount)

private val HTTP_METHODS = listOf("GET", "POST", "PUT", "PATCH", "DELETE", "HEAD", "OPTIONS")

fun parseGherkinString(gherkinData: String, sourceFilePath: String): GherkinDocument {
    return parseGherkinString(gherkinData)
        ?: throw ContractException("There was no contract in the file $sourceFilePath.")
}

internal fun parseGherkinString(gherkinData: String): GherkinDocument? {
    val idGenerator: IdGenerator = Incrementing()
    val parser = Parser(GherkinDocumentBuilder(idGenerator))
    return parser.parse(gherkinData)
}

internal fun lex(gherkinDocument: GherkinDocument, filePath: String = ""): Pair<String, List<Scenario>> =
    Pair(gherkinDocument.feature.name, lex(gherkinDocument.feature.children, filePath))

internal fun lex(featureChildren: List<FeatureChild>, filePath: String): List<Scenario> {
    return scenarioInfos(featureChildren, filePath)
        .map { scenarioInfo ->
            Scenario(
                scenarioInfo.scenarioName,
                scenarioInfo.httpRequestPattern,
                scenarioInfo.httpResponsePattern,
                scenarioInfo.expectedServerState,
                scenarioInfo.examples,
                scenarioInfo.patterns,
                scenarioInfo.fixtures,
                scenarioInfo.ignoreFailure,
                scenarioInfo.references,
                scenarioInfo.bindings,
                scenarioInfo.isGherkinScenario
            )
        }
}

fun scenarioInfos(
    featureChildren: List<FeatureChild>,
    filePath: String
): List<ScenarioInfo> {
    val openApiSpecification =
        toIncludedSpecification(featureChildren, { backgroundOpenApi(it) }) {
            OpenApiSpecification.fromFile(
                it,
                filePath
            )
        }

    val wsdlSpecification =
        toIncludedSpecification(featureChildren, { backgroundWsdl(it) }) { WsdlSpecification(WSDLFile(it)) }

    val includedSpecifications = listOfNotNull(openApiSpecification, wsdlSpecification)

    val scenarioInfosBelongingToIncludedSpecifications =
        includedSpecifications.map { it.toScenarioInfos().first }.flatten()

    val backgroundInfo = backgroundScenario(featureChildren)?.let { feature ->
        lexScenario(
            feature.background.steps
                .filter { !it.text.contains("openapi", true) }
                .filter { !it.text.contains("wsdl", true) },
            listOf(),
            emptyList(),
            null,
            filePath,
            includedSpecifications
        )
    } ?: ScenarioInfo()

    val specmaticScenarioInfos = scenarios(featureChildren).map { featureChild ->
        if (featureChild.scenario.name.isBlank() && openApiSpecification == null && wsdlSpecification == null)
            throw ContractException("Error at line ${featureChild.scenario.location.line}: scenario name must not be empty")

        val backgroundInfoCopy = backgroundInfo.copy(scenarioName = featureChild.scenario.name)

        lexScenario(
            featureChild.scenario.steps,
            featureChild.scenario.examples,
            featureChild.scenario.tags,
            backgroundInfoCopy,
            filePath,
            includedSpecifications
        )
    }

    return specmaticScenarioInfos.plus(scenarioInfosBelongingToIncludedSpecifications.filter { scenarioInfo ->
        specmaticScenarioInfos.none {
            it.httpResponsePattern.status == scenarioInfo.httpResponsePattern.status
                    && it.httpRequestPattern.matchesSignature(scenarioInfo.httpRequestPattern)
        }
    })
}

private fun toIncludedSpecification(
    featureChildren: List<FeatureChild>,
    selector: (List<FeatureChild>) -> Step?,
    creator: (String) -> IncludedSpecification
): IncludedSpecification? =
    selector(featureChildren)?.run { creator(text.split(" ")[1]) }

private fun backgroundScenario(featureChildren: List<FeatureChild>) =
    featureChildren.firstOrNull { it.background != null }

private fun backgroundOpenApi(featureChildren: List<FeatureChild>): Step? {
    return backgroundScenario(featureChildren)?.let { background ->
        background.background.steps.firstOrNull {
            it.keyword.contains("Given", true)
                    && it.text.contains("openapi", true)
        }
    }
}

private fun backgroundWsdl(featureChildren: List<FeatureChild>): Step? {
    return backgroundScenario(featureChildren)?.let { background ->
        background.background.steps.firstOrNull {
            it.keyword.contains("Given", true)
                    && it.text.contains("wsdl", true)
        }
    }
}

private fun scenarios(featureChildren: List<FeatureChild>) =
    featureChildren.filter { it.background == null }

fun toGherkinFeature(stub: NamedStub): String = toGherkinFeature("New Feature", listOf(stub))

private fun stubToClauses(namedStub: NamedStub): Pair<List<GherkinClause>, ExampleDeclarations> {
        val (requestClauses, typesFromRequest, examples) = toGherkinClauses(namedStub.stub.request)

        for (message in examples.messages) {
            logger.log(message)
        }

        val (responseClauses, allTypes, _) = toGherkinClauses(namedStub.stub.response, typesFromRequest)
        val typeClauses = toGherkinClauses(allTypes)
        return Pair(typeClauses.plus(requestClauses).plus(responseClauses), examples)
}

data class GherkinScenario(val scenarioName: String, val clauses: List<GherkinClause>)

fun toGherkinFeature(featureName: String, stubs: List<NamedStub>): String {
    val groupedStubs = stubs.map { stub ->
        val (clauses, examples) = stubToClauses(stub)
        val commentedExamples = addCommentsToExamples(examples, stub)

        Pair(GherkinScenario(stub.name, clauses), listOf(commentedExamples))
    }.fold(emptyMap<GherkinScenario, List<ExampleDeclarations>>()) { groups, (scenario, examples) ->
        groups.plus(scenario to groups.getOrDefault(scenario, emptyList()).plus(examples))
    }

    val scenarioStrings = groupedStubs.map { (nameAndClauses, examplesList) ->
        val (name, clauses) = nameAndClauses

        toGherkinScenario(name, clauses, examplesList)
    }

    return withFeatureClause(featureName, scenarioStrings.joinToString("\n\n"))
}

private fun addCommentsToExamples(examples: ExampleDeclarations, stub: NamedStub): ExampleDeclarations {
    val date = stub.stub.response.headers["Date"]
    return examples.withComment(date)
}

private fun List<String>.second(): String {
    return this[1]
}

fun similarURLPath(baseScenario: Scenario, newScenario: Scenario): Boolean {
    if(baseScenario.httpRequestPattern.httpPathPattern?.encompasses(newScenario.httpRequestPattern.httpPathPattern!!, baseScenario.resolver, newScenario.resolver) is Result.Success)
        return true

    val basePathParts = baseScenario.httpRequestPattern.httpPathPattern!!.pathSegmentPatterns
    val newPathParts = newScenario.httpRequestPattern.httpPathPattern!!.pathSegmentPatterns

    if(basePathParts.size != newPathParts.size)
        return false

    return basePathParts.zip(newPathParts).all { (base, new) ->
        isInteger(base) && isInteger(new) ||
                base.pattern.encompasses(new.pattern, baseScenario.resolver, newScenario.resolver) is Result.Success
    }
}

fun isInteger(
    base: URLPathSegmentPattern
) = base.pattern is ExactValuePattern && base.pattern.pattern.toStringLiteral().toIntOrNull() != null<|MERGE_RESOLUTION|>--- conflicted
+++ resolved
@@ -66,9 +66,6 @@
     return Feature(scenarios = scenarios, name = name, path = sourceFilePath)
 }
 
-const val POSITIVE_TEST_DESCRIPTION_PREFIX = "+ve "
-const val NEGATIVE_TEST_DESCRIPTION_PREFIX = "-ve "
-
 data class Feature(
     val scenarios: List<Scenario> = emptyList(),
     private var serverState: Map<String, Value> = emptyMap(),
@@ -89,8 +86,7 @@
         return this.copy(flagsBased = this.flagsBased.copy(
             generation = GenerativeTestsEnabled(onlyPositive),
             positivePrefix = POSITIVE_TEST_DESCRIPTION_PREFIX,
-            negativePrefix = NEGATIVE_TEST_DESCRIPTION_PREFIX
-        ))
+            negativePrefix = NEGATIVE_TEST_DESCRIPTION_PREFIX))
     }
 
     fun enableSchemaExampleDefault(): Feature {
@@ -192,17 +188,6 @@
         })
     }
 
-<<<<<<< HEAD
-=======
-    fun executeTests(testExecutorFn: TestExecutor, suggestions: List<Scenario> = emptyList()): Results {
-        val testScenarios = generateContractTestScenarios(suggestions)
-
-        return testScenarios.fold(Results()) { results, scenario ->
-            Results(results = results.results.plus(executeTest(scenario, testExecutorFn, flagsBased)).toMutableList())
-        }
-    }
-
->>>>>>> af6d5298
     fun executeTests(
         testExecutorFn: TestExecutor,
         suggestions: List<Scenario> = emptyList(),
@@ -212,11 +197,7 @@
             .map { it.second.value }
             .filter { scenarioNames.isEmpty() || scenarioNames.contains(it.name) }
             .fold(Results()) { results, scenario ->
-<<<<<<< HEAD
-                Results(results = results.results.plus(executeTest(scenario, testExecutorFn, resolverStrategies)))
-=======
-                Results(results = results.results.plus(executeTest(scenario, testExecutorFn, flagsBased)).toMutableList())
->>>>>>> af6d5298
+                Results(results = results.results.plus(executeTest(scenario, testExecutorFn, flagsBased)))
             }
 
     fun setServerState(serverState: Map<String, Value>) {
@@ -315,7 +296,6 @@
     private fun failureResults(results: List<Pair<HttpStubData?, Result>>): Results =
         Results(results.map { it.second }.filterIsInstance<Result.Failure>().toMutableList())
 
-<<<<<<< HEAD
     fun generateContractTests(suggestions: List<Scenario>): Sequence<ContractTest> {
 //        validateExampleRows()
 
@@ -324,7 +304,7 @@
                 hasValue = {
                     ScenarioTest(
                         it,
-                        resolverStrategies,
+                        flagsBased,
                         it.sourceProvider,
                         it.sourceRepository,
                         it.sourceRepositoryBranch,
@@ -339,12 +319,6 @@
                     ScenarioTestGenerationException(originalScenario, it.t, it.message, it.breadCrumb)
                 }
             )
-=======
-    fun generateContractTests(suggestions: List<Scenario>): Sequence<ContractTest> =
-        generateContractTestScenarios(suggestions).map {
-            ScenarioTest(it, flagsBased,
-                it.sourceProvider, it.sourceRepository, it.sourceRepositoryBranch, it.specification, it.serviceType)
->>>>>>> af6d5298
         }
     }
 
@@ -365,61 +339,32 @@
         return BadRequestOrDefault(badRequestResponses, defaultResponse)
     }
 
-<<<<<<< HEAD
     fun generateContractTestScenarios(suggestions: List<Scenario>): Sequence<Pair<Scenario, ReturnValue<Scenario>>> {
-        return resolverStrategies.generation.let {
+        return flagsBased.generation.let {
             it.positiveTestScenarios(this, suggestions) + it.negativeTestScenarios(this)
-=======
-    fun generateContractTestScenarios(suggestions: List<Scenario>): Sequence<Scenario> {
-        return try {
-            flagsBased.generation.let {
-                it.positiveTestScenarios(this, suggestions) + it.negativeTestScenarios(this)
-            }
-        }
-        catch(e: Throwable) {
-            logger.log(e)
-            throw e
-        }
-    }
-
-    fun validateExampleRows() {
-        scenarios.forEach { scenario ->
-            scenario.validateExamples(flagsBased.copy(generation = NonGenerativeTests))
->>>>>>> af6d5298
         }
     }
 
     fun positiveTestScenarios(suggestions: List<Scenario>): Sequence<Pair<Scenario, ReturnValue<Scenario>>> =
         scenarios.asSequence().filter { it.isA2xxScenario() || it.examples.isNotEmpty() || it.isGherkinScenario }.map {
             it.newBasedOn(suggestions)
-<<<<<<< HEAD
         }.flatMap { originalScenario ->
             val resolverStrategies = if(originalScenario.isA2xxScenario())
-                resolverStrategies
-=======
-        }.flatMap { scenario ->
-            val resolverStrategies = if(scenario.isA2xxScenario())
                 flagsBased
->>>>>>> af6d5298
             else
                 flagsBased.withoutGenerativeTests()
 
-<<<<<<< HEAD
             originalScenario.generateTestScenarios(resolverStrategies, testVariables, testBaseURLs).map { Pair(originalScenario, it) }
-=======
-            scenario.generateTestScenarios(resolverStrategies, testVariables, testBaseURLs)
->>>>>>> af6d5298
         }
 
     fun negativeTestScenarios(): Sequence<Pair<Scenario, ReturnValue<Scenario>>> {
         return scenarios.asSequence().filter {
             it.isA2xxScenario()
-<<<<<<< HEAD
         }.flatMap { originalScenario ->
             val negativeScenario = originalScenario.negativeBasedOn(getBadRequestsOrDefault(originalScenario))
 
             val negativeTestScenarios =
-                negativeScenario.generateTestScenarios(resolverStrategies, testVariables, testBaseURLs)
+                negativeScenario.generateTestScenarios(flagsBased, testVariables, testBaseURLs)
 
             negativeTestScenarios.filterNot { negativeTestScenarioR ->
                 negativeTestScenarioR.withDefault(false) { negativeTestScenario ->
@@ -429,25 +374,10 @@
             }.mapIndexed { index, negativeTestScenarioR ->
                 Pair(originalScenario, negativeTestScenarioR.ifValue { negativeTestScenario ->
                     negativeTestScenario.copy(
-                        generativePrefix = resolverStrategies.generation.negativePrefix,
+                        generativePrefix = flagsBased.negativePrefix,
                         disambiguate = { "[${(index + 1)}] " }
                     )
                 })
-=======
-        }.flatMap { scenario ->
-            val negativeScenario = scenario.negativeBasedOn(getBadRequestsOrDefault(scenario))
-
-            val negativeTestScenarios = negativeScenario.generateTestScenarios(flagsBased, testVariables, testBaseURLs)
-
-            negativeTestScenarios.filterNot { negativeTestScenario ->
-                val sampleRequest = negativeTestScenario.httpRequestPattern.generate(negativeTestScenario.resolver)
-                scenario.httpRequestPattern.matches(sampleRequest, scenario.resolver).isSuccess()
-            }.mapIndexed { index, negativeScenario ->
-                negativeScenario.copy(
-                    generativePrefix = flagsBased.negativePrefix,
-                    disambiguate = { "[${(index + 1)}] " }
-                )
->>>>>>> af6d5298
             }
         }
     }
@@ -1520,7 +1450,7 @@
 
     fun validateExampleRows() {
         scenarios.forEach { scenario ->
-            scenario.validateExamples(resolverStrategies.copy(generation = NonGenerativeTests))
+            scenario.validateExamples(flagsBased.copy(generation = NonGenerativeTests))
         }
     }
 
