package `in`.specmatic.conversions

import com.fasterxml.jackson.databind.node.ArrayNode
import `in`.specmatic.core.*
import `in`.specmatic.core.Result.Failure
import `in`.specmatic.core.log.LogStrategy
import `in`.specmatic.core.log.logger
import `in`.specmatic.core.pattern.*
import `in`.specmatic.core.utilities.readEnvVarOrProperty
import `in`.specmatic.core.value.*
import `in`.specmatic.core.wsdl.parser.message.MULTIPLE_ATTRIBUTE_VALUE
import `in`.specmatic.core.wsdl.parser.message.OCCURS_ATTRIBUTE_NAME
import `in`.specmatic.core.wsdl.parser.message.OPTIONAL_ATTRIBUTE_VALUE
import io.cucumber.messages.internal.com.fasterxml.jackson.databind.ObjectMapper
import io.cucumber.messages.types.Step
import io.ktor.util.reflect.*
import io.swagger.v3.oas.models.OpenAPI
import io.swagger.v3.oas.models.Operation
import io.swagger.v3.oas.models.PathItem
import io.swagger.v3.oas.models.examples.Example
import io.swagger.v3.oas.models.headers.Header
import io.swagger.v3.oas.models.media.*
import io.swagger.v3.oas.models.parameters.*
import io.swagger.v3.oas.models.responses.ApiResponse
import io.swagger.v3.oas.models.responses.ApiResponses
import io.swagger.v3.oas.models.security.SecurityScheme
import io.swagger.v3.parser.OpenAPIV3Parser
import io.swagger.v3.parser.core.models.ParseOptions
import io.swagger.v3.parser.core.models.SwaggerParseResult
import java.io.File

private const val BEARER_SECURITY_SCHEME = "bearer"
const val SERVICE_TYPE_HTTP = "HTTP"

private const val testDirectoryEnvironmentVariable = "SPECMATIC_TESTS_DIRECTORY"
private const val testDirectoryProperty = "specmaticTestsDirectory"

const val NO_SECURITY_SCHEMA_IN_SPECIFICATION = "NO-SECURITY-SCHEME-IN-SPECIFICATION"

class OpenApiSpecification(private val openApiFilePath: String, private val parsedOpenApi: OpenAPI, private val sourceProvider:String? = null, private val sourceRepository:String? = null, private val sourceRepositoryBranch:String? = null, private val specificationPath:String? = null, private val securityConfiguration:SecurityConfiguration? = null, private val environment: Environment = DefaultEnvironment()) : IncludedSpecification, ApiSpecification {
    init {
        logger.log(openApiSpecificationInfo(openApiFilePath, parsedOpenApi))
    }

    companion object {
        fun fromFile(openApiFilePath: String, relativeTo: String = ""): OpenApiSpecification {
            val openApiFile = File(openApiFilePath).let { openApiFile ->
                if (openApiFile.isAbsolute) {
                    openApiFile
                } else {
                    File(relativeTo).canonicalFile.parentFile.resolve(openApiFile)
                }
            }

            return fromFile(openApiFile.canonicalPath)
        }

        fun fromFile(openApiFilePath: String): OpenApiSpecification {
            val parsedOpenApi = OpenAPIV3Parser().read(openApiFilePath, null, resolveExternalReferences())
            return OpenApiSpecification(openApiFilePath, parsedOpenApi)
        }

        fun fromYAML(yamlContent: String, openApiFilePath: String, loggerForErrors: LogStrategy = logger, sourceProvider:String? = null, sourceRepository:String? = null, sourceRepositoryBranch:String? = null, specificationPath:String? = null, securityConfiguration: SecurityConfiguration? = null,  environment: Environment = DefaultEnvironment()): OpenApiSpecification {
            val parseResult: SwaggerParseResult =
                OpenAPIV3Parser().readContents(yamlContent, null, resolveExternalReferences(), openApiFilePath)
            val parsedOpenApi: OpenAPI? = parseResult.openAPI

            if (parsedOpenApi == null) {
                logger.debug("Failed to parse OpenAPI from file $openApiFilePath\n\n$yamlContent")

                printMessages(parseResult, openApiFilePath, loggerForErrors)

                throw ContractException("Could not parse contract $openApiFilePath, please validate the syntax using https://editor.swagger.io")
            } else if (parseResult.messages?.isNotEmpty() == true) {
                logger.log("The OpenAPI file $openApiFilePath was read successfully but with some issues")

                printMessages(parseResult, openApiFilePath, loggerForErrors)
            }

            return OpenApiSpecification(openApiFilePath, parsedOpenApi, sourceProvider, sourceRepository, sourceRepositoryBranch, specificationPath, securityConfiguration, environment)
        }

        private fun printMessages(parseResult: SwaggerParseResult, filePath: String, loggerForErrors: LogStrategy) {
            parseResult.messages.filterNotNull().let {
                if (it.isNotEmpty()) {
                    val parserMessages = parseResult.messages.joinToString(System.lineSeparator())
                    loggerForErrors.log("Error parsing file $filePath")
                    loggerForErrors.log(parserMessages.prependIndent("  "))
                }
            }
        }

        private fun resolveExternalReferences(): ParseOptions = ParseOptions().also { it.isResolve = true }
    }

    val patterns = mutableMapOf<String, Pattern>()

    fun isOpenAPI31(): Boolean {
        return parsedOpenApi.openapi.startsWith("3.1")
    }

    fun toFeature(): Feature {
        val name = File(openApiFilePath).name

        val (scenarioInfos, stubsFromExamples) = toScenarioInfos()

        return Feature(
            scenarioInfos.map { Scenario(it) }, name = name, path = openApiFilePath, sourceProvider = sourceProvider,
            sourceRepository = sourceRepository,
            sourceRepositoryBranch = sourceRepositoryBranch,
            specification = specificationPath,
            serviceType = SERVICE_TYPE_HTTP,
            stubsFromExamples = stubsFromExamples
        )
    }

    override fun toScenarioInfos(): Pair<List<ScenarioInfo>, Map<String, List<Pair<HttpRequest, HttpResponse>>>> {
        val scenarioInfosWithExamples = toScenarioInfosWithExamples()
        val (
            openApitoScenarioInfosFromSpecification: List<ScenarioInfo>,
            examplesAsStubs: Map<String, List<Pair<HttpRequest, HttpResponse>>>
        ) = openApiToScenarioInfos()

        val combinedScenariosFromSpecificationAndWrapper = openApitoScenarioInfosFromSpecification.filter { scenarioInfo ->
            scenarioInfosWithExamples.none { scenarioInfoWithExample ->
                scenarioInfoWithExample.matchesSignature(scenarioInfo)
            }
        }.plus(scenarioInfosWithExamples).filter { it.httpResponsePattern.status > 0 }

        return combinedScenariosFromSpecificationAndWrapper to examplesAsStubs
    }

    override fun matches(
        specmaticScenarioInfo: ScenarioInfo, steps: List<Step>
    ): List<ScenarioInfo> {
        val (openApiScenarioInfos, _) = openApiToScenarioInfos()
        if (openApiScenarioInfos.isEmpty() || !steps.isNotEmpty()) return listOf(specmaticScenarioInfo)
        val result: MatchingResult<Pair<ScenarioInfo, List<ScenarioInfo>>> =
            specmaticScenarioInfo to openApiScenarioInfos to ::matchesPath then ::matchesMethod then ::matchesStatus then ::updateUrlMatcher otherwise ::handleError
        when (result) {
            is MatchFailure -> throw ContractException(result.error.message)
            is MatchSuccess -> return result.value.second
        }
    }

    private fun matchesPath(parameters: Pair<ScenarioInfo, List<ScenarioInfo>>): MatchingResult<Pair<ScenarioInfo, List<ScenarioInfo>>> {
        val (specmaticScenarioInfo, openApiScenarioInfos) = parameters

        // exact + exact   -> values should be equal
        // exact + pattern -> error
        // pattern + exact -> pattern should match exact
        // pattern + pattern -> both generated concrete values should be of same type

        val matchingScenarioInfos = specmaticScenarioInfo.matchesGherkinWrapperPath(openApiScenarioInfos, this)

        return when {
            matchingScenarioInfos.isEmpty() -> MatchFailure(
                Failure(
                    """Scenario: "${specmaticScenarioInfo.scenarioName}" PATH: "${
                        specmaticScenarioInfo.httpRequestPattern.urlMatcher!!.generatePath(Resolver())
                    }" is not as per included wsdl / OpenApi spec"""
                )
            )
            else -> MatchSuccess(specmaticScenarioInfo to matchingScenarioInfos)
        }
    }

    override fun patternMatchesExact(
        wrapperURLPart: URLPathPattern,
        openapiURLPart: URLPathPattern,
        resolver: Resolver,
    ): Boolean {
        val valueFromWrapper = (wrapperURLPart.pattern as ExactValuePattern).pattern

        val valueToMatch: Value =
            if (valueFromWrapper is StringValue) {
                openapiURLPart.pattern.parse(valueFromWrapper.toStringLiteral(), resolver)
            } else {
                wrapperURLPart.pattern.pattern
            }

        return openapiURLPart.pattern.matches(valueToMatch, resolver) is Result.Success
    }

    override fun exactValuePatternsAreEqual(
        openapiURLPart: URLPathPattern,
        wrapperURLPart: URLPathPattern
    ) =
        (openapiURLPart.pattern as ExactValuePattern).pattern.toStringLiteral() == (wrapperURLPart.pattern as ExactValuePattern).pattern.toStringLiteral()

    private fun matchesMethod(parameters: Pair<ScenarioInfo, List<ScenarioInfo>>): MatchingResult<Pair<ScenarioInfo, List<ScenarioInfo>>> {
        val (specmaticScenarioInfo, openApiScenarioInfos) = parameters

        val matchingScenarioInfos =
            openApiScenarioInfos.filter { it.httpRequestPattern.method == specmaticScenarioInfo.httpRequestPattern.method }

        return when {
            matchingScenarioInfos.isEmpty() -> MatchFailure(
                Failure(
                    """Scenario: "${specmaticScenarioInfo.scenarioName}" METHOD: "${
                        specmaticScenarioInfo.httpRequestPattern.method
                    }" is not as per included wsdl / OpenApi spec"""
                )
            )
            else -> MatchSuccess(specmaticScenarioInfo to matchingScenarioInfos)
        }
    }

    private fun matchesStatus(parameters: Pair<ScenarioInfo, List<ScenarioInfo>>): MatchingResult<Pair<ScenarioInfo, List<ScenarioInfo>>> {
        val (specmaticScenarioInfo, openApiScenarioInfos) = parameters

        val matchingScenarioInfos =
            openApiScenarioInfos.filter { it.httpResponsePattern.status == specmaticScenarioInfo.httpResponsePattern.status }

        return when {
            matchingScenarioInfos.isEmpty() -> MatchFailure(
                Failure(
                    """Scenario: "${specmaticScenarioInfo.scenarioName}" RESPONSE STATUS: "${
                        specmaticScenarioInfo.httpResponsePattern.status
                    }" is not as per included wsdl / OpenApi spec"""
                )
            )
            else -> MatchSuccess(specmaticScenarioInfo to matchingScenarioInfos)
        }
    }

    private fun updateUrlMatcher(parameters: Pair<ScenarioInfo, List<ScenarioInfo>>): MatchingResult<Pair<ScenarioInfo, List<ScenarioInfo>>> {
        val (specmaticScenarioInfo, openApiScenarioInfos) = parameters

        return MatchSuccess(specmaticScenarioInfo to openApiScenarioInfos.map { openApiScenario ->
            val queryPattern = openApiScenario.httpRequestPattern.urlMatcher?.queryPattern ?: emptyMap()
            val zippedPathPatterns = (specmaticScenarioInfo.httpRequestPattern.urlMatcher?.pathPattern ?: emptyList()).zip(openApiScenario.httpRequestPattern.urlMatcher?.pathPattern ?: emptyList())

            val pathPatterns = zippedPathPatterns.map { (fromWrapper, fromOpenApi) ->
                if(fromWrapper.pattern is ExactValuePattern)
                    fromWrapper
                else
                    fromOpenApi.copy(key = fromWrapper.key)
            }

            val urlMatcher = URLMatcher(queryPattern, pathPatterns, openApiScenario.httpRequestPattern.urlMatcher?.path ?: "")

            val httpRequestPattern = openApiScenario.httpRequestPattern.copy(urlMatcher = urlMatcher)
            openApiScenario.copy(httpRequestPattern = httpRequestPattern)
        })
    }

    private fun openApiToScenarioInfos(): Pair<List<ScenarioInfo>, Map<String, List<Pair<HttpRequest, HttpResponse>>>> {
        val data: List<Pair<List<ScenarioInfo>, Map<String, List<Pair<HttpRequest, HttpResponse>>>>> = openApiPaths().map { (openApiPath, pathItem) ->
            openApiOperations(pathItem).map { (httpMethod, operation) ->
                val specmaticPath = toSpecmaticPath(openApiPath, operation)

                val httpRequestPatterns: List<Pair<HttpRequestPattern, Map<String, List<HttpRequest>>>> =
                    toHttpRequestPatterns(
                        specmaticPath, httpMethod, operation
                    )

                val httpResponsePatterns: List<ResponseData> = toHttpResponsePatterns(operation.responses)

                val scenarioInfos = httpResponsePatterns.map { (response, responseMediaType, httpResponsePattern, responseJSONBodyExamples) ->
                    httpRequestPatterns.map { (httpRequestPattern, examplesJSONRequestBodies) ->
                        val scenarioName = scenarioName(operation, response, httpRequestPattern, null)

                        val ignoreFailure = operation.tags.orEmpty().map { it.trim() }.contains("WIP")

                        ScenarioInfo(
                            scenarioName = scenarioName,
                            patterns = patterns.toMap(),
                            httpRequestPattern = httpRequestPattern,
                            httpResponsePattern = httpResponsePattern,
                            ignoreFailure = ignoreFailure,
                            sourceProvider = sourceProvider,
                            sourceRepository = sourceRepository,
                            sourceRepositoryBranch = sourceRepositoryBranch,
                            specification = specificationPath,
                            serviceType = SERVICE_TYPE_HTTP
                        )
                    }
                }.flatten()

                val requestExamples = httpRequestPatterns.map {
                    it.second
                }.foldRight(emptyMap<String, List<HttpRequest>>()) { acc, map ->
                    acc.plus(map)
                }

                val responseExamplesList = httpResponsePatterns.map { it.examples }

                val examples =
                    collateExamplesForExpectations(requestExamples, responseExamplesList)

                scenarioInfos to examples
            }
        }.flatten()

        val scenarioInfos = data.map { it.first }.flatten()
        val examples: Map<String, List<Pair<HttpRequest, HttpResponse>>> = data.map { it.second }.foldRight(emptyMap()) {
            acc, map -> acc.plus(map)
        }

        return scenarioInfos to examples
    }

    private fun collateExamplesForExpectations(
        requestExamples: Map<String, List<HttpRequest>>,
        responseExamplesList: List<Map<String, HttpResponse>>
    ): Map<String, List<Pair<HttpRequest, HttpResponse>>> {
        return responseExamplesList.flatMap { responseExamples ->
            responseExamples.filter { (key, _) ->
                key in requestExamples
            }.map { (key, responseExample) ->
                key to requestExamples.getValue(key).map { it to responseExample }
            }
        }.toMap()
    }

    private fun scenarioName(
        operation: Operation, response: ApiResponse, httpRequestPattern: HttpRequestPattern, specmaticExampleRow: Row?
    ): String {
        val name = operation.summary?.let {
            """${operation.summary}. Response: ${response.description}"""
        } ?: "${httpRequestPattern.testDescription()}. Response: ${response.description}"

        return specmaticExampleRow?.let {
            "$name Examples: ${specmaticExampleRow.stringForOpenAPIError()}"
        } ?: name
    }

    private fun toScenarioInfosWithExamples(): List<ScenarioInfo> {
        val testsDirectory: File? = getTestsDirectory()
        val externalizedJSONExamples: Map<OperationIdentifier, List<Row>> = loadExternalisedJSONExamples(testsDirectory).also {
            if(it.isNotEmpty()) {
                logger.log("Loaded ${it.size} externalised test${if(it.size > 1) "s" else ""}")
                it.keys.map {
                    logger.log("  ${it.loggableString}")
                }
            }
        }

        val scenarioInfos = openApiPaths().map { (openApiPath, pathItem) ->
            openApiOperations(pathItem).map { (httpMethod, operation) ->
                val specmaticPath = toSpecmaticPath(openApiPath, operation)

                val requestBody: RequestBody? = resolveRequestBody(operation)

                val httpResponsePatterns = toHttpResponsePatterns(operation.responses)
                val httpRequestPatterns = toHttpRequestPatterns(specmaticPath, httpMethod, operation)

                httpResponsePatterns.map { (response, responseMediaType, httpResponsePattern) ->
                    val responseExamples: Map<String, Example> = responseMediaType.examples.orEmpty()
                    val specmaticExampleRows: List<Row> = testRowsFromExamples(responseExamples, operation, requestBody)

                    httpRequestPatterns.map { it.first }.map { httpRequestPattern: HttpRequestPattern ->
                        val scenarioName =
                            scenarioName(operation, response, httpRequestPattern, null)

                        val ignoreFailure = operation.tags.orEmpty().map { it.trim() }.contains("WIP")

                        val operationIdentifier = OperationIdentifier(httpMethod, specmaticPath.path, httpResponsePattern.status)

                        val relevantExternalizedJSONExamples = externalizedJSONExamples[operationIdentifier]
                        val rowsToBeUsed: List<Row> = relevantExternalizedJSONExamples ?: specmaticExampleRows

                        ScenarioInfo(
                            scenarioName = scenarioName,
                            patterns = patterns.toMap(),
                            httpRequestPattern = httpRequestPattern,
                            httpResponsePattern = httpResponsePattern,
                            ignoreFailure = ignoreFailure,
                            examples = rowsToExamples(rowsToBeUsed),
                            sourceProvider = sourceProvider,
                            sourceRepository = sourceRepository,
                            sourceRepositoryBranch = sourceRepositoryBranch,
                            specification = specificationPath,
                            serviceType = SERVICE_TYPE_HTTP
                        )
                    }
                }.flatten()
            }.flatten()
        }.flatten()

        val externalizedExampleFilePaths = externalizedJSONExamples.entries.flatMap { it.value.map { it.fileSource } }.filterNotNull().sorted().toSet()
        val utilizedFileSources = scenarioInfos.map { it.examples.map { it.rows.map { it.fileSource } } }.flatten().flatten().filterNotNull().sorted().toSet()

        val unusedExternalizedExamples = (externalizedExampleFilePaths - utilizedFileSources)
        if(unusedExternalizedExamples.isNotEmpty()) {
            logger.log("The following externalized examples were not used:")

            unusedExternalizedExamples.sorted().forEach {
                logger.log("  $it")
            }
        }

        return scenarioInfos
    }

    private fun rowsToExamples(specmaticExampleRows: List<Row>): List<Examples> =
        when(specmaticExampleRows) {
            emptyList<Row>() -> emptyList()
            else -> {
                val examples = Examples(
                    specmaticExampleRows.first().columnNames,
                    specmaticExampleRows
                )

                listOf(examples)
            }
        }

    private fun testRowsFromExamples(
        responseExamples: Map<String, Example>,
        operation: Operation,
        requestBody: RequestBody?
    ) = responseExamples.map { (exampleName, _) ->
        val parameterExamples: Map<String, Any> = parameterExamples(operation, exampleName)

        val requestBodyExample: Map<String, Any> =
            requestBodyExample(requestBody, exampleName, operation.summary)

        val requestExamples = parameterExamples.plus(requestBodyExample).map { (key, value) ->
            if (value.toString().contains("externalValue")) "${key}_filename" to value
            else key to value
        }.toMap()

        when {
            requestExamples.isNotEmpty() -> Row(
                requestExamples.keys.toList().map { keyName: String -> keyName },
                requestExamples.values.toList().map { value: Any? -> value?.toString() ?: "" }
                    .map { valueString: String ->
                        if (valueString.contains("externalValue")) {
                            ObjectMapper().readValue(valueString, Map::class.java).values.first()
                                .toString()
                        } else valueString
                    },
                name = exampleName
            )

            else -> Row()
        }
    }

    data class OperationIdentifier(val requestMethod: String, val requestPath: String, val responseStatus: Int) {
        val loggableString: String = "$requestMethod $requestPath -> $responseStatus"
    }

    private fun loadExternalisedJSONExamples(testsDirectory: File?): Map<OperationIdentifier, List<Row>> {
        if(testsDirectory == null)
            return emptyMap()

        if(! testsDirectory.exists())
            return emptyMap()

        val files = testsDirectory.listFiles()

        if(files.isNullOrEmpty())
            return emptyMap()

        return files.map { ExampleFromFile(it) }.mapNotNull { exampleFromFile ->
            try {
                with(exampleFromFile) {
                    logger.log("Loading test file ${exampleFromFile.expectationFilePath}")

                    val examples: Map<String, String> =
                        headers
                            .plus(queryParams)
                            .plus(pathParams)
                            .plus(requestBody?.let { mapOf("(REQUEST-BODY)" to it.toStringLiteral()) } ?: emptyMap())

                    val (
                        columnNames,
                        values
                    ) = examples.entries.let { entry ->
                        entry.map { it.key } to entry.map { it.value }
                    }

                    OperationIdentifier(requestMethod, requestPath, responseStatus) to Row(
                        columnNames,
                        values,
                        name = testName,
                        fileSource = exampleFromFile.file.canonicalPath
                    )
                }
            } catch (e: Throwable) {
                logger.log(e, "Error reading file ${exampleFromFile.expectationFilePath}")
                null
            }
        }
            .groupBy { (operationIdentifier, _) -> operationIdentifier }
            .mapValues { it.value.map { it.second } }
    }

    private fun getTestsDirectory(): File? {
        val testDirectory = testDirectoryFileFromSpecificationPath() ?: testDirectoryFileFromEnvironmentVariable()

        return when {
            testDirectory?.exists() == true -> {
                logger.log("Test directory ${testDirectory.canonicalPath} found")
                testDirectory
            }
            else -> {
                null
            }
        }
    }

    private fun testDirectoryFileFromEnvironmentVariable(): File? {
        return readEnvVarOrProperty(testDirectoryEnvironmentVariable, testDirectoryProperty)?.let {
            File(System.getenv(testDirectoryEnvironmentVariable))
        }
    }

    private fun testDirectoryFileFromSpecificationPath(): File? {
        if(openApiFilePath.isBlank())
            return null

        return File(openApiFilePath).canonicalFile.let {
            it.parentFile.resolve(it.nameWithoutExtension + "_tests")
        }
    }

    private fun requestBodyExample(
        requestBody: RequestBody?,
        exampleName: String,
        operationSummary: String?
    ): Map<String, Any> {
        val requestExampleValue: Any? =
            resolveExample(requestBody?.content?.values?.firstOrNull()?.examples?.get(exampleName))?.value

        val requestBodyExample: Map<String, Any> = if (requestExampleValue != null) {
            if (requestBody?.content?.entries?.first()?.key == "application/x-www-form-urlencoded" || requestBody?.content?.entries?.first()?.key == "multipart/form-data") {
                val operationSummaryClause = operationSummary?.let { "for operation \"${operationSummary}\""} ?: ""
                val jsonExample =
                    attempt("Could not parse example $exampleName$operationSummaryClause") {
                        parsedJSON(requestExampleValue.toString()) as JSONObjectValue
                    }
                jsonExample.jsonObject.map { (key, value) ->
                    key to value.toString()
                }.toMap()
            } else {
                mapOf("(REQUEST-BODY)" to requestExampleValue)
            }
        } else {
            emptyMap()
        }
        return requestBodyExample
    }

    private fun resolveExample(example: Example?): Example? {
        return example?.`$ref`?.let {
            val exampleName = it.substringAfterLast("/")
            parsedOpenApi.components?.examples?.get(exampleName)
        } ?: example
    }

    private fun parameterExamples(
        operation: Operation,
        exampleName: String
    ): Map<String, Any> = operation.parameters.orEmpty()
        .filter { parameter ->
            parameter.examples.orEmpty().any { it.key == exampleName }
        }.associate {
            val exampleValue: Example = it.examples[exampleName]
                ?: throw ContractException("The value of ${it.name} in example $exampleName was unexpectedly found to be null.")

            it.name to (resolveExample(exampleValue)?.value ?: "")
        }

    private fun openApiPaths() = parsedOpenApi.paths.orEmpty()

    private fun toHttpResponsePatterns(responses: ApiResponses?): List<ResponseData> {
        return responses.orEmpty().map { (status, response) ->
            val headersMap = openAPIHeadersToSpecmatic(response)
            openAPIResponseToSpecmatic(response, status, headersMap)
        }.flatten()
    }

    private fun openAPIHeadersToSpecmatic(response: ApiResponse) =
        response.headers.orEmpty().map { (headerName, header) ->
            toSpecmaticParamName(header.required != true, headerName) to toSpecmaticPattern(
                resolveResponseHeader(header)?.schema ?: throw ContractException(headerComponentMissingError(headerName, response)), emptyList()
            )
        }.toMap()

    data class ResponseData(val first: ApiResponse, val second: MediaType, val third: HttpResponsePattern, val examples: Map<String, HttpResponse>)

    private fun headerComponentMissingError(headerName: String, response: ApiResponse): String {
        if(response.description != null) {
            return "Header component not found for header $headerName in response \"${response.description}\""
        }

        return "Header component not found for header $headerName"
    }

    private fun resolveResponseHeader(header: Header): Header? {
        return if(header.`$ref` != null) {
            val headerComponentName = header.`$ref`.substringAfterLast("/")
            parsedOpenApi.components?.headers?.get(headerComponentName)
        } else {
            header
        }
    }

    private fun openAPIResponseToSpecmatic(
        response: ApiResponse,
        status: String,
        headersMap: Map<String, Pattern>
    ): List<ResponseData> {
        if (response.content == null) {
            val responsePattern = HttpResponsePattern(
                headersPattern = HttpHeadersPattern(headersMap),
                status = status.toIntOrNull() ?: DEFAULT_RESPONSE_CODE
            )

            return listOf(ResponseData(response, MediaType(), responsePattern, emptyMap()))
        }

        return response.content.map { (contentType, mediaType) ->
            val responsePattern = HttpResponsePattern(
                headersPattern = HttpHeadersPattern(headersMap),
                status = if (status == "default") 1000 else status.toInt(),
                body = when (contentType) {
                    "application/xml" -> toXMLPattern(mediaType)
                    else -> toSpecmaticPattern(mediaType)
                }
            )

            val exampleBodies: Map<String, String?> = mediaType.examples?.mapValues {
                it.value?.value?.toString()
            } ?: emptyMap()

            val examples: Map<String, HttpResponse> =
                when(status.toIntOrNull()) {
                    0, null -> emptyMap()
                    else -> exampleBodies.map {
                        it.key to HttpResponse(
                            status.toInt(),
                            body = it.value ?: "",
                            headers = emptyMap()
                        )
                    }.toMap()
                }

            ResponseData(response, mediaType, responsePattern, examples)
        }
    }

    private fun toHttpRequestPatterns(
        urlMatcher: URLMatcher, httpMethod: String, operation: Operation
    ): List<Pair<HttpRequestPattern, Map<String, List<HttpRequest>>>> {

        val securitySchemes: Map<String, OpenAPISecurityScheme> =
            parsedOpenApi.components?.securitySchemes?.mapValues { (schemeName, scheme) ->
                toSecurityScheme(schemeName, scheme)
            } ?: mapOf(NO_SECURITY_SCHEMA_IN_SPECIFICATION to NoSecurityScheme())

        val parameters = operation.parameters

        val headersMap = parameters.orEmpty().filterIsInstance(HeaderParameter::class.java).associate {
            toSpecmaticParamName(it.required != true, it.name) to toSpecmaticPattern(it.schema, emptyList())
        }

        val headersPattern = HttpHeadersPattern(headersMap)
        val requestPattern = HttpRequestPattern(
            urlMatcher = urlMatcher,
            method = httpMethod,
            headersPattern = headersPattern,
            securitySchemes = operationSecuritySchemes(operation, securitySchemes)
        )

        val exampleQueryParams = namedExampleParams(operation, QueryParameter::class.java)
        val examplePathParams = namedExampleParams(operation, PathParameter::class.java)
        val exampleHeaderParams = namedExampleParams(operation, HeaderParameter::class.java)

        val unionOfParameterKeys = (exampleQueryParams.keys + examplePathParams.keys + exampleHeaderParams.keys).distinct()

        return when (val requestBody = resolveRequestBody(operation)) {
            null -> {
                val examples: Map<String, List<HttpRequest>> = unionOfParameterKeys.map { exampleName ->
                    val queryParams = exampleQueryParams[exampleName] ?: emptyMap()
                    val pathParams = examplePathParams[exampleName] ?: emptyMap()
                    val headerParams = exampleHeaderParams[exampleName] ?: emptyMap()

                    val path = pathParams.entries.fold(urlMatcher.toOpenApiPath()) { acc, (key, value) ->
                        acc.replace("{$key}", value)
                    }

                    val httpRequest =
                        HttpRequest(method = httpMethod, path = path, queryParams = queryParams, headers = headerParams)

                    val requestsWithSecurityParams: List<HttpRequest> = securitySchemes.map { (_, securityScheme) ->
                        securityScheme.addTo(httpRequest)
                    }

                    exampleName to requestsWithSecurityParams
                }.toMap()

                listOf(
                    Pair(requestPattern, examples)
                )
            }
            else -> {
                requestBody.content.map { (contentType, mediaType) ->
                    when (contentType.lowercase()) {
                        "multipart/form-data" -> {
                            val partSchemas = if (mediaType.schema.`$ref` == null) {
                                mediaType.schema
                            } else {
                                resolveReferenceToSchema(mediaType.schema.`$ref`).second
                            }

                            val parts: List<MultiPartFormDataPattern> =
                                partSchemas.properties.map { (partName, partSchema) ->
                                    val partContentType = mediaType.encoding?.get(partName)?.contentType
                                    val partNameWithPresence = if (partSchemas.required?.contains(partName) == true)
                                        partName
                                    else
                                        "$partName?"

                                    if (partSchema is BinarySchema) {
                                        MultiPartFilePattern(
                                            partNameWithPresence,
                                            toSpecmaticPattern(partSchema, emptyList()),
                                            partContentType
                                        )
                                    } else {
                                        MultiPartContentPattern(
                                            partNameWithPresence,
                                            toSpecmaticPattern(partSchema, emptyList()),
                                            partContentType
                                        )
                                    }
                                }

                            Pair(requestPattern.copy(
                                multiPartFormDataPattern = parts,
                                headersPattern = headersPatternWithContentType(requestPattern, contentType)
                            ), emptyMap())
                        }
                        "application/x-www-form-urlencoded" -> {
                            Pair(requestPattern.copy(
                                formFieldsPattern = toFormFields(mediaType),
                                headersPattern = headersPatternWithContentType(requestPattern, contentType)
                            ), emptyMap())
                        }
                        "application/xml" -> {
                            Pair(requestPattern.copy(
                                body = toXMLPattern(mediaType),
                                headersPattern = headersPatternWithContentType(requestPattern, contentType)
                            ), emptyMap())
                        }
                        else -> {
                            val exampleBodies: Map<String, String?> = mediaType.examples?.mapValues {
                                it.value?.value?.toString()
                            } ?: emptyMap()

                            val examples: Map<String, List<HttpRequest>> = exampleBodies.map {
                                val queryParams = exampleQueryParams[it.key] ?: emptyMap()

                                val httpRequest = HttpRequest(
                                    method = httpMethod,
                                    path = urlMatcher.path,
                                    queryParams = queryParams,
                                    body = parsedValue(it.value ?: "")
                                )

                                val requestsWithSecurityParams = securitySchemes.map { (_, securityScheme) ->
                                    securityScheme.addTo(httpRequest)
                                }

                                it.key to requestsWithSecurityParams
                            }.toMap()

                            Pair(requestPattern.copy(
                                body = toSpecmaticPattern(mediaType),
                                headersPattern = headersPatternWithContentType(requestPattern, contentType)
                            ), examples)
                        }
                    }
                }
            }
        }
    }

<<<<<<< HEAD
    private fun headersPatternWithContentType(
        requestPattern: HttpRequestPattern,
        contentType: String
    ) = requestPattern.headersPattern.copy(
        contentType = contentType
    )
=======
    private fun <T: Parameter> namedExampleParams(operation: Operation, parameterType: Class<T>): Map<String, Map<String, String>> = operation.parameters.orEmpty()
        .filterIsInstance(parameterType)
        .fold(emptyMap<String, Map<String, String>>()) { acc, parameter ->

            parameter
                .examples.orEmpty()
                .entries.filter { it.value.value?.toString().orEmpty() !in OMIT }
                .fold(acc) { acc, (exampleName, example) ->
                    val exampleValue = example.value?.toString() ?: ""
                    val exampleMap = acc[exampleName] ?: emptyMap()
                    acc.plus(exampleName to exampleMap.plus(parameter.name to exampleValue))
                }
        }
>>>>>>> f249fdc9

    private fun resolveRequestBody(operation: Operation): RequestBody? =
        operation.requestBody?.`$ref`?.let {
            resolveReferenceToRequestBody(it).second
        } ?: operation.requestBody

    private fun operationSecuritySchemes(
        operation: Operation,
        contractSecuritySchemes: Map<String, OpenAPISecurityScheme>
    ): List<OpenAPISecurityScheme> {
        val globalSecurityRequirements: List<String> =
            parsedOpenApi.security?.map { it.keys.toList() }?.flatten() ?: emptyList()
        val operationSecurityRequirements: List<String> =
            operation.security?.map { it.keys.toList() }?.flatten() ?: emptyList()
        val operationSecurityRequirementsSuperSet: List<String> =
            globalSecurityRequirements.plus(operationSecurityRequirements).distinct()
        val operationSecuritySchemes: List<OpenAPISecurityScheme> =
            contractSecuritySchemes.filter { (name, scheme) -> name in operationSecurityRequirementsSuperSet }.values.toList()
        return operationSecuritySchemes.ifEmpty { listOf(NoSecurityScheme()) }
    }

    private fun toSecurityScheme(schemeName: String, securityScheme: SecurityScheme): OpenAPISecurityScheme {
        val securitySchemeConfiguration = securityConfiguration?.OpenAPI?.securitySchemes?.get(schemeName)
        if (securityScheme.scheme == BEARER_SECURITY_SCHEME) {
            return toBearerSecurityScheme(securitySchemeConfiguration, schemeName)
        }

        if (securityScheme.type == SecurityScheme.Type.OAUTH2) {
            return toBearerSecurityScheme(securitySchemeConfiguration, schemeName)
        }

        if (securityScheme.type == SecurityScheme.Type.APIKEY) {
            val apiKey = getSecurityTokenForApiKeyScheme(securitySchemeConfiguration, schemeName, environment)
            if (securityScheme.`in` == SecurityScheme.In.HEADER)
                return APIKeyInHeaderSecurityScheme(securityScheme.name, apiKey)

            if (securityScheme.`in` == SecurityScheme.In.QUERY)
                return APIKeyInQueryParamSecurityScheme(securityScheme.name, apiKey)
        }

        throw ContractException("Specmatic only supports oauth2, bearer, and api key authentication (header, query) security schemes at the moment")
    }

    private fun toBearerSecurityScheme(
        securitySchemeConfiguration: SecuritySchemeConfiguration?,
        environmentVariable: String,
    ): BearerSecurityScheme {
        val token = getSecurityTokenForBearerScheme(securitySchemeConfiguration, environmentVariable, environment)
        return BearerSecurityScheme(token)
    }

    private fun toFormFields(mediaType: MediaType): Map<String, Pattern> {
        val schema = mediaType.schema.`$ref`?.let {
            val (_, resolvedSchema) = resolveReferenceToSchema(mediaType.schema.`$ref`)
            resolvedSchema
        } ?: mediaType.schema

        return schema.properties.map { (formFieldName, formFieldValue) ->
            formFieldName to toSpecmaticPattern(
                formFieldValue, emptyList(), jsonInFormData = isJsonInString(mediaType, formFieldName)
            )
        }.toMap()
    }

    private fun isJsonInString(
        mediaType: MediaType, formFieldName: String?
    ) = if (mediaType.encoding.isNullOrEmpty()) false
    else mediaType.encoding[formFieldName]?.contentType == "application/json"

    fun toSpecmaticPattern(mediaType: MediaType, jsonInFormData: Boolean = false): Pattern =
        toSpecmaticPattern(mediaType.schema, emptyList(), jsonInFormData = jsonInFormData)

    private fun resolveDeepAllOfs(schema: Schema<Any>): List<Schema<Any>> {
        if(schema.allOf == null)
            return listOf(schema)

        return schema.allOf.flatMap { constituentSchema ->
            if (constituentSchema.`$ref` != null) {
                val (_, referredSchema) = resolveReferenceToSchema(constituentSchema.`$ref`)

                resolveDeepAllOfs(referredSchema)
            } else listOf(constituentSchema)
        }
    }

    fun toSpecmaticPattern(
        schema: Schema<*>, typeStack: List<String>, patternName: String = "", jsonInFormData: Boolean = false
    ): Pattern {
        val preExistingResult = patterns.get("($patternName)")
        val pattern = if (preExistingResult != null && patternName.isNotBlank())
            preExistingResult
        else if (typeStack.filter { it == patternName }.size > 1) {
            DeferredPattern("($patternName)")
        }
        else when (schema) {
            is StringSchema -> when (schema.enum) {
                null -> StringPattern(minLength = schema.minLength, maxLength = schema.maxLength, example = schema.example?.toString())
                else -> toEnum(schema, patternName) { enumValue -> StringValue(enumValue.toString()) }.withExample(schema.example?.toString())
            }
            is IntegerSchema -> when (schema.enum) {
                null -> NumberPattern(example = schema.example?.toString())
                else -> toEnum(schema, patternName) { enumValue -> NumberValue(enumValue.toString().toInt()) }.withExample(schema.example?.toString())
            }
            is BinarySchema -> BinaryPattern()
            is NumberSchema -> NumberPattern(example = schema.example?.toString())
            is UUIDSchema -> UUIDPattern
            is DateTimeSchema -> DateTimePattern
            is DateSchema -> DatePattern
            is BooleanSchema -> BooleanPattern(example = schema.example?.toString())
            is ObjectSchema -> {
                if (schema.additionalProperties is Schema<*>) {
                    toDictionaryPattern(schema, typeStack, patternName)
                }
                else if (noPropertiesDefinedInSchema(schema)) {
                    toFreeFormDictionaryWithStringKeysPattern()
                }
                else if (schema.xml?.name != null) {
                    toXMLPattern(schema, typeStack = typeStack)
                } else {
                    toJsonObjectPattern(schema, patternName, typeStack)
                }
            }
            is ArraySchema -> {
                if (schema.xml?.name != null) {
                    toXMLPattern(schema, typeStack = typeStack)
                } else {

                    ListPattern(toSpecmaticPattern(
                        schema.items, typeStack),
                        example = toListExample(schema.example))
                }
            }
            is ComposedSchema -> {
                if (schema.allOf != null) {
                    val deepListOfAllOfs = resolveDeepAllOfs(schema)
                    val schemaProperties = deepListOfAllOfs.map { schemaToProcess ->
                        val requiredFields = schemaToProcess.required.orEmpty()
                        toSchemaProperties(schemaToProcess, requiredFields, patternName, typeStack)
                    }.fold(emptyMap<String, Pattern>()) { propertiesAcc, propertiesEntry ->
                        combine(propertiesEntry, propertiesAcc)
                    }

                    val schemasWithOneOf = deepListOfAllOfs.filter {
                        it.oneOf != null
                    }

                    val oneOfs = schemasWithOneOf.map { schema ->
                        schema.oneOf.map {
                            val (componentName, schemaToProcess) = resolveReferenceToSchema(it.`$ref`)
                            val requiredFields = schemaToProcess.required.orEmpty()
                            componentName to toSchemaProperties(schemaToProcess, requiredFields, componentName, typeStack)
                        }.map { (componentName, properties) ->
                            componentName to combine(schemaProperties, properties)
                        }
                    }.flatten().map { (componentName, properties) ->
                        toJSONObjectPattern(properties, "(${componentName})")
                    }

                    if(oneOfs.size == 1)
                        oneOfs.single()
                    else if(oneOfs.size > 1)
                        AnyPattern(oneOfs)
                    else
                        toJSONObjectPattern(schemaProperties, "(${patternName})")
                } else if (schema.oneOf != null) {
                    val candidatePatterns = schema.oneOf.filterNot { nullableEmptyObject(it) } .map { componentSchema ->
                        val (componentName, schemaToProcess) =
                            if (componentSchema.`$ref` != null)
                                resolveReferenceToSchema(componentSchema.`$ref`)
                            else
                                "" to componentSchema

                        toSpecmaticPattern(schemaToProcess, typeStack.plus(componentName), componentName)
                    }

                    val nullable = if(schema.oneOf.any { nullableEmptyObject(it) }) listOf(NullPattern) else emptyList()

                    AnyPattern(candidatePatterns.plus(nullable))
                } else if (schema.anyOf != null) {
                    throw UnsupportedOperationException("Specmatic does not support anyOf")
                } else {
                    throw UnsupportedOperationException("Unsupported composed schema: $schema")
                }
            }
            else -> {
                if (schema.nullable == true && schema.additionalProperties == null && schema.`$ref` == null) {
                    NullPattern
                } else if (schema.additionalProperties is Schema<*>) {
                    toDictionaryPattern(schema, typeStack, patternName)
                } else if (schema.additionalProperties == true) {
                    toFreeFormDictionaryWithStringKeysPattern()
                }
                else {
                    when (schema.`$ref`) {
                        null -> toJsonObjectPattern(schema, patternName, typeStack)
                        else -> {
                            val component: String = schema.`$ref`

                            val (componentName, referredSchema) = resolveReferenceToSchema(component)
                            val cyclicReference = typeStack.contains(componentName)
                            if (!cyclicReference) {
                                val componentPattern = toSpecmaticPattern(referredSchema,
                                    typeStack.plus(componentName), componentName)
                                cacheComponentPattern(componentName, componentPattern)
                            }
                            DeferredPattern("(${componentName})")
                        }
                    }
                }
            }
        }.also {
            when {
                it.instanceOf(JSONObjectPattern::class) && jsonInFormData -> {
                    PatternInStringPattern(
                        patterns.getOrDefault("($patternName)", StringPattern()), "($patternName)"
                    )
                }
                else -> it
            }
        }

        return when (schema.nullable) {
            false, null -> pattern
            true -> pattern.toNullable(schema.example?.toString())
        }
    }

    private fun toListExample(example: Any?): List<String?>? {
        if(example == null)
            return null

        if(example !is ArrayNode)
            return null

        return example.toList().flatMap {
            when {
                it.isNull -> listOf(null)
                it.isNumber -> listOf(it.numberValue().toString())
                it.isBoolean -> listOf(it.booleanValue().toString())
                it.isTextual -> listOf(it.textValue())
                else -> emptyList()
            }
        }
    }

    private fun combine(
        propertiesEntry: Map<String, Pattern>,
        propertiesAcc: Map<String, Pattern>
    ): Map<String, Pattern> {
        val updatedPropertiesAcc: Map<String, Pattern> =
            propertiesEntry.entries.fold(propertiesAcc) { acc, propertyEntry ->
                when (val keyWithoutOptionality = withoutOptionality(propertyEntry.key)) {
                    in acc ->
                        acc

                    propertyEntry.key ->
                        acc.minus("$keyWithoutOptionality?").plus(propertyEntry.key to propertyEntry.value)

                    else ->
                        acc.plus(propertyEntry.key to propertyEntry.value)
                }
            }

        return updatedPropertiesAcc
    }

    private fun <T : Pattern> cacheComponentPattern(componentName: String, pattern: T): T {
        if (componentName.isNotBlank() && pattern !is DeferredPattern) {
            val typeName = "(${componentName})"
            val prev = patterns.get(typeName)
            if (pattern != prev) {
                if (prev != null) {
                    logger.debug("Replacing cached component pattern. name=$componentName, prev=$prev, new=$pattern")
                }
                patterns[typeName] = pattern
            }
        }
        return pattern
    }

    private fun nullableEmptyObject(schema: Schema<*>): Boolean {
        return schema is ObjectSchema && schema.nullable == true
    }

    private fun toXMLPattern(mediaType: MediaType): Pattern {
        return toXMLPattern(mediaType.schema, typeStack = emptyList())
    }

    private fun toXMLPattern(
        schema: Schema<Any>, nodeNameFromProperty: String? = null, typeStack: List<String>
    ): XMLPattern {
        val name = schema.xml?.name ?: nodeNameFromProperty

        return when (schema) {
            is ObjectSchema -> {
                val nodeProperties = schema.properties.filter { entry ->
                    entry.value.xml?.attribute != true
                }

                val nodes = nodeProperties.map { (propertyName: String, propertySchema) ->
                    val type = when (propertySchema.type) {
                        in primitiveOpenAPITypes -> {
                            val innerPattern = DeferredPattern(primitiveOpenAPITypes.getValue(propertySchema.type))
                            XMLPattern(XMLTypeData(propertyName, propertyName, emptyMap(), listOf(innerPattern)))
                        }
                        else -> {
                            toXMLPattern(propertySchema, propertyName, typeStack)
                        }
                    }

                    val optionalAttribute = if (propertyName !in (schema.required ?: emptyList<String>())) mapOf(
                        OCCURS_ATTRIBUTE_NAME to ExactValuePattern(StringValue(OPTIONAL_ATTRIBUTE_VALUE))
                    )
                    else emptyMap()

                    type.copy(pattern = type.pattern.copy(attributes = optionalAttribute.plus(type.pattern.attributes)))
                }

                val attributeProperties = schema.properties.filter { entry ->
                    entry.value.xml?.attribute == true
                }

                val attributes: Map<String, Pattern> = attributeProperties.map { (name, schema) ->
                    name to toSpecmaticPattern(schema, emptyList())
                }.toMap()

                name ?: throw ContractException("Could not determine name for an xml node")

                val namespaceAttributes: Map<String, ExactValuePattern> =
                    if (schema.xml?.namespace != null && schema.xml?.prefix != null) {
                        val attributeName = "xmlns:${schema.xml?.prefix}"
                        val attributeValue = ExactValuePattern(StringValue(schema.xml.namespace))
                        mapOf(attributeName to attributeValue)
                    } else {
                        emptyMap()
                    }

                val xmlTypeData = XMLTypeData(name, realName(schema, name), namespaceAttributes.plus(attributes), nodes)

                XMLPattern(xmlTypeData)
            }
            is ArraySchema -> {
                val repeatingSchema = schema.items as Schema<Any>

                val repeatingType = when (repeatingSchema.type) {
                    in primitiveOpenAPITypes -> {
                        val innerPattern = DeferredPattern(primitiveOpenAPITypes.getValue(repeatingSchema.type))

                        val innerName = repeatingSchema.xml?.name
                            ?: if (schema.xml?.name != null && schema.xml?.wrapped == true) schema.xml.name else nodeNameFromProperty

                        XMLPattern(
                            XMLTypeData(
                                innerName ?: throw ContractException("Could not determine name for an xml node"),
                                innerName,
                                emptyMap(),
                                listOf(innerPattern)
                            )
                        )
                    }
                    else -> {
                        toXMLPattern(repeatingSchema, name, typeStack)
                    }
                }.let { repeatingType ->
                    repeatingType.copy(
                        pattern = repeatingType.pattern.copy(
                            attributes = repeatingType.pattern.attributes.plus(
                                OCCURS_ATTRIBUTE_NAME to ExactValuePattern(StringValue(MULTIPLE_ATTRIBUTE_VALUE))
                            )
                        )
                    )
                }

                if (schema.xml?.wrapped == true) {
                    val wrappedName = schema.xml?.name ?: nodeNameFromProperty
                    val wrapperTypeData = XMLTypeData(
                        wrappedName ?: throw ContractException("Could not determine name for an xml node"),
                        wrappedName,
                        emptyMap(),
                        listOf(repeatingType)
                    )
                    XMLPattern(wrapperTypeData)
                } else repeatingType
            }
            else -> {
                if (schema.`$ref` != null) {
                    val component = schema.`$ref`
                    val (componentName, componentSchema) = resolveReferenceToSchema(component)

                    val typeName = "($componentName)"

                    val nodeName = componentSchema.xml?.name ?: name ?: componentName

                    if (typeName !in typeStack) {
                        val componentPattern = toXMLPattern(componentSchema, componentName, typeStack.plus(typeName))
                        cacheComponentPattern(componentName, componentPattern)
                    }

                    val xmlRefType = XMLTypeData(
                        nodeName, nodeName, mapOf(
                            TYPE_ATTRIBUTE_NAME to ExactValuePattern(
                                StringValue(
                                    componentName
                                )
                            )
                        ), emptyList()
                    )

                    XMLPattern(xmlRefType)
                } else throw ContractException("Node not recognized as XML type: ${schema.type}")
            }
        }
    }

    private fun realName(schema: ObjectSchema, name: String): String = if (schema.xml?.prefix != null) {
        "${schema.xml?.prefix}:${name}"
    } else {
        name
    }

    private val primitiveOpenAPITypes =
        mapOf("string" to "(string)", "number" to "(number)", "integer" to "(number)", "boolean" to "(boolean)")

    private fun toDictionaryPattern(
        schema: Schema<*>, typeStack: List<String>, patternName: String
    ): DictionaryPattern {
        val valueSchema = schema.additionalProperties as Schema<Any>
        val valueSchemaTypeName = valueSchema.`$ref` ?: valueSchema.types?.first() ?: ""
        return DictionaryPattern(
            StringPattern(), toSpecmaticPattern(valueSchema, typeStack, valueSchemaTypeName, false)
        )
    }

    private fun noPropertiesDefinedInSchema(valueSchema: Schema<Any>) = valueSchema.properties == null

    private fun toFreeFormDictionaryWithStringKeysPattern(): DictionaryPattern {
        return DictionaryPattern(
            StringPattern(), AnythingPattern
        )
    }


    private fun toJsonObjectPattern(
        schema: Schema<*>, patternName: String, typeStack: List<String>
    ): JSONObjectPattern {
        val requiredFields = schema.required.orEmpty()
        val schemaProperties = toSchemaProperties(schema, requiredFields, patternName, typeStack)
        val minProperties: Int? = schema.minProperties
        val maxProperties: Int? = schema.maxProperties
        val jsonObjectPattern = toJSONObjectPattern(schemaProperties, "(${patternName})").copy(
            minProperties = minProperties,
            maxProperties = maxProperties
        )
        return cacheComponentPattern(patternName, jsonObjectPattern)
    }

    private fun toSchemaProperties(
        schema: Schema<*>, requiredFields: List<String>, patternName: String, typeStack: List<String>
    ) = schema.properties.orEmpty().map { (propertyName, propertyType) ->
        if (schema.discriminator?.propertyName == propertyName)
            propertyName to ExactValuePattern(StringValue(patternName))
        else {
            val optional = !requiredFields.contains(propertyName)
            toSpecmaticParamName(optional, propertyName) to toSpecmaticPattern(propertyType, typeStack)
        }
    }.toMap()

    private fun toEnum(schema: Schema<*>, patternName: String, toSpecmaticValue: (Any) -> Value): EnumPattern {
        val specmaticValues = schema.enum.map<Any?, Value> { enumValue ->
            when (enumValue) {
                null -> NullValue
                else -> toSpecmaticValue(enumValue)
            }
        }

        if(schema.nullable != true && NullValue in specmaticValues)
            throw ContractException("Enum values cannot contain null since the schema $patternName is not nullable")

        if(schema.nullable == true && NullValue !in specmaticValues)
            throw ContractException("Enum values must contain null since the schema $patternName is nullable")

        return EnumPattern(specmaticValues, nullable = schema.nullable == true, typeAlias = patternName).also {
            cacheComponentPattern(patternName, it)
        }
    }

    private fun toSpecmaticParamName(optional: Boolean, name: String) = when (optional) {
        true -> "${name}?"
        false -> name
    }

    private fun resolveReferenceToSchema(component: String): Pair<String, Schema<Any>> {
        val componentName = extractComponentName(component)
        val schema = parsedOpenApi.components.schemas[componentName] ?: ObjectSchema().also { it.properties = emptyMap() }

        return componentName to schema as Schema<Any>
    }

    private fun resolveReferenceToRequestBody(component: String): Pair<String, RequestBody> {
        val componentName = extractComponentName(component)
        val requestBody = parsedOpenApi.components.requestBodies[componentName] ?: RequestBody()

        return componentName to requestBody
    }

    private fun extractComponentName(component: String): String {
        if (!component.startsWith("#")) throw UnsupportedOperationException("Specmatic only supports local component references.")
        val componentName = componentNameFromReference(component)
        return componentName
    }

    private fun componentNameFromReference(component: String) = component.substringAfterLast("/")

    private fun toSpecmaticPath(openApiPath: String, operation: Operation): URLMatcher {
        val parameters = operation.parameters ?: return toURLMatcherWithOptionalQueryParams(openApiPath)

        val pathStringParts: List<String> = openApiPath.removePrefix("/").removeSuffix("/").let {
            if (it.isBlank())
                emptyList()
            else it.split("/")
        }
        val pathParamMap: Map<String, PathParameter> =
            parameters.filterIsInstance(PathParameter::class.java).associateBy {
                it.name
            }

        val pathPattern: List<URLPathPattern> = pathStringParts.map {
            if(it.startsWith("{") && it.endsWith("}")) {
                val paramName = it.removeSurrounding("{", "}")

                pathParamMap[paramName]?.let {
                    URLPathPattern(toSpecmaticPattern(it.schema, emptyList()), paramName)
                } ?: throw ContractException("The path parameter in $openApiPath is not defined in the specification")
            } else {
                URLPathPattern(ExactValuePattern(StringValue(it)))
            }
        }

        val queryPattern: Map<String, Pattern> = parameters.filterIsInstance(QueryParameter::class.java).associate {
            val specmaticPattern: Pattern = if (it.schema.type == "array") {
                CsvPattern(toSpecmaticPattern(schema = it.schema.items, typeStack = emptyList()))
            } else {
                toSpecmaticPattern(schema = it.schema, typeStack = emptyList(), patternName = it.name)
            }

            "${it.name}?" to specmaticPattern
        }

        val specmaticPath = toSpecmaticFormattedPathString(parameters, openApiPath)

        return URLMatcher(queryPattern, pathPattern, specmaticPath)
    }

    private fun toSpecmaticFormattedPathString(
        parameters: List<Parameter>,
        openApiPath: String
    ): String {
        return parameters.filterIsInstance(PathParameter::class.java).foldRight(openApiPath) { it, specmaticPath ->
            val pattern = if (it.schema.enum != null) StringPattern("") else toSpecmaticPattern(it.schema, emptyList())
            specmaticPath.replace(
                "{${it.name}}", "(${it.name}:${pattern.typeName})"
            )
        }
    }

    private fun openApiOperations(pathItem: PathItem): Map<String, Operation> {
        return linkedMapOf<String, Operation?>(
            "POST" to pathItem.post,
            "GET" to pathItem.get,
            "PATCH" to pathItem.patch,
            "PUT" to pathItem.put,
            "DELETE" to pathItem.delete
        ).filter { (_, value) -> value != null }.map { (key, value) -> key to value!! }.toMap()
    }
}<|MERGE_RESOLUTION|>--- conflicted
+++ resolved
@@ -781,14 +781,13 @@
         }
     }
 
-<<<<<<< HEAD
     private fun headersPatternWithContentType(
         requestPattern: HttpRequestPattern,
         contentType: String
     ) = requestPattern.headersPattern.copy(
         contentType = contentType
     )
-=======
+
     private fun <T: Parameter> namedExampleParams(operation: Operation, parameterType: Class<T>): Map<String, Map<String, String>> = operation.parameters.orEmpty()
         .filterIsInstance(parameterType)
         .fold(emptyMap<String, Map<String, String>>()) { acc, parameter ->
@@ -802,7 +801,6 @@
                     acc.plus(exampleName to exampleMap.plus(parameter.name to exampleValue))
                 }
         }
->>>>>>> f249fdc9
 
     private fun resolveRequestBody(operation: Operation): RequestBody? =
         operation.requestBody?.`$ref`?.let {
